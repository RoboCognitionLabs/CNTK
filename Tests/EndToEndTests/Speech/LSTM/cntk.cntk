# end-to-end test for recurrent LSTM for speech

precision = "float" ; deviceId = $DeviceId$ ; traceLevel = 1 ; parallelTrain = false

command = speechTrain

modelSelector = 2   # 0 = regression test; 1 = layers lib; 2 = StandardRecurrentLayerStack

// Note: These options are overridden from the command line in some test cases.
frameMode = false
truncated = true

# regression test for old version
speechTrain = {
    action = "train"
    modelPath = "$RunDir$/models/cntkSpeech.dnn"

    # define network using BrainScript
    BrainScriptNetworkBuilder = {
        useLayerNorm = $truncated$

        // dimensions (needed for both model and readers)
        baseFeatDim = 33
        featDim = 11 * baseFeatDim
        labelDim = 132

        // hidden dimensions
        innerCellDim  = 1024
        hiddenDim     = 256
        numLSTMLayers = 3        // number of hidden LSTM model layers

        # define the model function
        # We define three functions here

        # cudnn5 library
        # Note: does not run in truncated mode
        W = ParameterTensor {0:0, initOutputRank=-1, init='heNormal', initValueScale=1/10}
        modelUsingCuDNN5 = Sequential
        (
            MeanVarNorm :
            (_ => OptimizedRNNStack(W, _, hiddenDim, numLayers=numLSTMLayers, bidirectional=true)) :
            DenseLayer {labelDim, init='heUniform', initValueScale=1/3}
        )

        # layers library emulation of cudnn5 above
        # differences:
        #  - cudnn has 2 biases for every bias, for unknown reasons
        modelUsingLayersLikeCuDNN5 = Sequential
        (
            MeanVarNorm :
            LayerStack {numLSTMLayers, _ => Sequential (
                (x => Splice (
                    RecurrentLSTMLayer {hiddenDim, init='heUniform', initValueScale=1/10} (x) :
                    RecurrentLSTMLayer {hiddenDim, goBackwards=true, init='heUniform', initValueScale=1/10} (x)
                ))
            )} :
            DenseLayer {labelDim, init='heUniform', initValueScale=1/3}
        )

        # layers library
        modelUsingLayers = Sequential
        (
            MeanVarNorm :
            LayerStack {numLSTMLayers, _ => Sequential (
                if useLayerNorm then LayerNormalizationLayer{} else Identity :
                RecurrentLSTMLayer {hiddenDim, cellShape=innerCellDim, init='heUniform', initValueScale=1/3}
            )} :
            DenseLayer {labelDim, init='heUniform', initValueScale=1/3}
        )

        # old test
        modelRegressionTest (features) =
        {
            useSelfStabilization = true

            featNorm = MeanVarNorm(features)

            // we define the LSTM locally for now, since the one in CNTK.core.bs has a slightly changed configuration that breaks this test
            Stabilize (x, enabled=true) =
                if enabled
                then {
                    beta = Exp (BS.Parameters.BiasParam ((1))) # init value is 0
                    result = beta .* x
                }.result
                else x

            LSTMP (outputDim, cellDim=outputDim, x, inputDim=x.dim, prevState, enableSelfStabilization=false) =
            {
                _privateInnards = {       // encapsulate the inner workings
                    dh = prevState.h // previous values
                    dc = prevState.c

                    // parameter macros--these carry their own weight matrices
                    B() = BS.Parameters.BiasParam (cellDim)

                    W(v) = BS.Parameters.WeightParam (cellDim, Inferred)  * Stabilize (v, enabled=enableSelfStabilization) // input-to-hidden
                    H(h) = BS.Parameters.WeightParam (cellDim, outputDim) * Stabilize (h, enabled=enableSelfStabilization) // hidden-to-hidden
                    C(c) = BS.Parameters.DiagWeightParam (cellDim)       .* Stabilize (c, enabled=enableSelfStabilization) // cell-to-hiddden (note: applied elementwise)

                    // note: the W(x) here are all different, they all come with their own set of weights; same for H(dh), C(dc), and B()
                    it = Sigmoid (W(x) + B() + H(dh) + C(dc))          // input gate(t)
                    bit = it .* Tanh (W(x) + (H(dh) + B()))            // applied to tanh of input network

                    ft = Sigmoid (W(x) + B() + H(dh) + C(dc))          // forget-me-not gate(t)
                    bft = ft .* dc                                     // applied to cell(t-1)

                    ct = bft + bit                                     // c(t) is sum of both

                    ot = Sigmoid (W(x) + B() + H(dh) + C(ct))          // output gate(t)
                    ht = ot .* Tanh (ct)                               // applied to tanh(cell(t))
                }

                # our return values
                c = _privateInnards.ct          // cell value
                h = if outputDim != cellDim     // output/hidden state
                    then {                      // project
                        Wmr = BS.Parameters.WeightParam (outputDim, cellDim);
                        htp = Wmr * Stabilize (_privateInnards.ht, enabled=enableSelfStabilization)
                    }.htp         // TODO: ^^ extend BS syntax to allow to say: then { Wmr = WeightParam(outputDim, cellDim) } in Wmr * Stabilize (...)
                    else _privateInnards.ht     // no projection
                dim = outputDim
            }

            RecurrentLSTMP (outputDim, cellDim=outputDim.dim, x, inputDim=x.dim, previousHook=BS.RNNs.PreviousHC, enableSelfStabilization=false) =
            {
                prevState = previousHook (lstmState)
                inputDim1 = inputDim ; cellDim1 = cellDim ; enableSelfStabilization1 = enableSelfStabilization
                lstmState = LSTMP (outputDim, cellDim=cellDim1, x, inputDim=inputDim1, prevState, enableSelfStabilization=enableSelfStabilization1)
            }.lstmState // we return the state record (h,c)

            // define the stack of hidden LSTM layers  --TODO: change to RecurrentLSTMPStack(), change stabilizer config
            S(x) = Stabilize (x, enabled=useSelfStabilization)
            LSTMoutput[k:1..numLSTMLayers] =
                if k == 1
                then /*BS.RNNs.*/ RecurrentLSTMP (hiddenDim, cellDim=innerCellDim, /*S*/ (featNorm),        inputDim=baseFeatDim, enableSelfStabilization=useSelfStabilization).h
                else /*BS.RNNs.*/ RecurrentLSTMP (hiddenDim, cellDim=innerCellDim, /*S*/ (LSTMoutput[k-1]), inputDim=hiddenDim,   enableSelfStabilization=useSelfStabilization).h

            // and add a softmax layer on top
            W = BS.Parameters.WeightParam (labelDim, Inferred)
            B = BS.Parameters.BiasParam   (labelDim)

<<<<<<< HEAD
            z = W * S(LSTMoutput[numLSTMLayers]) + B; // top-level input to Softmax
        }.z
=======
            // (unnecessarily using explicit Times with inferInputRankToMap in order to have a test for inferInputRankToMap parameter)
            z = Times (W, S(LSTMoutput[numLSTMLayers]), inferInputRankToMap=0) + B; // top-level input to Softmax
        ].z
>>>>>>> 179b8213

        // features
        features = Input((1 : featDim),  tag='feature') // TEST: Artificially reading data transposed
        realFeatures = FlattenDimensions (Transpose (features), 1, 2)             //       and swapping them back to (featDim:1), for testing Transpose()
        feashift = RowSlice(featDim - baseFeatDim, baseFeatDim, realFeatures);  # interface with a reader set up for frame mode
        labels   = Input(labelDim, tag='label')

        // link model to inputs
        models = [| modelRegressionTest; modelUsingLayers; modelUsingCuDNN5; modelUsingLayersLikeCuDNN5 |]  # array of model functions...
        model = models[$modelSelector$]     # ...that we select from with a command-line-overridable parameter
        z = model (feashift)

        // link model to training
        # this shows how both CE and frame error rate can be constructed as BS expressions
        # BUGBUG: The per-sample criterion will trigger a bug fix in momentum computation
        # which leads to a slightly better objective value than the baseline.
        # For now, we will use SumElements() to neutralize this. Once we have a chance to update
        # the baselines, we should remove SumElements() below.
        ce  = /*Pass*/ SumElements (ReduceLogSum (z) - TransposeTimes (labels,          z),  tag='criterion')  // manually-defined per-sample objective
        err = /*Pass*/ SumElements (BS.Constants.One - TransposeTimes (labels, Hardmax (z)), tag='evaluation') // also track frame errors

        // decoding
        logPrior = LogPrior(labels)	 
        ScaledLogLikelihood = Pass (z - logPrior, tag='output') // using Pass() since we can't assign a tag to x - y

        featureNodes = (features)
        labelNodes = (labels)
        criterionNodes = (ce)
        evaluationNodes = (err)
        outputNodes = (ScaledLogLikelihood)
    }

    SGD = {
        epochSize = 20480 ; maxEpochs = 4 ; minibatchSize = 20
        learningRatesPerMB = 0.5 ; momentumAsTimeConstant = 2500
        #momentumPerMB = 0.9:0.9
        # setting for regression: momentumPerMB=0:0.9  --TODO: find out time-const value. 190 or 6000
        numMBsToShowResult = 10
        keepCheckPointFiles = true       
    }

    reader = {
        readerType = "HTKMLFReader"
        randomize = "auto" ; readMethod = "blockRandomize"

        nbruttsineachrecurrentiter = 32
        miniBatchMode = "partial" ; verbosity = 0 ; useMersenneTwisterRand = true

        features = { dim =      363 ; type      = "real"     ; scpFile = "$DataDir$/glob_0000.scp" ; }
        labels   = { labelDim = 132 ; labelType = "category" ; mlfFile = "$DataDir$/glob_0000.mlf" ; labelMappingFile = "$DataDir$/state.list" }
    }
}<|MERGE_RESOLUTION|>--- conflicted
+++ resolved
@@ -14,7 +14,7 @@
 speechTrain = {
     action = "train"
     modelPath = "$RunDir$/models/cntkSpeech.dnn"
-
+          
     # define network using BrainScript
     BrainScriptNetworkBuilder = {
         useLayerNorm = $truncated$
@@ -24,10 +24,10 @@
         featDim = 11 * baseFeatDim
         labelDim = 132
 
-        // hidden dimensions
-        innerCellDim  = 1024
-        hiddenDim     = 256
-        numLSTMLayers = 3        // number of hidden LSTM model layers
+            // hidden dimensions
+            innerCellDim  = 1024
+            hiddenDim     = 256
+            numLSTMLayers = 3        // number of hidden LSTM model layers
 
         # define the model function
         # We define three functions here
@@ -139,14 +139,9 @@
             W = BS.Parameters.WeightParam (labelDim, Inferred)
             B = BS.Parameters.BiasParam   (labelDim)
 
-<<<<<<< HEAD
-            z = W * S(LSTMoutput[numLSTMLayers]) + B; // top-level input to Softmax
-        }.z
-=======
             // (unnecessarily using explicit Times with inferInputRankToMap in order to have a test for inferInputRankToMap parameter)
             z = Times (W, S(LSTMoutput[numLSTMLayers]), inferInputRankToMap=0) + B; // top-level input to Softmax
         ].z
->>>>>>> 179b8213
 
         // features
         features = Input((1 : featDim),  tag='feature') // TEST: Artificially reading data transposed
