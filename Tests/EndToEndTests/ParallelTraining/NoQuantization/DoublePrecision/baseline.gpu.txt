--- conflicted
+++ resolved
@@ -1,155 +1,178 @@
-CPU info:
-    CPU Model Name: Intel(R) Xeon(R) CPU E5-2630 v2 @ 2.60GHz
-    Hardware threads: 24
-    Total Memory: 264172964 kB
--------------------------------------------------------------------
-=== Running mpiexec -n 4 /home/philly/jenkins/workspace/CNTK-Test-Linux-W2/build/gpu/release/bin/cntk configFile=/home/philly/jenkins/workspace/CNTK-Test-Linux-W2/Tests/EndToEndTests/ParallelTraining/NoQuantization/DoublePrecision/../../SimpleMultiGPU.cntk currentDirectory=/home/philly/jenkins/workspace/CNTK-Test-Linux-W2/Tests/EndToEndTests/ParallelTraining/Data RunDir=/tmp/cntk-test-20160816095705.492453/ParallelTraining/NoQuantization_DoublePrecision@release_gpu DataDir=/home/philly/jenkins/workspace/CNTK-Test-Linux-W2/Tests/EndToEndTests/ParallelTraining/Data ConfigDir=/home/philly/jenkins/workspace/CNTK-Test-Linux-W2/Tests/EndToEndTests/ParallelTraining/NoQuantization/DoublePrecision/../.. OutputDir=/tmp/cntk-test-20160816095705.492453/ParallelTraining/NoQuantization_DoublePrecision@release_gpu DeviceId=0 timestamping=true numCPUThreads=6 precision=double SimpleMultiGPU=[SGD=[ParallelTrain=[DataParallelSGD=[gradientBits=64]]]] stderr=/tmp/cntk-test-20160816095705.492453/ParallelTraining/NoQuantization_DoublePrecision@release_gpu/stderr
+=== Running mpiexec -n 4 /home/philly/jenkins/workspace/CNTK-Test-Linux-W2/build/gpu/release/bin/cntk configFile=/home/philly/jenkins/workspace/CNTK-Test-Linux-W2/Tests/EndToEndTests/ParallelTraining/NoQuantization/DoublePrecision/../../SimpleMultiGPU.cntk currentDirectory=/home/philly/jenkins/workspace/CNTK-Test-Linux-W2/Tests/EndToEndTests/ParallelTraining/Data RunDir=/tmp/cntk-test-20160503175932.483858/ParallelTraining/NoQuantization_DoublePrecision@release_gpu DataDir=/home/philly/jenkins/workspace/CNTK-Test-Linux-W2/Tests/EndToEndTests/ParallelTraining/Data ConfigDir=/home/philly/jenkins/workspace/CNTK-Test-Linux-W2/Tests/EndToEndTests/ParallelTraining/NoQuantization/DoublePrecision/../.. OutputDir=/tmp/cntk-test-20160503175932.483858/ParallelTraining/NoQuantization_DoublePrecision@release_gpu DeviceId=0 timestamping=true numCPUThreads=1 precision=double SimpleMultiGPU=[SGD=[ParallelTrain=[DataParallelSGD=[gradientBits=64]]]] stderr=/tmp/cntk-test-20160503175932.483858/ParallelTraining/NoQuantization_DoublePrecision@release_gpu/stderr
 -------------------------------------------------------------------
 Build info: 
 
-		Built time: Aug 16 2016 09:41:56
-		Last modified date: Fri Aug 12 07:32:43 2016
+		Built time: May  3 2016 17:56:15
+		Last modified date: Tue May  3 11:36:22 2016
 		Build type: release
 		Build target: GPU
 		With 1bit-SGD: no
-		Math lib: mkl
+		Math lib: acml
 		CUDA_PATH: /usr/local/cuda-7.5
 		CUB_PATH: /usr/local/cub-1.4.1
 		CUDNN_PATH: /usr/local/cudnn-4.0
 		Build Branch: HEAD
-		Build SHA1: 026b1e772b963461e189f8f00aa7ed6951298f84
-		Built by philly on f67b30a647de
+		Build SHA1: 571b092d60e131fd529081a5ed52af2dc815dc82
+		Built by philly on 18750d26eb32
 		Build Path: /home/philly/jenkins/workspace/CNTK-Build-Linux
 -------------------------------------------------------------------
 Changed current directory to /home/philly/jenkins/workspace/CNTK-Test-Linux-W2/Tests/EndToEndTests/ParallelTraining/Data
+MPIWrapper: initializing MPI
 -------------------------------------------------------------------
 Build info: 
 
-		Built time: Aug 16 2016 09:41:56
-		Last modified date: Fri Aug 12 07:32:43 2016
+		Built time: May  3 2016 17:56:15
+		Last modified date: Tue May  3 11:36:22 2016
 		Build type: release
 		Build target: GPU
 		With 1bit-SGD: no
-		Math lib: mkl
+		Math lib: acml
 		CUDA_PATH: /usr/local/cuda-7.5
 		CUB_PATH: /usr/local/cub-1.4.1
 		CUDNN_PATH: /usr/local/cudnn-4.0
 		Build Branch: HEAD
-		Build SHA1: 026b1e772b963461e189f8f00aa7ed6951298f84
-		Built by philly on f67b30a647de
+		Build SHA1: 571b092d60e131fd529081a5ed52af2dc815dc82
+		Built by philly on 18750d26eb32
 		Build Path: /home/philly/jenkins/workspace/CNTK-Build-Linux
 -------------------------------------------------------------------
+Changed current directory to /home/philly/jenkins/workspace/CNTK-Test-Linux-W2/Tests/EndToEndTests/ParallelTraining/Data
+MPIWrapper: initializing MPI
 -------------------------------------------------------------------
 Build info: 
 
-		Built time: Aug 16 2016 09:41:56
-		Last modified date: Fri Aug 12 07:32:43 2016
+		Built time: May  3 2016 17:56:15
+		Last modified date: Tue May  3 11:36:22 2016
 		Build type: release
 		Build target: GPU
 		With 1bit-SGD: no
-		Math lib: mkl
+		Math lib: acml
 		CUDA_PATH: /usr/local/cuda-7.5
 		CUB_PATH: /usr/local/cub-1.4.1
 		CUDNN_PATH: /usr/local/cudnn-4.0
 		Build Branch: HEAD
-		Build SHA1: 026b1e772b963461e189f8f00aa7ed6951298f84
-		Built by philly on f67b30a647de
+		Build SHA1: 571b092d60e131fd529081a5ed52af2dc815dc82
+		Built by philly on 18750d26eb32
 		Build Path: /home/philly/jenkins/workspace/CNTK-Build-Linux
 -------------------------------------------------------------------
 Changed current directory to /home/philly/jenkins/workspace/CNTK-Test-Linux-W2/Tests/EndToEndTests/ParallelTraining/Data
-Changed current directory to /home/philly/jenkins/workspace/CNTK-Test-Linux-W2/Tests/EndToEndTests/ParallelTraining/Data
+MPIWrapper: initializing MPI
 -------------------------------------------------------------------
 Build info: 
 
-		Built time: Aug 16 2016 09:41:56
-		Last modified date: Fri Aug 12 07:32:43 2016
+		Built time: May  3 2016 17:56:15
+		Last modified date: Tue May  3 11:36:22 2016
 		Build type: release
 		Build target: GPU
 		With 1bit-SGD: no
-		Math lib: mkl
+		Math lib: acml
 		CUDA_PATH: /usr/local/cuda-7.5
 		CUB_PATH: /usr/local/cub-1.4.1
 		CUDNN_PATH: /usr/local/cudnn-4.0
 		Build Branch: HEAD
-		Build SHA1: 026b1e772b963461e189f8f00aa7ed6951298f84
-		Built by philly on f67b30a647de
+		Build SHA1: 571b092d60e131fd529081a5ed52af2dc815dc82
+		Built by philly on 18750d26eb32
 		Build Path: /home/philly/jenkins/workspace/CNTK-Build-Linux
 -------------------------------------------------------------------
 Changed current directory to /home/philly/jenkins/workspace/CNTK-Test-Linux-W2/Tests/EndToEndTests/ParallelTraining/Data
 MPIWrapper: initializing MPI
-MPIWrapper: initializing MPI
-MPIWrapper: initializing MPI
-MPIWrapper: initializing MPI
-ping [requestnodes (before change)]: 4 nodes pinging each other
+--------------------------------------------------------------------------
+[[62525,1],2]: A high-performance Open MPI point-to-point messaging module
+was unable to find any relevant network interfaces:
+
+Module: OpenFabrics (openib)
+  Host: 870bdeb651b9
+
+Another transport will be used instead, although this may result in
+lower performance.
+--------------------------------------------------------------------------
 ping [requestnodes (before change)]: 4 nodes pinging each other
 ping [requestnodes (before change)]: 4 nodes pinging each other
 ping [requestnodes (before change)]: 4 nodes pinging each other
 ping [requestnodes (before change)]: all 4 nodes responded
+requestnodes [MPIWrapper]: using 4 out of 4 MPI nodes (4 requested); we (1) are in (participating)
+ping [requestnodes (after change)]: 4 nodes pinging each other
+ping [requestnodes (before change)]: 4 nodes pinging each other
+ping [requestnodes (before change)]: all 4 nodes responded
 requestnodes [MPIWrapper]: using 4 out of 4 MPI nodes (4 requested); we (0) are in (participating)
 ping [requestnodes (after change)]: 4 nodes pinging each other
-ping [requestnodes (after change)]: all 4 nodes responded
-mpihelper: we are cog 0 in a gearbox of 4
-ping [mpihelper]: 4 nodes pinging each other
-ping [mpihelper]: all 4 nodes responded
+ping [requestnodes (before change)]: all 4 nodes responded
+requestnodes [MPIWrapper]: using 4 out of 4 MPI nodes (4 requested); we (3) are in (participating)
+ping [requestnodes (after change)]: 4 nodes pinging each other
 ping [requestnodes (before change)]: all 4 nodes responded
 requestnodes [MPIWrapper]: using 4 out of 4 MPI nodes (4 requested); we (2) are in (participating)
 ping [requestnodes (after change)]: 4 nodes pinging each other
 ping [requestnodes (after change)]: all 4 nodes responded
 mpihelper: we are cog 2 in a gearbox of 4
 ping [mpihelper]: 4 nodes pinging each other
-ping [mpihelper]: all 4 nodes responded
-ping [requestnodes (before change)]: all 4 nodes responded
-requestnodes [MPIWrapper]: using 4 out of 4 MPI nodes (4 requested); we (1) are in (participating)
-ping [requestnodes (after change)]: 4 nodes pinging each other
+ping [requestnodes (after change)]: all 4 nodes responded
+mpihelper: we are cog 3 in a gearbox of 4
+ping [mpihelper]: 4 nodes pinging each other
 ping [requestnodes (after change)]: all 4 nodes responded
 mpihelper: we are cog 1 in a gearbox of 4
 ping [mpihelper]: 4 nodes pinging each other
-ping [mpihelper]: all 4 nodes responded
-ping [requestnodes (before change)]: all 4 nodes responded
-requestnodes [MPIWrapper]: using 4 out of 4 MPI nodes (4 requested); we (3) are in (participating)
-ping [requestnodes (after change)]: 4 nodes pinging each other
 ping [requestnodes (after change)]: all 4 nodes responded
-mpihelper: we are cog 3 in a gearbox of 4
+mpihelper: we are cog 0 in a gearbox of 4
 ping [mpihelper]: 4 nodes pinging each other
 ping [mpihelper]: all 4 nodes responded
-08/16/2016 09:57:20: Redirecting stderr to file /tmp/cntk-test-20160816095705.492453/ParallelTraining/NoQuantization_DoublePrecision@release_gpu/stderr_SimpleMultiGPU.logrank0
-08/16/2016 09:57:20: Redirecting stderr to file /tmp/cntk-test-20160816095705.492453/ParallelTraining/NoQuantization_DoublePrecision@release_gpu/stderr_SimpleMultiGPU.logrank1
-08/16/2016 09:57:21: Redirecting stderr to file /tmp/cntk-test-20160816095705.492453/ParallelTraining/NoQuantization_DoublePrecision@release_gpu/stderr_SimpleMultiGPU.logrank2
-08/16/2016 09:57:21: Redirecting stderr to file /tmp/cntk-test-20160816095705.492453/ParallelTraining/NoQuantization_DoublePrecision@release_gpu/stderr_SimpleMultiGPU.logrank3
-MPI Rank 0: 08/16/2016 09:57:20: -------------------------------------------------------------------
-MPI Rank 0: 08/16/2016 09:57:20: Build info: 
-MPI Rank 0: 
-MPI Rank 0: 08/16/2016 09:57:20: 		Built time: Aug 16 2016 09:41:56
-MPI Rank 0: 08/16/2016 09:57:20: 		Last modified date: Fri Aug 12 07:32:43 2016
-MPI Rank 0: 08/16/2016 09:57:20: 		Build type: release
-MPI Rank 0: 08/16/2016 09:57:20: 		Build target: GPU
-MPI Rank 0: 08/16/2016 09:57:20: 		With 1bit-SGD: no
-MPI Rank 0: 08/16/2016 09:57:20: 		Math lib: mkl
-MPI Rank 0: 08/16/2016 09:57:20: 		CUDA_PATH: /usr/local/cuda-7.5
-MPI Rank 0: 08/16/2016 09:57:20: 		CUB_PATH: /usr/local/cub-1.4.1
-MPI Rank 0: 08/16/2016 09:57:20: 		CUDNN_PATH: /usr/local/cudnn-4.0
-MPI Rank 0: 08/16/2016 09:57:20: 		Build Branch: HEAD
-MPI Rank 0: 08/16/2016 09:57:20: 		Build SHA1: 026b1e772b963461e189f8f00aa7ed6951298f84
-MPI Rank 0: 08/16/2016 09:57:20: 		Built by philly on f67b30a647de
-MPI Rank 0: 08/16/2016 09:57:20: 		Build Path: /home/philly/jenkins/workspace/CNTK-Build-Linux
-MPI Rank 0: 08/16/2016 09:57:20: -------------------------------------------------------------------
-MPI Rank 0: 08/16/2016 09:57:21: -------------------------------------------------------------------
-MPI Rank 0: 08/16/2016 09:57:21: GPU info:
-MPI Rank 0: 
-MPI Rank 0: 08/16/2016 09:57:21: 		Device[0]: cores = 2880; computeCapability = 3.5; type = "GeForce GTX 780 Ti"; memory = 3071 MB
-MPI Rank 0: 08/16/2016 09:57:21: 		Device[1]: cores = 2880; computeCapability = 3.5; type = "GeForce GTX 780 Ti"; memory = 3071 MB
-MPI Rank 0: 08/16/2016 09:57:21: 		Device[2]: cores = 2880; computeCapability = 3.5; type = "GeForce GTX 780 Ti"; memory = 3071 MB
-MPI Rank 0: 08/16/2016 09:57:21: 		Device[3]: cores = 2880; computeCapability = 3.5; type = "GeForce GTX 780 Ti"; memory = 3071 MB
-MPI Rank 0: 08/16/2016 09:57:21: -------------------------------------------------------------------
-MPI Rank 0: 
-MPI Rank 0: 08/16/2016 09:57:21: Running on localhost at 2016/08/16 09:57:21
-MPI Rank 0: 08/16/2016 09:57:21: Command line: 
-MPI Rank 0: /home/philly/jenkins/workspace/CNTK-Test-Linux-W2/build/gpu/release/bin/cntk  configFile=/home/philly/jenkins/workspace/CNTK-Test-Linux-W2/Tests/EndToEndTests/ParallelTraining/NoQuantization/DoublePrecision/../../SimpleMultiGPU.cntk  currentDirectory=/home/philly/jenkins/workspace/CNTK-Test-Linux-W2/Tests/EndToEndTests/ParallelTraining/Data  RunDir=/tmp/cntk-test-20160816095705.492453/ParallelTraining/NoQuantization_DoublePrecision@release_gpu  DataDir=/home/philly/jenkins/workspace/CNTK-Test-Linux-W2/Tests/EndToEndTests/ParallelTraining/Data  ConfigDir=/home/philly/jenkins/workspace/CNTK-Test-Linux-W2/Tests/EndToEndTests/ParallelTraining/NoQuantization/DoublePrecision/../..  OutputDir=/tmp/cntk-test-20160816095705.492453/ParallelTraining/NoQuantization_DoublePrecision@release_gpu  DeviceId=0  timestamping=true  numCPUThreads=6  precision=double  SimpleMultiGPU=[SGD=[ParallelTrain=[DataParallelSGD=[gradientBits=64]]]]  stderr=/tmp/cntk-test-20160816095705.492453/ParallelTraining/NoQuantization_DoublePrecision@release_gpu/stderr
-MPI Rank 0: 
-MPI Rank 0: 
-MPI Rank 0: 
-MPI Rank 0: 08/16/2016 09:57:21: >>>>>>>>>>>>>>>>>>>> RAW CONFIG (VARIABLES NOT RESOLVED) >>>>>>>>>>>>>>>>>>>>
-MPI Rank 0: 08/16/2016 09:57:21: deviceId = $DeviceId$
+ping [mpihelper]: all 4 nodes responded
+ping [mpihelper]: all 4 nodes responded
+ping [mpihelper]: all 4 nodes responded
+05/03/2016 18:02:59: Redirecting stderr to file /tmp/cntk-test-20160503175932.483858/ParallelTraining/NoQuantization_DoublePrecision@release_gpu/stderr_SimpleMultiGPU.logrank0
+05/03/2016 18:03:00: Redirecting stderr to file /tmp/cntk-test-20160503175932.483858/ParallelTraining/NoQuantization_DoublePrecision@release_gpu/stderr_SimpleMultiGPU.logrank1
+05/03/2016 18:03:00: Redirecting stderr to file /tmp/cntk-test-20160503175932.483858/ParallelTraining/NoQuantization_DoublePrecision@release_gpu/stderr_SimpleMultiGPU.logrank2
+05/03/2016 18:03:01: Redirecting stderr to file /tmp/cntk-test-20160503175932.483858/ParallelTraining/NoQuantization_DoublePrecision@release_gpu/stderr_SimpleMultiGPU.logrank3
+[870bdeb651b9:29841] 3 more processes have sent help message help-mpi-btl-base.txt / btl:no-nics
+[870bdeb651b9:29841] Set MCA parameter "orte_base_help_aggregate" to 0 to see all help / error messages
+--------------------------------------------------------------------------
+mpiexec has exited due to process rank 0 with PID 29843 on
+node 870bdeb651b9 exiting improperly. There are three reasons this could occur:
+
+1. this process did not call "init" before exiting, but others in
+the job did. This can cause a job to hang indefinitely while it waits
+for all processes to call "init". By rule, if one process calls "init",
+then ALL processes must call "init" prior to termination.
+
+2. this process called "init", but exited without calling "finalize".
+By rule, all processes that call "init" MUST call "finalize" prior to
+exiting or it will be considered an "abnormal termination"
+
+3. this process called "MPI_Abort" or "orte_abort" and the mca parameter
+orte_create_session_dirs is set to false. In this case, the run-time cannot
+detect that the abort call was an abnormal termination. Hence, the only
+error message you will receive is this one.
+
+This may have caused other processes in the application to be
+terminated by signals sent by mpiexec (as reported here).
+
+You can avoid this message by specifying -quiet on the mpiexec command line.
+
+--------------------------------------------------------------------------
+MPI Rank 0: 05/03/2016 18:02:59: -------------------------------------------------------------------
+MPI Rank 0: 05/03/2016 18:02:59: Build info: 
+MPI Rank 0: 
+MPI Rank 0: 05/03/2016 18:02:59: 		Built time: May  3 2016 17:56:15
+MPI Rank 0: 05/03/2016 18:02:59: 		Last modified date: Tue May  3 11:36:22 2016
+MPI Rank 0: 05/03/2016 18:02:59: 		Build type: release
+MPI Rank 0: 05/03/2016 18:02:59: 		Build target: GPU
+MPI Rank 0: 05/03/2016 18:02:59: 		With 1bit-SGD: no
+MPI Rank 0: 05/03/2016 18:02:59: 		Math lib: acml
+MPI Rank 0: 05/03/2016 18:02:59: 		CUDA_PATH: /usr/local/cuda-7.5
+MPI Rank 0: 05/03/2016 18:02:59: 		CUB_PATH: /usr/local/cub-1.4.1
+MPI Rank 0: 05/03/2016 18:02:59: 		CUDNN_PATH: /usr/local/cudnn-4.0
+MPI Rank 0: 05/03/2016 18:02:59: 		Build Branch: HEAD
+MPI Rank 0: 05/03/2016 18:02:59: 		Build SHA1: 571b092d60e131fd529081a5ed52af2dc815dc82
+MPI Rank 0: 05/03/2016 18:02:59: 		Built by philly on 18750d26eb32
+MPI Rank 0: 05/03/2016 18:02:59: 		Build Path: /home/philly/jenkins/workspace/CNTK-Build-Linux
+MPI Rank 0: 05/03/2016 18:02:59: -------------------------------------------------------------------
+MPI Rank 0: 
+MPI Rank 0: 05/03/2016 18:02:59: Running on localhost at 2016/05/03 18:02:59
+MPI Rank 0: 05/03/2016 18:02:59: Command line: 
+MPI Rank 0: /home/philly/jenkins/workspace/CNTK-Test-Linux-W2/build/gpu/release/bin/cntk  configFile=/home/philly/jenkins/workspace/CNTK-Test-Linux-W2/Tests/EndToEndTests/ParallelTraining/NoQuantization/DoublePrecision/../../SimpleMultiGPU.cntk  currentDirectory=/home/philly/jenkins/workspace/CNTK-Test-Linux-W2/Tests/EndToEndTests/ParallelTraining/Data  RunDir=/tmp/cntk-test-20160503175932.483858/ParallelTraining/NoQuantization_DoublePrecision@release_gpu  DataDir=/home/philly/jenkins/workspace/CNTK-Test-Linux-W2/Tests/EndToEndTests/ParallelTraining/Data  ConfigDir=/home/philly/jenkins/workspace/CNTK-Test-Linux-W2/Tests/EndToEndTests/ParallelTraining/NoQuantization/DoublePrecision/../..  OutputDir=/tmp/cntk-test-20160503175932.483858/ParallelTraining/NoQuantization_DoublePrecision@release_gpu  DeviceId=0  timestamping=true  numCPUThreads=1  precision=double  SimpleMultiGPU=[SGD=[ParallelTrain=[DataParallelSGD=[gradientBits=64]]]]  stderr=/tmp/cntk-test-20160503175932.483858/ParallelTraining/NoQuantization_DoublePrecision@release_gpu/stderr
+MPI Rank 0: 
+MPI Rank 0: 
+MPI Rank 0: 
+MPI Rank 0: 05/03/2016 18:02:59: >>>>>>>>>>>>>>>>>>>> RAW CONFIG (VARIABLES NOT RESOLVED) >>>>>>>>>>>>>>>>>>>>
+MPI Rank 0: 05/03/2016 18:02:59: deviceId = $DeviceId$
 MPI Rank 0: command = SimpleMultiGPU
 MPI Rank 0: precision = "float"
 MPI Rank 0: parallelTrain = true
@@ -160,7 +183,7 @@
 MPI Rank 0:     SimpleNetworkBuilder = [
 MPI Rank 0:         layerSizes = 2:50*2:2
 MPI Rank 0:         trainingCriterion = "CrossEntropyWithSoftmax"
-MPI Rank 0:         evalCriterion = "ClassificationError"
+MPI Rank 0:         evalCriterion = "ErrorPrediction"
 MPI Rank 0:         layerTypes = "Sigmoid"
 MPI Rank 0:         initValueScale = 1.0
 MPI Rank 0:         applyMeanVarNorm = true
@@ -175,7 +198,6 @@
 MPI Rank 0:         dropoutRate = 0.0
 MPI Rank 0:         maxEpochs = 4
 MPI Rank 0:         ParallelTrain = [
-MPI Rank 0:             distributedMBReading = true
 MPI Rank 0:             parallelizationMethod = "DataParallelSGD"
 MPI Rank 0:             DataParallelSGD = [
 MPI Rank 0:                 gradientBits = 1
@@ -183,50 +205,50 @@
 MPI Rank 0:         ]
 MPI Rank 0:     ]
 MPI Rank 0:     reader = [
-MPI Rank 0:         readerType = "CNTKTextFormatReader"
-MPI Rank 0:         file = "$DataDir$/SimpleDataTrain_cntk_text.txt"
-MPI Rank 0:         randomize = false
-MPI Rank 0:         input = [
-MPI Rank 0:             features = [
-MPI Rank 0:                 alias = "F"
-MPI Rank 0:                 dim = 2
-MPI Rank 0:                 format = "dense"
-MPI Rank 0:             ]
-MPI Rank 0:             labels = [
-MPI Rank 0:                 alias = "L"
-MPI Rank 0:                 dim = 2
-MPI Rank 0:                 format = "dense"
-MPI Rank 0:             ]
+MPI Rank 0:         readerType = "UCIFastReader"
+MPI Rank 0:         file = "$DataDir$/SimpleDataTrain.txt"
+MPI Rank 0:         miniBatchMode = "partial"
+MPI Rank 0:         randomize = "none"
+MPI Rank 0:         verbosity = 1   
+MPI Rank 0:         features = [
+MPI Rank 0: dim = 2      
+MPI Rank 0: start = 0    
+MPI Rank 0:         ]
+MPI Rank 0:         labels = [
+MPI Rank 0: start = 2      
+MPI Rank 0: dim = 1        
+MPI Rank 0: labelDim = 2   
+MPI Rank 0:             labelMappingFile = "$DataDir$/SimpleMapping.txt"
 MPI Rank 0:         ]
 MPI Rank 0:     ]
 MPI Rank 0: ]
 MPI Rank 0: currentDirectory=/home/philly/jenkins/workspace/CNTK-Test-Linux-W2/Tests/EndToEndTests/ParallelTraining/Data
-MPI Rank 0: RunDir=/tmp/cntk-test-20160816095705.492453/ParallelTraining/NoQuantization_DoublePrecision@release_gpu
+MPI Rank 0: RunDir=/tmp/cntk-test-20160503175932.483858/ParallelTraining/NoQuantization_DoublePrecision@release_gpu
 MPI Rank 0: DataDir=/home/philly/jenkins/workspace/CNTK-Test-Linux-W2/Tests/EndToEndTests/ParallelTraining/Data
 MPI Rank 0: ConfigDir=/home/philly/jenkins/workspace/CNTK-Test-Linux-W2/Tests/EndToEndTests/ParallelTraining/NoQuantization/DoublePrecision/../..
-MPI Rank 0: OutputDir=/tmp/cntk-test-20160816095705.492453/ParallelTraining/NoQuantization_DoublePrecision@release_gpu
+MPI Rank 0: OutputDir=/tmp/cntk-test-20160503175932.483858/ParallelTraining/NoQuantization_DoublePrecision@release_gpu
 MPI Rank 0: DeviceId=0
 MPI Rank 0: timestamping=true
-MPI Rank 0: numCPUThreads=6
+MPI Rank 0: numCPUThreads=1
 MPI Rank 0: precision=double
 MPI Rank 0: SimpleMultiGPU=[SGD=[ParallelTrain=[DataParallelSGD=[gradientBits=64]]]]
-MPI Rank 0: stderr=/tmp/cntk-test-20160816095705.492453/ParallelTraining/NoQuantization_DoublePrecision@release_gpu/stderr
-MPI Rank 0: 
-MPI Rank 0: 08/16/2016 09:57:21: <<<<<<<<<<<<<<<<<<<< RAW CONFIG (VARIABLES NOT RESOLVED)  <<<<<<<<<<<<<<<<<<<<
-MPI Rank 0: 
-MPI Rank 0: 08/16/2016 09:57:21: >>>>>>>>>>>>>>>>>>>> RAW CONFIG WITH ALL VARIABLES RESOLVED >>>>>>>>>>>>>>>>>>>>
-MPI Rank 0: 08/16/2016 09:57:21: deviceId = 0
+MPI Rank 0: stderr=/tmp/cntk-test-20160503175932.483858/ParallelTraining/NoQuantization_DoublePrecision@release_gpu/stderr
+MPI Rank 0: 
+MPI Rank 0: 05/03/2016 18:02:59: <<<<<<<<<<<<<<<<<<<< RAW CONFIG (VARIABLES NOT RESOLVED)  <<<<<<<<<<<<<<<<<<<<
+MPI Rank 0: 
+MPI Rank 0: 05/03/2016 18:02:59: >>>>>>>>>>>>>>>>>>>> RAW CONFIG WITH ALL VARIABLES RESOLVED >>>>>>>>>>>>>>>>>>>>
+MPI Rank 0: 05/03/2016 18:02:59: deviceId = 0
 MPI Rank 0: command = SimpleMultiGPU
 MPI Rank 0: precision = "float"
 MPI Rank 0: parallelTrain = true
 MPI Rank 0: SimpleMultiGPU = [
 MPI Rank 0:     action = "train"
-MPI Rank 0:     modelPath = "/tmp/cntk-test-20160816095705.492453/ParallelTraining/NoQuantization_DoublePrecision@release_gpu/models/Simple.dnn"
+MPI Rank 0:     modelPath = "/tmp/cntk-test-20160503175932.483858/ParallelTraining/NoQuantization_DoublePrecision@release_gpu/models/Simple.dnn"
 MPI Rank 0:     traceLevel = 1
 MPI Rank 0:     SimpleNetworkBuilder = [
 MPI Rank 0:         layerSizes = 2:50*2:2
 MPI Rank 0:         trainingCriterion = "CrossEntropyWithSoftmax"
-MPI Rank 0:         evalCriterion = "ClassificationError"
+MPI Rank 0:         evalCriterion = "ErrorPrediction"
 MPI Rank 0:         layerTypes = "Sigmoid"
 MPI Rank 0:         initValueScale = 1.0
 MPI Rank 0:         applyMeanVarNorm = true
@@ -241,7 +263,6 @@
 MPI Rank 0:         dropoutRate = 0.0
 MPI Rank 0:         maxEpochs = 4
 MPI Rank 0:         ParallelTrain = [
-MPI Rank 0:             distributedMBReading = true
 MPI Rank 0:             parallelizationMethod = "DataParallelSGD"
 MPI Rank 0:             DataParallelSGD = [
 MPI Rank 0:                 gradientBits = 1
@@ -249,56 +270,56 @@
 MPI Rank 0:         ]
 MPI Rank 0:     ]
 MPI Rank 0:     reader = [
-MPI Rank 0:         readerType = "CNTKTextFormatReader"
-MPI Rank 0:         file = "/home/philly/jenkins/workspace/CNTK-Test-Linux-W2/Tests/EndToEndTests/ParallelTraining/Data/SimpleDataTrain_cntk_text.txt"
-MPI Rank 0:         randomize = false
-MPI Rank 0:         input = [
-MPI Rank 0:             features = [
-MPI Rank 0:                 alias = "F"
-MPI Rank 0:                 dim = 2
-MPI Rank 0:                 format = "dense"
-MPI Rank 0:             ]
-MPI Rank 0:             labels = [
-MPI Rank 0:                 alias = "L"
-MPI Rank 0:                 dim = 2
-MPI Rank 0:                 format = "dense"
-MPI Rank 0:             ]
+MPI Rank 0:         readerType = "UCIFastReader"
+MPI Rank 0:         file = "/home/philly/jenkins/workspace/CNTK-Test-Linux-W2/Tests/EndToEndTests/ParallelTraining/Data/SimpleDataTrain.txt"
+MPI Rank 0:         miniBatchMode = "partial"
+MPI Rank 0:         randomize = "none"
+MPI Rank 0:         verbosity = 1   
+MPI Rank 0:         features = [
+MPI Rank 0: dim = 2      
+MPI Rank 0: start = 0    
+MPI Rank 0:         ]
+MPI Rank 0:         labels = [
+MPI Rank 0: start = 2      
+MPI Rank 0: dim = 1        
+MPI Rank 0: labelDim = 2   
+MPI Rank 0:             labelMappingFile = "/home/philly/jenkins/workspace/CNTK-Test-Linux-W2/Tests/EndToEndTests/ParallelTraining/Data/SimpleMapping.txt"
 MPI Rank 0:         ]
 MPI Rank 0:     ]
 MPI Rank 0: ]
 MPI Rank 0: currentDirectory=/home/philly/jenkins/workspace/CNTK-Test-Linux-W2/Tests/EndToEndTests/ParallelTraining/Data
-MPI Rank 0: RunDir=/tmp/cntk-test-20160816095705.492453/ParallelTraining/NoQuantization_DoublePrecision@release_gpu
+MPI Rank 0: RunDir=/tmp/cntk-test-20160503175932.483858/ParallelTraining/NoQuantization_DoublePrecision@release_gpu
 MPI Rank 0: DataDir=/home/philly/jenkins/workspace/CNTK-Test-Linux-W2/Tests/EndToEndTests/ParallelTraining/Data
 MPI Rank 0: ConfigDir=/home/philly/jenkins/workspace/CNTK-Test-Linux-W2/Tests/EndToEndTests/ParallelTraining/NoQuantization/DoublePrecision/../..
-MPI Rank 0: OutputDir=/tmp/cntk-test-20160816095705.492453/ParallelTraining/NoQuantization_DoublePrecision@release_gpu
+MPI Rank 0: OutputDir=/tmp/cntk-test-20160503175932.483858/ParallelTraining/NoQuantization_DoublePrecision@release_gpu
 MPI Rank 0: DeviceId=0
 MPI Rank 0: timestamping=true
-MPI Rank 0: numCPUThreads=6
+MPI Rank 0: numCPUThreads=1
 MPI Rank 0: precision=double
 MPI Rank 0: SimpleMultiGPU=[SGD=[ParallelTrain=[DataParallelSGD=[gradientBits=64]]]]
-MPI Rank 0: stderr=/tmp/cntk-test-20160816095705.492453/ParallelTraining/NoQuantization_DoublePrecision@release_gpu/stderr
-MPI Rank 0: 
-MPI Rank 0: 08/16/2016 09:57:21: <<<<<<<<<<<<<<<<<<<< RAW CONFIG WITH ALL VARIABLES RESOLVED <<<<<<<<<<<<<<<<<<<<
-MPI Rank 0: 
-MPI Rank 0: 08/16/2016 09:57:21: >>>>>>>>>>>>>>>>>>>> PROCESSED CONFIG WITH ALL VARIABLES RESOLVED >>>>>>>>>>>>>>>>>>>>
+MPI Rank 0: stderr=/tmp/cntk-test-20160503175932.483858/ParallelTraining/NoQuantization_DoublePrecision@release_gpu/stderr
+MPI Rank 0: 
+MPI Rank 0: 05/03/2016 18:02:59: <<<<<<<<<<<<<<<<<<<< RAW CONFIG WITH ALL VARIABLES RESOLVED <<<<<<<<<<<<<<<<<<<<
+MPI Rank 0: 
+MPI Rank 0: 05/03/2016 18:02:59: >>>>>>>>>>>>>>>>>>>> PROCESSED CONFIG WITH ALL VARIABLES RESOLVED >>>>>>>>>>>>>>>>>>>>
 MPI Rank 0: configparameters: SimpleMultiGPU.cntk:command=SimpleMultiGPU
 MPI Rank 0: configparameters: SimpleMultiGPU.cntk:ConfigDir=/home/philly/jenkins/workspace/CNTK-Test-Linux-W2/Tests/EndToEndTests/ParallelTraining/NoQuantization/DoublePrecision/../..
 MPI Rank 0: configparameters: SimpleMultiGPU.cntk:currentDirectory=/home/philly/jenkins/workspace/CNTK-Test-Linux-W2/Tests/EndToEndTests/ParallelTraining/Data
 MPI Rank 0: configparameters: SimpleMultiGPU.cntk:DataDir=/home/philly/jenkins/workspace/CNTK-Test-Linux-W2/Tests/EndToEndTests/ParallelTraining/Data
 MPI Rank 0: configparameters: SimpleMultiGPU.cntk:deviceId=0
-MPI Rank 0: configparameters: SimpleMultiGPU.cntk:numCPUThreads=6
-MPI Rank 0: configparameters: SimpleMultiGPU.cntk:OutputDir=/tmp/cntk-test-20160816095705.492453/ParallelTraining/NoQuantization_DoublePrecision@release_gpu
+MPI Rank 0: configparameters: SimpleMultiGPU.cntk:numCPUThreads=1
+MPI Rank 0: configparameters: SimpleMultiGPU.cntk:OutputDir=/tmp/cntk-test-20160503175932.483858/ParallelTraining/NoQuantization_DoublePrecision@release_gpu
 MPI Rank 0: configparameters: SimpleMultiGPU.cntk:parallelTrain=true
 MPI Rank 0: configparameters: SimpleMultiGPU.cntk:precision=double
-MPI Rank 0: configparameters: SimpleMultiGPU.cntk:RunDir=/tmp/cntk-test-20160816095705.492453/ParallelTraining/NoQuantization_DoublePrecision@release_gpu
+MPI Rank 0: configparameters: SimpleMultiGPU.cntk:RunDir=/tmp/cntk-test-20160503175932.483858/ParallelTraining/NoQuantization_DoublePrecision@release_gpu
 MPI Rank 0: configparameters: SimpleMultiGPU.cntk:SimpleMultiGPU=[
 MPI Rank 0:     action = "train"
-MPI Rank 0:     modelPath = "/tmp/cntk-test-20160816095705.492453/ParallelTraining/NoQuantization_DoublePrecision@release_gpu/models/Simple.dnn"
+MPI Rank 0:     modelPath = "/tmp/cntk-test-20160503175932.483858/ParallelTraining/NoQuantization_DoublePrecision@release_gpu/models/Simple.dnn"
 MPI Rank 0:     traceLevel = 1
 MPI Rank 0:     SimpleNetworkBuilder = [
 MPI Rank 0:         layerSizes = 2:50*2:2
 MPI Rank 0:         trainingCriterion = "CrossEntropyWithSoftmax"
-MPI Rank 0:         evalCriterion = "ClassificationError"
+MPI Rank 0:         evalCriterion = "ErrorPrediction"
 MPI Rank 0:         layerTypes = "Sigmoid"
 MPI Rank 0:         initValueScale = 1.0
 MPI Rank 0:         applyMeanVarNorm = true
@@ -313,7 +334,6 @@
 MPI Rank 0:         dropoutRate = 0.0
 MPI Rank 0:         maxEpochs = 4
 MPI Rank 0:         ParallelTrain = [
-MPI Rank 0:             distributedMBReading = true
 MPI Rank 0:             parallelizationMethod = "DataParallelSGD"
 MPI Rank 0:             DataParallelSGD = [
 MPI Rank 0:                 gradientBits = 1
@@ -321,63 +341,52 @@
 MPI Rank 0:         ]
 MPI Rank 0:     ]
 MPI Rank 0:     reader = [
-MPI Rank 0:         readerType = "CNTKTextFormatReader"
-MPI Rank 0:         file = "/home/philly/jenkins/workspace/CNTK-Test-Linux-W2/Tests/EndToEndTests/ParallelTraining/Data/SimpleDataTrain_cntk_text.txt"
-MPI Rank 0:         randomize = false
-MPI Rank 0:         input = [
-MPI Rank 0:             features = [
-MPI Rank 0:                 alias = "F"
-MPI Rank 0:                 dim = 2
-MPI Rank 0:                 format = "dense"
-MPI Rank 0:             ]
-MPI Rank 0:             labels = [
-MPI Rank 0:                 alias = "L"
-MPI Rank 0:                 dim = 2
-MPI Rank 0:                 format = "dense"
-MPI Rank 0:             ]
+MPI Rank 0:         readerType = "UCIFastReader"
+MPI Rank 0:         file = "/home/philly/jenkins/workspace/CNTK-Test-Linux-W2/Tests/EndToEndTests/ParallelTraining/Data/SimpleDataTrain.txt"
+MPI Rank 0:         miniBatchMode = "partial"
+MPI Rank 0:         randomize = "none"
+MPI Rank 0:         verbosity = 1   
+MPI Rank 0:         features = [
+MPI Rank 0: dim = 2      
+MPI Rank 0: start = 0    
+MPI Rank 0:         ]
+MPI Rank 0:         labels = [
+MPI Rank 0: start = 2      
+MPI Rank 0: dim = 1        
+MPI Rank 0: labelDim = 2   
+MPI Rank 0:             labelMappingFile = "/home/philly/jenkins/workspace/CNTK-Test-Linux-W2/Tests/EndToEndTests/ParallelTraining/Data/SimpleMapping.txt"
 MPI Rank 0:         ]
 MPI Rank 0:     ]
 MPI Rank 0: ] [SGD=[ParallelTrain=[DataParallelSGD=[gradientBits=64]]]]
 MPI Rank 0: 
-MPI Rank 0: configparameters: SimpleMultiGPU.cntk:stderr=/tmp/cntk-test-20160816095705.492453/ParallelTraining/NoQuantization_DoublePrecision@release_gpu/stderr
+MPI Rank 0: configparameters: SimpleMultiGPU.cntk:stderr=/tmp/cntk-test-20160503175932.483858/ParallelTraining/NoQuantization_DoublePrecision@release_gpu/stderr
 MPI Rank 0: configparameters: SimpleMultiGPU.cntk:timestamping=true
-MPI Rank 0: 08/16/2016 09:57:21: <<<<<<<<<<<<<<<<<<<< PROCESSED CONFIG WITH ALL VARIABLES RESOLVED <<<<<<<<<<<<<<<<<<<<
-MPI Rank 0: 08/16/2016 09:57:21: Commands: SimpleMultiGPU
-MPI Rank 0: 08/16/2016 09:57:21: Precision = "double"
-MPI Rank 0: 08/16/2016 09:57:21: Using 6 CPU threads.
-MPI Rank 0: 08/16/2016 09:57:21: CNTKModelPath: /tmp/cntk-test-20160816095705.492453/ParallelTraining/NoQuantization_DoublePrecision@release_gpu/models/Simple.dnn
-MPI Rank 0: 08/16/2016 09:57:21: CNTKCommandTrainInfo: SimpleMultiGPU : 4
-MPI Rank 0: 08/16/2016 09:57:21: CNTKCommandTrainInfo: CNTKNoMoreCommands_Total : 4
-MPI Rank 0: 
-MPI Rank 0: 08/16/2016 09:57:21: ##############################################################################
-MPI Rank 0: 08/16/2016 09:57:21: #                                                                            #
-MPI Rank 0: 08/16/2016 09:57:21: # Action "train"                                                             #
-MPI Rank 0: 08/16/2016 09:57:21: #                                                                            #
-MPI Rank 0: 08/16/2016 09:57:21: ##############################################################################
-MPI Rank 0: 
-MPI Rank 0: 08/16/2016 09:57:21: CNTKCommandTrainBegin: SimpleMultiGPU
+MPI Rank 0: 05/03/2016 18:02:59: <<<<<<<<<<<<<<<<<<<< PROCESSED CONFIG WITH ALL VARIABLES RESOLVED <<<<<<<<<<<<<<<<<<<<
+MPI Rank 0: 05/03/2016 18:02:59: Commands: SimpleMultiGPU
+MPI Rank 0: 05/03/2016 18:02:59: Precision = "double"
+MPI Rank 0: 05/03/2016 18:02:59: Using 1 CPU threads.
+MPI Rank 0: 05/03/2016 18:02:59: CNTKModelPath: /tmp/cntk-test-20160503175932.483858/ParallelTraining/NoQuantization_DoublePrecision@release_gpu/models/Simple.dnn
+MPI Rank 0: 05/03/2016 18:02:59: CNTKCommandTrainInfo: SimpleMultiGPU : 4
+MPI Rank 0: 05/03/2016 18:02:59: CNTKCommandTrainInfo: CNTKNoMoreCommands_Total : 4
+MPI Rank 0: 
+MPI Rank 0: 05/03/2016 18:02:59: ##############################################################################
+MPI Rank 0: 05/03/2016 18:02:59: #                                                                            #
+MPI Rank 0: 05/03/2016 18:02:59: # Action "train"                                                             #
+MPI Rank 0: 05/03/2016 18:02:59: #                                                                            #
+MPI Rank 0: 05/03/2016 18:02:59: ##############################################################################
+MPI Rank 0: 
+MPI Rank 0: 05/03/2016 18:02:59: CNTKCommandTrainBegin: SimpleMultiGPU
 MPI Rank 0: SimpleNetworkBuilder Using GPU 0
-MPI Rank 0: 
-MPI Rank 0: 08/16/2016 09:57:21: Creating virgin network.
-MPI Rank 0: Node 'W0' (LearnableParameter operation): Initializing Parameter[50 x 2] <- 0.000000.
-MPI Rank 0: Node 'W0' (LearnableParameter operation): Initializing Parameter[50 x 2] <- uniform(seed=1, range=0.050000*1.000000, onCPU=false).
+MPI Rank 0: Reading UCI file /home/philly/jenkins/workspace/CNTK-Test-Linux-W2/Tests/EndToEndTests/ParallelTraining/Data/SimpleDataTrain.txt
+MPI Rank 0: 
+MPI Rank 0: 05/03/2016 18:02:59: Creating virgin network.
 MPI Rank 0: SetUniformRandomValue (GPU): creating curand object with seed 1, sizeof(ElemType)==8
-MPI Rank 0: Node 'B0' (LearnableParameter operation): Initializing Parameter[50 x 1] <- 0.000000.
-MPI Rank 0: Node 'B0' (LearnableParameter operation): Initializing Parameter[50 x 1] <- 0.000000.
-MPI Rank 0: Node 'W1' (LearnableParameter operation): Initializing Parameter[50 x 50] <- 0.000000.
-MPI Rank 0: Node 'W1' (LearnableParameter operation): Initializing Parameter[50 x 50] <- uniform(seed=2, range=0.050000*1.000000, onCPU=false).
-MPI Rank 0: Node 'B1' (LearnableParameter operation): Initializing Parameter[50 x 1] <- 0.000000.
-MPI Rank 0: Node 'B1' (LearnableParameter operation): Initializing Parameter[50 x 1] <- 0.000000.
-MPI Rank 0: Node 'W2' (LearnableParameter operation): Initializing Parameter[2 x 50] <- 0.000000.
-MPI Rank 0: Node 'W2' (LearnableParameter operation): Initializing Parameter[2 x 50] <- uniform(seed=3, range=0.050000*1.000000, onCPU=false).
-MPI Rank 0: Node 'B2' (LearnableParameter operation): Initializing Parameter[2 x 1] <- 0.000000.
-MPI Rank 0: Node 'B2' (LearnableParameter operation): Initializing Parameter[2 x 1] <- 0.000000.
 MPI Rank 0: 
 MPI Rank 0: Post-processing network...
 MPI Rank 0: 
 MPI Rank 0: 7 roots:
 MPI Rank 0: 	CrossEntropyWithSoftmax = CrossEntropyWithSoftmax()
-MPI Rank 0: 	EvalClassificationError = ClassificationError()
+MPI Rank 0: 	EvalErrorPrediction = ErrorPrediction()
 MPI Rank 0: 	InvStdOfFeatures = InvStdDev()
 MPI Rank 0: 	MeanOfFeatures = Mean()
 MPI Rank 0: 	PosteriorProb = Softmax()
@@ -406,7 +415,7 @@
 MPI Rank 0: Validating --> B2 = LearnableParameter() :  -> [2 x 1]
 MPI Rank 0: Validating --> HLast = Plus (W2*H1, B2) : [2 x 1 x *], [2 x 1] -> [2 x 1 x *]
 MPI Rank 0: Validating --> CrossEntropyWithSoftmax = CrossEntropyWithSoftmax (labels, HLast) : [2 x *], [2 x 1 x *] -> [1]
-MPI Rank 0: Validating --> EvalClassificationError = ClassificationError (labels, HLast) : [2 x *], [2 x 1 x *] -> [1]
+MPI Rank 0: Validating --> EvalErrorPrediction = ErrorPrediction (labels, HLast) : [2 x *], [2 x 1 x *] -> [1]
 MPI Rank 0: Validating --> PosteriorProb = Softmax (HLast) : [2 x 1 x *] -> [2 x 1 x *]
 MPI Rank 0: Validating --> Prior = Mean (labels) : [2 x *] -> [2]
 MPI Rank 0: Validating --> LogOfPrior = Log (Prior) : [2] -> [2]
@@ -423,48 +432,21 @@
 MPI Rank 0: 
 MPI Rank 0: Post-processing network complete.
 MPI Rank 0: 
-MPI Rank 0: 08/16/2016 09:57:21: Created model with 25 nodes on GPU 0.
-MPI Rank 0: 
-MPI Rank 0: 08/16/2016 09:57:21: Training criterion node(s):
-MPI Rank 0: 08/16/2016 09:57:21: 	CrossEntropyWithSoftmax = CrossEntropyWithSoftmax
-MPI Rank 0: 
-<<<<<<< HEAD
-MPI Rank 0: 05/03/2016 18:02:59: 	EvalClassificationError = ClassificationError
-=======
-MPI Rank 0: 08/16/2016 09:57:21: Evaluation criterion node(s):
-MPI Rank 0: 08/16/2016 09:57:21: 	EvalErrorPrediction = ErrorPrediction
->>>>>>> 8493f118
+MPI Rank 0: 05/03/2016 18:02:59: Created model with 25 nodes on GPU 0.
+MPI Rank 0: 
+MPI Rank 0: 05/03/2016 18:02:59: Training criterion node(s):
+MPI Rank 0: 05/03/2016 18:02:59: 	CrossEntropyWithSoftmax = CrossEntropyWithSoftmax
+MPI Rank 0: 
+MPI Rank 0: 05/03/2016 18:02:59: Evaluation criterion node(s):
+MPI Rank 0: 
+MPI Rank 0: 05/03/2016 18:02:59: 	EvalErrorPrediction = ErrorPrediction
 MPI Rank 0: 
 MPI Rank 0: 
 MPI Rank 0: Allocating matrices for forward and/or backward propagation.
 MPI Rank 0: 
-MPI Rank 0: Memory Sharing: Out of 40 matrices, 19 are shared as 8, and 21 are not shared.
-MPI Rank 0: 
-MPI Rank 0: 	{ W0 : [50 x 2] (gradient)
-MPI Rank 0: 	  W0*features+B0 : [50 x 1 x *] }
-MPI Rank 0: 	{ H1 : [50 x 1 x *]
-MPI Rank 0: 	  W0*features : [50 x *] (gradient) }
-MPI Rank 0: 	{ W0*features+B0 : [50 x 1 x *] (gradient)
-MPI Rank 0: 	  W1*H1 : [50 x 1 x *] }
-MPI Rank 0: 	{ W1 : [50 x 50] (gradient)
-MPI Rank 0: 	  W1*H1+B1 : [50 x 1 x *] }
-MPI Rank 0: 	{ H2 : [50 x 1 x *]
-MPI Rank 0: 	  W1*H1 : [50 x 1 x *] (gradient) }
-MPI Rank 0: 	{ B0 : [50 x 1] (gradient)
-MPI Rank 0: 	  H1 : [50 x 1 x *] (gradient)
-MPI Rank 0: 	  W1*H1+B1 : [50 x 1 x *] (gradient)
-MPI Rank 0: 	  W2*H1 : [2 x 1 x *] }
-MPI Rank 0: 	{ HLast : [2 x 1 x *]
-MPI Rank 0: 	  W2 : [2 x 50] (gradient) }
-MPI Rank 0: 	{ B1 : [50 x 1] (gradient)
-MPI Rank 0: 	  H2 : [50 x 1 x *] (gradient)
-MPI Rank 0: 	  HLast : [2 x 1 x *] (gradient) }
-MPI Rank 0: 
-MPI Rank 0: 
-MPI Rank 0: 08/16/2016 09:57:21: Training 2802 parameters in 6 out of 6 parameter tensors and 15 nodes with gradient:
-MPI Rank 0: 
-<<<<<<< HEAD
-MPI Rank 0: (nil): {[EvalClassificationError Gradient[1]] [InvStdOfFeatures Gradient[2]] [LogOfPrior Gradient[2]] [MVNormalizedFeatures Gradient[2 x *]] [MeanOfFeatures Gradient[2]] [PosteriorProb Gradient[2 x 1 x *]] [PosteriorProb Value[2 x 1 x *]] [Prior Gradient[2]] [ScaledLogLikelihood Gradient[2 x 1 x *]] [features Gradient[2 x *]] [labels Gradient[2 x *]] }
+MPI Rank 0: Memory Sharing Structure:
+MPI Rank 0: 
+MPI Rank 0: (nil): {[EvalErrorPrediction Gradient[1]] [InvStdOfFeatures Gradient[2]] [LogOfPrior Gradient[2]] [MVNormalizedFeatures Gradient[2 x *]] [MeanOfFeatures Gradient[2]] [PosteriorProb Gradient[2 x 1 x *]] [PosteriorProb Value[2 x 1 x *]] [Prior Gradient[2]] [ScaledLogLikelihood Gradient[2 x 1 x *]] [features Gradient[2 x *]] [labels Gradient[2 x *]] }
 MPI Rank 0: 0x277d6a8: {[features Value[2 x *]] }
 MPI Rank 0: 0x2a95b18: {[InvStdOfFeatures Value[2]] }
 MPI Rank 0: 0x2a96858: {[W0 Value[50 x 2]] }
@@ -475,7 +457,7 @@
 MPI Rank 0: 0x335c4d8: {[B2 Value[2 x 1]] }
 MPI Rank 0: 0x335d4b8: {[labels Value[2 x *]] }
 MPI Rank 0: 0x335e6f8: {[Prior Value[2]] }
-MPI Rank 0: 0x3364008: {[EvalClassificationError Value[1]] }
+MPI Rank 0: 0x3364008: {[EvalErrorPrediction Value[1]] }
 MPI Rank 0: 0x33641a8: {[ScaledLogLikelihood Value[2 x 1 x *]] }
 MPI Rank 0: 0x3364368: {[CrossEntropyWithSoftmax Value[1]] }
 MPI Rank 0: 0x33648b8: {[W0 Gradient[50 x 2]] [W0*features+B0 Value[50 x 1 x *]] }
@@ -493,433 +475,243 @@
 MPI Rank 0: 0x3627c58: {[B1 Gradient[50 x 1]] [H2 Gradient[50 x 1 x *]] [HLast Gradient[2 x 1 x *]] }
 MPI Rank 0: 0x3627e18: {[W2*H1 Gradient[2 x 1 x *]] }
 MPI Rank 0: 0x3627fd8: {[B2 Gradient[2 x 1]] }
-=======
-MPI Rank 0: 08/16/2016 09:57:21: 	Node 'B0' (LearnableParameter operation) : [50 x 1]
-MPI Rank 0: 08/16/2016 09:57:21: 	Node 'B1' (LearnableParameter operation) : [50 x 1]
-MPI Rank 0: 08/16/2016 09:57:21: 	Node 'B2' (LearnableParameter operation) : [2 x 1]
-MPI Rank 0: 08/16/2016 09:57:21: 	Node 'W0' (LearnableParameter operation) : [50 x 2]
-MPI Rank 0: 08/16/2016 09:57:21: 	Node 'W1' (LearnableParameter operation) : [50 x 50]
-MPI Rank 0: 08/16/2016 09:57:21: 	Node 'W2' (LearnableParameter operation) : [2 x 50]
->>>>>>> 8493f118
-MPI Rank 0: 
-MPI Rank 0: 
-MPI Rank 0: 08/16/2016 09:57:21: Precomputing --> 3 PreCompute nodes found.
-MPI Rank 0: 
-MPI Rank 0: 08/16/2016 09:57:21: 	MeanOfFeatures = Mean()
-MPI Rank 0: 08/16/2016 09:57:21: 	InvStdOfFeatures = InvStdDev()
-MPI Rank 0: 08/16/2016 09:57:21: 	Prior = Mean()
-MPI Rank 0: 
-MPI Rank 0: 08/16/2016 09:57:22: Precomputing --> Completed.
-MPI Rank 0: 
-MPI Rank 0: 
-MPI Rank 0: 08/16/2016 09:57:23: Starting Epoch 1: learning rate per sample = 0.020000  effective momentum = 0.900000  momentum as time constant = 237.3 samples
-MPI Rank 0: 
-<<<<<<< HEAD
+MPI Rank 0: 
+MPI Rank 0: 
+MPI Rank 0: 05/03/2016 18:02:59: Precomputing --> 3 PreCompute nodes found.
+MPI Rank 0: 
+MPI Rank 0: 05/03/2016 18:02:59: 	MeanOfFeatures = Mean()
+MPI Rank 0: 05/03/2016 18:02:59: 	InvStdOfFeatures = InvStdDev()
+MPI Rank 0: 05/03/2016 18:02:59: 	Prior = Mean()
+MPI Rank 0: UCIFastReader: Starting at epoch 0, counting lines to determine record count...
+MPI Rank 0:  10000 records found.
+MPI Rank 0: starting epoch 0 at record count 0, and file position 0
+MPI Rank 0: already there from last epoch
+MPI Rank 0: 
+MPI Rank 0: 05/03/2016 18:03:00: Precomputing --> Completed.
+MPI Rank 0: 
+MPI Rank 0: 
+MPI Rank 0: 05/03/2016 18:03:01: Starting Epoch 1: learning rate per sample = 0.020000  effective momentum = 0.900000  momentum as time constant = 237.3 samples
+MPI Rank 0: starting epoch 0 at record count 0, and file position 0
+MPI Rank 0: already there from last epoch
+MPI Rank 0: 
 MPI Rank 0: 05/03/2016 18:03:01: Starting minibatch loop, DataParallelSGD training (MyRank = 0, NumNodes = 4, NumGradientBits = 64).
-MPI Rank 0: 05/03/2016 18:03:01:  Epoch[ 1 of 4]-Minibatch[   1-  10]: CrossEntropyWithSoftmax = 0.69934401 * 250; EvalClassificationError = 0.50400000 * 250; time = 0.0304s; samplesPerSecond = 8228.3
-MPI Rank 0: 05/03/2016 18:03:01:  Epoch[ 1 of 4]-Minibatch[  11-  20]: CrossEntropyWithSoftmax = 0.71365166 * 250; EvalClassificationError = 0.52000000 * 250; time = 0.0381s; samplesPerSecond = 6556.9
-MPI Rank 0: 05/03/2016 18:03:01:  Epoch[ 1 of 4]-Minibatch[  21-  30]: CrossEntropyWithSoftmax = 0.72803064 * 250; EvalClassificationError = 0.47600000 * 250; time = 0.0259s; samplesPerSecond = 9648.8
-MPI Rank 0: 05/03/2016 18:03:01:  Epoch[ 1 of 4]-Minibatch[  31-  40]: CrossEntropyWithSoftmax = 0.70088856 * 250; EvalClassificationError = 0.52800000 * 250; time = 0.0257s; samplesPerSecond = 9739.0
-MPI Rank 0: 05/03/2016 18:03:01:  Epoch[ 1 of 4]-Minibatch[  41-  50]: CrossEntropyWithSoftmax = 0.70609792 * 250; EvalClassificationError = 0.54000000 * 250; time = 0.0256s; samplesPerSecond = 9750.8
-MPI Rank 0: 05/03/2016 18:03:01:  Epoch[ 1 of 4]-Minibatch[  51-  60]: CrossEntropyWithSoftmax = 0.71542471 * 250; EvalClassificationError = 0.47600000 * 250; time = 0.0256s; samplesPerSecond = 9764.9
-MPI Rank 0: 05/03/2016 18:03:01:  Epoch[ 1 of 4]-Minibatch[  61-  70]: CrossEntropyWithSoftmax = 0.72109566 * 250; EvalClassificationError = 0.48000000 * 250; time = 0.0259s; samplesPerSecond = 9670.8
-MPI Rank 0: 05/03/2016 18:03:01:  Epoch[ 1 of 4]-Minibatch[  71-  80]: CrossEntropyWithSoftmax = 0.79807891 * 250; EvalClassificationError = 0.47600000 * 250; time = 0.0257s; samplesPerSecond = 9729.5
-MPI Rank 0: 05/03/2016 18:03:01:  Epoch[ 1 of 4]-Minibatch[  81-  90]: CrossEntropyWithSoftmax = 0.69671122 * 250; EvalClassificationError = 0.48000000 * 250; time = 0.0258s; samplesPerSecond = 9692.6
-MPI Rank 0: 05/03/2016 18:03:01:  Epoch[ 1 of 4]-Minibatch[  91- 100]: CrossEntropyWithSoftmax = 0.70714622 * 250; EvalClassificationError = 0.48800000 * 250; time = 0.0256s; samplesPerSecond = 9774.0
-MPI Rank 0: 05/03/2016 18:03:01:  Epoch[ 1 of 4]-Minibatch[ 101- 110]: CrossEntropyWithSoftmax = 0.71402770 * 250; EvalClassificationError = 0.55200000 * 250; time = 0.0256s; samplesPerSecond = 9756.5
-MPI Rank 0: 05/03/2016 18:03:01:  Epoch[ 1 of 4]-Minibatch[ 111- 120]: CrossEntropyWithSoftmax = 0.69519205 * 250; EvalClassificationError = 0.43600000 * 250; time = 0.0257s; samplesPerSecond = 9716.7
-MPI Rank 0: 05/03/2016 18:03:01:  Epoch[ 1 of 4]-Minibatch[ 121- 130]: CrossEntropyWithSoftmax = 0.70044883 * 250; EvalClassificationError = 0.44000000 * 250; time = 0.0258s; samplesPerSecond = 9696.3
-MPI Rank 0: 05/03/2016 18:03:01:  Epoch[ 1 of 4]-Minibatch[ 131- 140]: CrossEntropyWithSoftmax = 0.71830736 * 250; EvalClassificationError = 0.54800000 * 250; time = 0.0256s; samplesPerSecond = 9774.4
-MPI Rank 0: 05/03/2016 18:03:01:  Epoch[ 1 of 4]-Minibatch[ 141- 150]: CrossEntropyWithSoftmax = 0.72092159 * 250; EvalClassificationError = 0.48800000 * 250; time = 0.0256s; samplesPerSecond = 9763.3
-MPI Rank 0: 05/03/2016 18:03:01:  Epoch[ 1 of 4]-Minibatch[ 151- 160]: CrossEntropyWithSoftmax = 0.71775192 * 250; EvalClassificationError = 0.55200000 * 250; time = 0.0257s; samplesPerSecond = 9734.1
-MPI Rank 0: 05/03/2016 18:03:01:  Epoch[ 1 of 4]-Minibatch[ 161- 170]: CrossEntropyWithSoftmax = 0.74168480 * 250; EvalClassificationError = 0.50000000 * 250; time = 0.0256s; samplesPerSecond = 9775.9
-MPI Rank 0: 05/03/2016 18:03:01:  Epoch[ 1 of 4]-Minibatch[ 171- 180]: CrossEntropyWithSoftmax = 0.71839711 * 250; EvalClassificationError = 0.51600000 * 250; time = 0.0258s; samplesPerSecond = 9704.6
-MPI Rank 0: 05/03/2016 18:03:02:  Epoch[ 1 of 4]-Minibatch[ 181- 190]: CrossEntropyWithSoftmax = 0.71508862 * 250; EvalClassificationError = 0.48400000 * 250; time = 0.0255s; samplesPerSecond = 9798.2
-MPI Rank 0: 05/03/2016 18:03:02:  Epoch[ 1 of 4]-Minibatch[ 191- 200]: CrossEntropyWithSoftmax = 0.71687650 * 250; EvalClassificationError = 0.53200000 * 250; time = 0.0256s; samplesPerSecond = 9780.5
-MPI Rank 0: 05/03/2016 18:03:02:  Epoch[ 1 of 4]-Minibatch[ 201- 210]: CrossEntropyWithSoftmax = 0.71801546 * 250; EvalClassificationError = 0.55600000 * 250; time = 0.0258s; samplesPerSecond = 9681.3
-MPI Rank 0: 05/03/2016 18:03:02:  Epoch[ 1 of 4]-Minibatch[ 211- 220]: CrossEntropyWithSoftmax = 0.72090505 * 250; EvalClassificationError = 0.49600000 * 250; time = 0.0256s; samplesPerSecond = 9780.5
-MPI Rank 0: 05/03/2016 18:03:02:  Epoch[ 1 of 4]-Minibatch[ 221- 230]: CrossEntropyWithSoftmax = 0.71977841 * 250; EvalClassificationError = 0.50800000 * 250; time = 0.0257s; samplesPerSecond = 9733.3
-MPI Rank 0: 05/03/2016 18:03:02:  Epoch[ 1 of 4]-Minibatch[ 231- 240]: CrossEntropyWithSoftmax = 0.71241649 * 250; EvalClassificationError = 0.51200000 * 250; time = 0.0257s; samplesPerSecond = 9723.5
-MPI Rank 0: 05/03/2016 18:03:02:  Epoch[ 1 of 4]-Minibatch[ 241- 250]: CrossEntropyWithSoftmax = 0.69554658 * 250; EvalClassificationError = 0.50400000 * 250; time = 0.0257s; samplesPerSecond = 9729.5
-MPI Rank 0: 05/03/2016 18:03:02:  Epoch[ 1 of 4]-Minibatch[ 251- 260]: CrossEntropyWithSoftmax = 0.70014284 * 250; EvalClassificationError = 0.51200000 * 250; time = 0.0256s; samplesPerSecond = 9760.3
-MPI Rank 0: 05/03/2016 18:03:02:  Epoch[ 1 of 4]-Minibatch[ 261- 270]: CrossEntropyWithSoftmax = 0.70648093 * 250; EvalClassificationError = 0.54400000 * 250; time = 0.0255s; samplesPerSecond = 9816.6
-MPI Rank 0: 05/03/2016 18:03:02:  Epoch[ 1 of 4]-Minibatch[ 271- 280]: CrossEntropyWithSoftmax = 0.69599758 * 250; EvalClassificationError = 0.52800000 * 250; time = 0.0257s; samplesPerSecond = 9733.3
-MPI Rank 0: 05/03/2016 18:03:02:  Epoch[ 1 of 4]-Minibatch[ 281- 290]: CrossEntropyWithSoftmax = 0.69056928 * 250; EvalClassificationError = 0.44800000 * 250; time = 0.0257s; samplesPerSecond = 9716.3
-MPI Rank 0: 05/03/2016 18:03:02:  Epoch[ 1 of 4]-Minibatch[ 291- 300]: CrossEntropyWithSoftmax = 0.69038449 * 250; EvalClassificationError = 0.49600000 * 250; time = 0.0256s; samplesPerSecond = 9761.4
-MPI Rank 0: 05/03/2016 18:03:02:  Epoch[ 1 of 4]-Minibatch[ 301- 310]: CrossEntropyWithSoftmax = 0.68841564 * 250; EvalClassificationError = 0.54000000 * 250; time = 0.0256s; samplesPerSecond = 9770.6
-MPI Rank 0: 05/03/2016 18:03:02:  Epoch[ 1 of 4]-Minibatch[ 311- 320]: CrossEntropyWithSoftmax = 0.67980323 * 250; EvalClassificationError = 0.34800000 * 250; time = 0.0257s; samplesPerSecond = 9712.1
-MPI Rank 0: 05/03/2016 18:03:02:  Epoch[ 1 of 4]-Minibatch[ 321- 330]: CrossEntropyWithSoftmax = 0.68069507 * 250; EvalClassificationError = 0.46800000 * 250; time = 0.0256s; samplesPerSecond = 9782.8
-MPI Rank 0: 05/03/2016 18:03:02:  Epoch[ 1 of 4]-Minibatch[ 331- 340]: CrossEntropyWithSoftmax = 0.68902717 * 250; EvalClassificationError = 0.44800000 * 250; time = 0.0255s; samplesPerSecond = 9792.0
-MPI Rank 0: 05/03/2016 18:03:02:  Epoch[ 1 of 4]-Minibatch[ 341- 350]: CrossEntropyWithSoftmax = 0.67167286 * 250; EvalClassificationError = 0.47200000 * 250; time = 0.0257s; samplesPerSecond = 9722.7
-MPI Rank 0: 05/03/2016 18:03:02:  Epoch[ 1 of 4]-Minibatch[ 351- 360]: CrossEntropyWithSoftmax = 0.63567734 * 250; EvalClassificationError = 0.26400000 * 250; time = 0.0256s; samplesPerSecond = 9772.1
-MPI Rank 0: 05/03/2016 18:03:02:  Epoch[ 1 of 4]-Minibatch[ 361- 370]: CrossEntropyWithSoftmax = 0.59710013 * 250; EvalClassificationError = 0.18000000 * 250; time = 0.0257s; samplesPerSecond = 9730.3
-MPI Rank 0: 05/03/2016 18:03:02:  Epoch[ 1 of 4]-Minibatch[ 371- 380]: CrossEntropyWithSoftmax = 0.55360281 * 250; EvalClassificationError = 0.20400000 * 250; time = 0.0255s; samplesPerSecond = 9792.4
-MPI Rank 0: 05/03/2016 18:03:02:  Epoch[ 1 of 4]-Minibatch[ 381- 390]: CrossEntropyWithSoftmax = 0.47355204 * 250; EvalClassificationError = 0.10800000 * 250; time = 0.0256s; samplesPerSecond = 9752.7
-MPI Rank 0: 05/03/2016 18:03:02:  Epoch[ 1 of 4]-Minibatch[ 391- 400]: CrossEntropyWithSoftmax = 0.34913668 * 250; EvalClassificationError = 0.08400000 * 250; time = 0.0260s; samplesPerSecond = 9629.8
-MPI Rank 0: 05/03/2016 18:03:02: Finished Epoch[ 1 of 4]: [Training] CrossEntropyWithSoftmax = 0.68535215 * 10000; EvalClassificationError = 0.45590000 * 10000; totalSamplesSeen = 10000; learningRatePerSample = 0.02; epochTime=1.04797s
+MPI Rank 0: 05/03/2016 18:03:01:  Epoch[ 1 of 4]-Minibatch[   1-  10]: CrossEntropyWithSoftmax = 0.69934401 * 250; EvalErrorPrediction = 0.50400000 * 250; time = 0.0304s; samplesPerSecond = 8228.3
+MPI Rank 0: 05/03/2016 18:03:01:  Epoch[ 1 of 4]-Minibatch[  11-  20]: CrossEntropyWithSoftmax = 0.71365166 * 250; EvalErrorPrediction = 0.52000000 * 250; time = 0.0381s; samplesPerSecond = 6556.9
+MPI Rank 0: 05/03/2016 18:03:01:  Epoch[ 1 of 4]-Minibatch[  21-  30]: CrossEntropyWithSoftmax = 0.72803064 * 250; EvalErrorPrediction = 0.47600000 * 250; time = 0.0259s; samplesPerSecond = 9648.8
+MPI Rank 0: 05/03/2016 18:03:01:  Epoch[ 1 of 4]-Minibatch[  31-  40]: CrossEntropyWithSoftmax = 0.70088856 * 250; EvalErrorPrediction = 0.52800000 * 250; time = 0.0257s; samplesPerSecond = 9739.0
+MPI Rank 0: 05/03/2016 18:03:01:  Epoch[ 1 of 4]-Minibatch[  41-  50]: CrossEntropyWithSoftmax = 0.70609792 * 250; EvalErrorPrediction = 0.54000000 * 250; time = 0.0256s; samplesPerSecond = 9750.8
+MPI Rank 0: 05/03/2016 18:03:01:  Epoch[ 1 of 4]-Minibatch[  51-  60]: CrossEntropyWithSoftmax = 0.71542471 * 250; EvalErrorPrediction = 0.47600000 * 250; time = 0.0256s; samplesPerSecond = 9764.9
+MPI Rank 0: 05/03/2016 18:03:01:  Epoch[ 1 of 4]-Minibatch[  61-  70]: CrossEntropyWithSoftmax = 0.72109566 * 250; EvalErrorPrediction = 0.48000000 * 250; time = 0.0259s; samplesPerSecond = 9670.8
+MPI Rank 0: 05/03/2016 18:03:01:  Epoch[ 1 of 4]-Minibatch[  71-  80]: CrossEntropyWithSoftmax = 0.79807891 * 250; EvalErrorPrediction = 0.47600000 * 250; time = 0.0257s; samplesPerSecond = 9729.5
+MPI Rank 0: 05/03/2016 18:03:01:  Epoch[ 1 of 4]-Minibatch[  81-  90]: CrossEntropyWithSoftmax = 0.69671122 * 250; EvalErrorPrediction = 0.48000000 * 250; time = 0.0258s; samplesPerSecond = 9692.6
+MPI Rank 0: 05/03/2016 18:03:01:  Epoch[ 1 of 4]-Minibatch[  91- 100]: CrossEntropyWithSoftmax = 0.70714622 * 250; EvalErrorPrediction = 0.48800000 * 250; time = 0.0256s; samplesPerSecond = 9774.0
+MPI Rank 0: 05/03/2016 18:03:01:  Epoch[ 1 of 4]-Minibatch[ 101- 110]: CrossEntropyWithSoftmax = 0.71402770 * 250; EvalErrorPrediction = 0.55200000 * 250; time = 0.0256s; samplesPerSecond = 9756.5
+MPI Rank 0: 05/03/2016 18:03:01:  Epoch[ 1 of 4]-Minibatch[ 111- 120]: CrossEntropyWithSoftmax = 0.69519205 * 250; EvalErrorPrediction = 0.43600000 * 250; time = 0.0257s; samplesPerSecond = 9716.7
+MPI Rank 0: 05/03/2016 18:03:01:  Epoch[ 1 of 4]-Minibatch[ 121- 130]: CrossEntropyWithSoftmax = 0.70044883 * 250; EvalErrorPrediction = 0.44000000 * 250; time = 0.0258s; samplesPerSecond = 9696.3
+MPI Rank 0: 05/03/2016 18:03:01:  Epoch[ 1 of 4]-Minibatch[ 131- 140]: CrossEntropyWithSoftmax = 0.71830736 * 250; EvalErrorPrediction = 0.54800000 * 250; time = 0.0256s; samplesPerSecond = 9774.4
+MPI Rank 0: 05/03/2016 18:03:01:  Epoch[ 1 of 4]-Minibatch[ 141- 150]: CrossEntropyWithSoftmax = 0.72092159 * 250; EvalErrorPrediction = 0.48800000 * 250; time = 0.0256s; samplesPerSecond = 9763.3
+MPI Rank 0: 05/03/2016 18:03:01:  Epoch[ 1 of 4]-Minibatch[ 151- 160]: CrossEntropyWithSoftmax = 0.71775192 * 250; EvalErrorPrediction = 0.55200000 * 250; time = 0.0257s; samplesPerSecond = 9734.1
+MPI Rank 0: 05/03/2016 18:03:01:  Epoch[ 1 of 4]-Minibatch[ 161- 170]: CrossEntropyWithSoftmax = 0.74168480 * 250; EvalErrorPrediction = 0.50000000 * 250; time = 0.0256s; samplesPerSecond = 9775.9
+MPI Rank 0: 05/03/2016 18:03:01:  Epoch[ 1 of 4]-Minibatch[ 171- 180]: CrossEntropyWithSoftmax = 0.71839711 * 250; EvalErrorPrediction = 0.51600000 * 250; time = 0.0258s; samplesPerSecond = 9704.6
+MPI Rank 0: 05/03/2016 18:03:02:  Epoch[ 1 of 4]-Minibatch[ 181- 190]: CrossEntropyWithSoftmax = 0.71508862 * 250; EvalErrorPrediction = 0.48400000 * 250; time = 0.0255s; samplesPerSecond = 9798.2
+MPI Rank 0: 05/03/2016 18:03:02:  Epoch[ 1 of 4]-Minibatch[ 191- 200]: CrossEntropyWithSoftmax = 0.71687650 * 250; EvalErrorPrediction = 0.53200000 * 250; time = 0.0256s; samplesPerSecond = 9780.5
+MPI Rank 0: 05/03/2016 18:03:02:  Epoch[ 1 of 4]-Minibatch[ 201- 210]: CrossEntropyWithSoftmax = 0.71801546 * 250; EvalErrorPrediction = 0.55600000 * 250; time = 0.0258s; samplesPerSecond = 9681.3
+MPI Rank 0: 05/03/2016 18:03:02:  Epoch[ 1 of 4]-Minibatch[ 211- 220]: CrossEntropyWithSoftmax = 0.72090505 * 250; EvalErrorPrediction = 0.49600000 * 250; time = 0.0256s; samplesPerSecond = 9780.5
+MPI Rank 0: 05/03/2016 18:03:02:  Epoch[ 1 of 4]-Minibatch[ 221- 230]: CrossEntropyWithSoftmax = 0.71977841 * 250; EvalErrorPrediction = 0.50800000 * 250; time = 0.0257s; samplesPerSecond = 9733.3
+MPI Rank 0: 05/03/2016 18:03:02:  Epoch[ 1 of 4]-Minibatch[ 231- 240]: CrossEntropyWithSoftmax = 0.71241649 * 250; EvalErrorPrediction = 0.51200000 * 250; time = 0.0257s; samplesPerSecond = 9723.5
+MPI Rank 0: 05/03/2016 18:03:02:  Epoch[ 1 of 4]-Minibatch[ 241- 250]: CrossEntropyWithSoftmax = 0.69554658 * 250; EvalErrorPrediction = 0.50400000 * 250; time = 0.0257s; samplesPerSecond = 9729.5
+MPI Rank 0: 05/03/2016 18:03:02:  Epoch[ 1 of 4]-Minibatch[ 251- 260]: CrossEntropyWithSoftmax = 0.70014284 * 250; EvalErrorPrediction = 0.51200000 * 250; time = 0.0256s; samplesPerSecond = 9760.3
+MPI Rank 0: 05/03/2016 18:03:02:  Epoch[ 1 of 4]-Minibatch[ 261- 270]: CrossEntropyWithSoftmax = 0.70648093 * 250; EvalErrorPrediction = 0.54400000 * 250; time = 0.0255s; samplesPerSecond = 9816.6
+MPI Rank 0: 05/03/2016 18:03:02:  Epoch[ 1 of 4]-Minibatch[ 271- 280]: CrossEntropyWithSoftmax = 0.69599758 * 250; EvalErrorPrediction = 0.52800000 * 250; time = 0.0257s; samplesPerSecond = 9733.3
+MPI Rank 0: 05/03/2016 18:03:02:  Epoch[ 1 of 4]-Minibatch[ 281- 290]: CrossEntropyWithSoftmax = 0.69056928 * 250; EvalErrorPrediction = 0.44800000 * 250; time = 0.0257s; samplesPerSecond = 9716.3
+MPI Rank 0: 05/03/2016 18:03:02:  Epoch[ 1 of 4]-Minibatch[ 291- 300]: CrossEntropyWithSoftmax = 0.69038449 * 250; EvalErrorPrediction = 0.49600000 * 250; time = 0.0256s; samplesPerSecond = 9761.4
+MPI Rank 0: 05/03/2016 18:03:02:  Epoch[ 1 of 4]-Minibatch[ 301- 310]: CrossEntropyWithSoftmax = 0.68841564 * 250; EvalErrorPrediction = 0.54000000 * 250; time = 0.0256s; samplesPerSecond = 9770.6
+MPI Rank 0: 05/03/2016 18:03:02:  Epoch[ 1 of 4]-Minibatch[ 311- 320]: CrossEntropyWithSoftmax = 0.67980323 * 250; EvalErrorPrediction = 0.34800000 * 250; time = 0.0257s; samplesPerSecond = 9712.1
+MPI Rank 0: 05/03/2016 18:03:02:  Epoch[ 1 of 4]-Minibatch[ 321- 330]: CrossEntropyWithSoftmax = 0.68069507 * 250; EvalErrorPrediction = 0.46800000 * 250; time = 0.0256s; samplesPerSecond = 9782.8
+MPI Rank 0: 05/03/2016 18:03:02:  Epoch[ 1 of 4]-Minibatch[ 331- 340]: CrossEntropyWithSoftmax = 0.68902717 * 250; EvalErrorPrediction = 0.44800000 * 250; time = 0.0255s; samplesPerSecond = 9792.0
+MPI Rank 0: 05/03/2016 18:03:02:  Epoch[ 1 of 4]-Minibatch[ 341- 350]: CrossEntropyWithSoftmax = 0.67167286 * 250; EvalErrorPrediction = 0.47200000 * 250; time = 0.0257s; samplesPerSecond = 9722.7
+MPI Rank 0: 05/03/2016 18:03:02:  Epoch[ 1 of 4]-Minibatch[ 351- 360]: CrossEntropyWithSoftmax = 0.63567734 * 250; EvalErrorPrediction = 0.26400000 * 250; time = 0.0256s; samplesPerSecond = 9772.1
+MPI Rank 0: 05/03/2016 18:03:02:  Epoch[ 1 of 4]-Minibatch[ 361- 370]: CrossEntropyWithSoftmax = 0.59710013 * 250; EvalErrorPrediction = 0.18000000 * 250; time = 0.0257s; samplesPerSecond = 9730.3
+MPI Rank 0: 05/03/2016 18:03:02:  Epoch[ 1 of 4]-Minibatch[ 371- 380]: CrossEntropyWithSoftmax = 0.55360281 * 250; EvalErrorPrediction = 0.20400000 * 250; time = 0.0255s; samplesPerSecond = 9792.4
+MPI Rank 0: 05/03/2016 18:03:02:  Epoch[ 1 of 4]-Minibatch[ 381- 390]: CrossEntropyWithSoftmax = 0.47355204 * 250; EvalErrorPrediction = 0.10800000 * 250; time = 0.0256s; samplesPerSecond = 9752.7
+MPI Rank 0: 05/03/2016 18:03:02:  Epoch[ 1 of 4]-Minibatch[ 391- 400]: CrossEntropyWithSoftmax = 0.34913668 * 250; EvalErrorPrediction = 0.08400000 * 250; time = 0.0260s; samplesPerSecond = 9629.8
+MPI Rank 0: 05/03/2016 18:03:02: Finished Epoch[ 1 of 4]: [Training] CrossEntropyWithSoftmax = 0.68535215 * 10000; EvalErrorPrediction = 0.45590000 * 10000; totalSamplesSeen = 10000; learningRatePerSample = 0.02; epochTime=1.04797s
 MPI Rank 0: 05/03/2016 18:03:02: SGD: Saving checkpoint model '/tmp/cntk-test-20160503175932.483858/ParallelTraining/NoQuantization_DoublePrecision@release_gpu/models/Simple.dnn.1'
-=======
-MPI Rank 0: 08/16/2016 09:57:23: Starting minibatch loop, DataParallelSGD training (MyRank = 0, NumNodes = 4, NumGradientBits = 64), distributed reading is ENABLED.
-MPI Rank 0: 08/16/2016 09:57:23:  Epoch[ 1 of 4]-Minibatch[   1-  10]: CrossEntropyWithSoftmax = 0.69934401 * 250; EvalErrorPrediction = 0.50400000 * 250; time = 0.0303s; samplesPerSecond = 8248.6
-MPI Rank 0: 08/16/2016 09:57:23:  Epoch[ 1 of 4]-Minibatch[  11-  20]: CrossEntropyWithSoftmax = 0.71365166 * 250; EvalErrorPrediction = 0.52000000 * 250; time = 0.0268s; samplesPerSecond = 9325.6
-MPI Rank 0: 08/16/2016 09:57:23:  Epoch[ 1 of 4]-Minibatch[  21-  30]: CrossEntropyWithSoftmax = 0.72803064 * 250; EvalErrorPrediction = 0.47600000 * 250; time = 0.0267s; samplesPerSecond = 9367.9
-MPI Rank 0: 08/16/2016 09:57:23:  Epoch[ 1 of 4]-Minibatch[  31-  40]: CrossEntropyWithSoftmax = 0.70088856 * 250; EvalErrorPrediction = 0.52800000 * 250; time = 0.0261s; samplesPerSecond = 9578.9
-MPI Rank 0: 08/16/2016 09:57:23:  Epoch[ 1 of 4]-Minibatch[  41-  50]: CrossEntropyWithSoftmax = 0.70609792 * 250; EvalErrorPrediction = 0.54000000 * 250; time = 0.0241s; samplesPerSecond = 10383.4
-MPI Rank 0: 08/16/2016 09:57:23:  Epoch[ 1 of 4]-Minibatch[  51-  60]: CrossEntropyWithSoftmax = 0.71542471 * 250; EvalErrorPrediction = 0.47600000 * 250; time = 0.0242s; samplesPerSecond = 10347.7
-MPI Rank 0: 08/16/2016 09:57:23:  Epoch[ 1 of 4]-Minibatch[  61-  70]: CrossEntropyWithSoftmax = 0.72109566 * 250; EvalErrorPrediction = 0.48000000 * 250; time = 0.0244s; samplesPerSecond = 10233.3
-MPI Rank 0: 08/16/2016 09:57:23:  Epoch[ 1 of 4]-Minibatch[  71-  80]: CrossEntropyWithSoftmax = 0.79807891 * 250; EvalErrorPrediction = 0.47600000 * 250; time = 0.0241s; samplesPerSecond = 10358.8
-MPI Rank 0: 08/16/2016 09:57:23:  Epoch[ 1 of 4]-Minibatch[  81-  90]: CrossEntropyWithSoftmax = 0.69671122 * 250; EvalErrorPrediction = 0.48000000 * 250; time = 0.0242s; samplesPerSecond = 10319.9
-MPI Rank 0: 08/16/2016 09:57:23:  Epoch[ 1 of 4]-Minibatch[  91- 100]: CrossEntropyWithSoftmax = 0.70714622 * 250; EvalErrorPrediction = 0.48800000 * 250; time = 0.0241s; samplesPerSecond = 10361.0
-MPI Rank 0: 08/16/2016 09:57:24:  Epoch[ 1 of 4]-Minibatch[ 101- 110]: CrossEntropyWithSoftmax = 0.71402770 * 250; EvalErrorPrediction = 0.55200000 * 250; time = 0.0246s; samplesPerSecond = 10144.9
-MPI Rank 0: 08/16/2016 09:57:24:  Epoch[ 1 of 4]-Minibatch[ 111- 120]: CrossEntropyWithSoftmax = 0.69519205 * 250; EvalErrorPrediction = 0.43600000 * 250; time = 0.0238s; samplesPerSecond = 10487.9
-MPI Rank 0: 08/16/2016 09:57:24:  Epoch[ 1 of 4]-Minibatch[ 121- 130]: CrossEntropyWithSoftmax = 0.70044883 * 250; EvalErrorPrediction = 0.44000000 * 250; time = 0.0238s; samplesPerSecond = 10491.9
-MPI Rank 0: 08/16/2016 09:57:24:  Epoch[ 1 of 4]-Minibatch[ 131- 140]: CrossEntropyWithSoftmax = 0.71830736 * 250; EvalErrorPrediction = 0.54800000 * 250; time = 0.0237s; samplesPerSecond = 10544.5
-MPI Rank 0: 08/16/2016 09:57:24:  Epoch[ 1 of 4]-Minibatch[ 141- 150]: CrossEntropyWithSoftmax = 0.72092159 * 250; EvalErrorPrediction = 0.48800000 * 250; time = 0.0238s; samplesPerSecond = 10501.1
-MPI Rank 0: 08/16/2016 09:57:24:  Epoch[ 1 of 4]-Minibatch[ 151- 160]: CrossEntropyWithSoftmax = 0.71775192 * 250; EvalErrorPrediction = 0.55200000 * 250; time = 0.0237s; samplesPerSecond = 10545.9
-MPI Rank 0: 08/16/2016 09:57:24:  Epoch[ 1 of 4]-Minibatch[ 161- 170]: CrossEntropyWithSoftmax = 0.74168480 * 250; EvalErrorPrediction = 0.50000000 * 250; time = 0.0238s; samplesPerSecond = 10509.1
-MPI Rank 0: 08/16/2016 09:57:24:  Epoch[ 1 of 4]-Minibatch[ 171- 180]: CrossEntropyWithSoftmax = 0.71839711 * 250; EvalErrorPrediction = 0.51600000 * 250; time = 0.0239s; samplesPerSecond = 10468.1
-MPI Rank 0: 08/16/2016 09:57:24:  Epoch[ 1 of 4]-Minibatch[ 181- 190]: CrossEntropyWithSoftmax = 0.71508862 * 250; EvalErrorPrediction = 0.48400000 * 250; time = 0.0237s; samplesPerSecond = 10549.9
-MPI Rank 0: 08/16/2016 09:57:24:  Epoch[ 1 of 4]-Minibatch[ 191- 200]: CrossEntropyWithSoftmax = 0.71687650 * 250; EvalErrorPrediction = 0.53200000 * 250; time = 0.0239s; samplesPerSecond = 10451.1
-MPI Rank 0: 08/16/2016 09:57:24:  Epoch[ 1 of 4]-Minibatch[ 201- 210]: CrossEntropyWithSoftmax = 0.71801546 * 250; EvalErrorPrediction = 0.55600000 * 250; time = 0.0238s; samplesPerSecond = 10490.5
-MPI Rank 0: 08/16/2016 09:57:24:  Epoch[ 1 of 4]-Minibatch[ 211- 220]: CrossEntropyWithSoftmax = 0.72090505 * 250; EvalErrorPrediction = 0.49600000 * 250; time = 0.0237s; samplesPerSecond = 10543.6
-MPI Rank 0: 08/16/2016 09:57:24:  Epoch[ 1 of 4]-Minibatch[ 221- 230]: CrossEntropyWithSoftmax = 0.71977841 * 250; EvalErrorPrediction = 0.50800000 * 250; time = 0.0238s; samplesPerSecond = 10525.0
-MPI Rank 0: 08/16/2016 09:57:24:  Epoch[ 1 of 4]-Minibatch[ 231- 240]: CrossEntropyWithSoftmax = 0.71241649 * 250; EvalErrorPrediction = 0.51200000 * 250; time = 0.0239s; samplesPerSecond = 10469.5
-MPI Rank 0: 08/16/2016 09:57:24:  Epoch[ 1 of 4]-Minibatch[ 241- 250]: CrossEntropyWithSoftmax = 0.69554658 * 250; EvalErrorPrediction = 0.50400000 * 250; time = 0.0238s; samplesPerSecond = 10524.1
-MPI Rank 0: 08/16/2016 09:57:24:  Epoch[ 1 of 4]-Minibatch[ 251- 260]: CrossEntropyWithSoftmax = 0.70014284 * 250; EvalErrorPrediction = 0.51200000 * 250; time = 0.0238s; samplesPerSecond = 10497.1
-MPI Rank 0: 08/16/2016 09:57:24:  Epoch[ 1 of 4]-Minibatch[ 261- 270]: CrossEntropyWithSoftmax = 0.70648093 * 250; EvalErrorPrediction = 0.54400000 * 250; time = 0.0236s; samplesPerSecond = 10592.8
-MPI Rank 0: 08/16/2016 09:57:24:  Epoch[ 1 of 4]-Minibatch[ 271- 280]: CrossEntropyWithSoftmax = 0.69599758 * 250; EvalErrorPrediction = 0.52800000 * 250; time = 0.0237s; samplesPerSecond = 10554.3
-MPI Rank 0: 08/16/2016 09:57:24:  Epoch[ 1 of 4]-Minibatch[ 281- 290]: CrossEntropyWithSoftmax = 0.69056928 * 250; EvalErrorPrediction = 0.44800000 * 250; time = 0.0237s; samplesPerSecond = 10534.7
-MPI Rank 0: 08/16/2016 09:57:24:  Epoch[ 1 of 4]-Minibatch[ 291- 300]: CrossEntropyWithSoftmax = 0.69038449 * 250; EvalErrorPrediction = 0.49600000 * 250; time = 0.0237s; samplesPerSecond = 10565.9
-MPI Rank 0: 08/16/2016 09:57:24:  Epoch[ 1 of 4]-Minibatch[ 301- 310]: CrossEntropyWithSoftmax = 0.68841564 * 250; EvalErrorPrediction = 0.54000000 * 250; time = 0.0237s; samplesPerSecond = 10561.9
-MPI Rank 0: 08/16/2016 09:57:24:  Epoch[ 1 of 4]-Minibatch[ 311- 320]: CrossEntropyWithSoftmax = 0.67980323 * 250; EvalErrorPrediction = 0.34800000 * 250; time = 0.0237s; samplesPerSecond = 10561.9
-MPI Rank 0: 08/16/2016 09:57:24:  Epoch[ 1 of 4]-Minibatch[ 321- 330]: CrossEntropyWithSoftmax = 0.68069507 * 250; EvalErrorPrediction = 0.46800000 * 250; time = 0.0237s; samplesPerSecond = 10546.7
-MPI Rank 0: 08/16/2016 09:57:24:  Epoch[ 1 of 4]-Minibatch[ 331- 340]: CrossEntropyWithSoftmax = 0.68902717 * 250; EvalErrorPrediction = 0.44800000 * 250; time = 0.0237s; samplesPerSecond = 10541.4
-MPI Rank 0: 08/16/2016 09:57:24:  Epoch[ 1 of 4]-Minibatch[ 341- 350]: CrossEntropyWithSoftmax = 0.67167286 * 250; EvalErrorPrediction = 0.47200000 * 250; time = 0.0236s; samplesPerSecond = 10588.3
-MPI Rank 0: 08/16/2016 09:57:24:  Epoch[ 1 of 4]-Minibatch[ 351- 360]: CrossEntropyWithSoftmax = 0.63567734 * 250; EvalErrorPrediction = 0.26400000 * 250; time = 0.0237s; samplesPerSecond = 10549.0
-MPI Rank 0: 08/16/2016 09:57:24:  Epoch[ 1 of 4]-Minibatch[ 361- 370]: CrossEntropyWithSoftmax = 0.59710013 * 250; EvalErrorPrediction = 0.18000000 * 250; time = 0.0237s; samplesPerSecond = 10558.8
-MPI Rank 0: 08/16/2016 09:57:24:  Epoch[ 1 of 4]-Minibatch[ 371- 380]: CrossEntropyWithSoftmax = 0.55360281 * 250; EvalErrorPrediction = 0.20400000 * 250; time = 0.0237s; samplesPerSecond = 10557.4
-MPI Rank 0: 08/16/2016 09:57:24:  Epoch[ 1 of 4]-Minibatch[ 381- 390]: CrossEntropyWithSoftmax = 0.47355204 * 250; EvalErrorPrediction = 0.10800000 * 250; time = 0.0237s; samplesPerSecond = 10561.9
-MPI Rank 0: 08/16/2016 09:57:24:  Epoch[ 1 of 4]-Minibatch[ 391- 400]: CrossEntropyWithSoftmax = 0.34913668 * 250; EvalErrorPrediction = 0.08400000 * 250; time = 0.0236s; samplesPerSecond = 10584.7
-MPI Rank 0: 08/16/2016 09:57:24: Finished Epoch[ 1 of 4]: [Training] CrossEntropyWithSoftmax = 0.68535215 * 10000; EvalErrorPrediction = 0.45590000 * 10000; totalSamplesSeen = 10000; learningRatePerSample = 0.02; epochTime=0.971781s
-MPI Rank 0: 08/16/2016 09:57:24: SGD: Saving checkpoint model '/tmp/cntk-test-20160816095705.492453/ParallelTraining/NoQuantization_DoublePrecision@release_gpu/models/Simple.dnn.1'
->>>>>>> 8493f118
-MPI Rank 0: 
-MPI Rank 0: 08/16/2016 09:57:24: Starting Epoch 2: learning rate per sample = 0.008000  effective momentum = 0.900000  momentum as time constant = 237.3 samples
-MPI Rank 0: 
-<<<<<<< HEAD
+MPI Rank 0: 
+MPI Rank 0: 05/03/2016 18:03:02: Starting Epoch 2: learning rate per sample = 0.008000  effective momentum = 0.900000  momentum as time constant = 237.3 samples
+MPI Rank 0: starting epoch 1 at record count 10000, and file position 0
+MPI Rank 0: already there from last epoch
+MPI Rank 0: 
 MPI Rank 0: 05/03/2016 18:03:02: Starting minibatch loop, DataParallelSGD training (MyRank = 0, NumNodes = 4, NumGradientBits = 64).
-MPI Rank 0: 05/03/2016 18:03:02:  Epoch[ 2 of 4]-Minibatch[   1-  10, 2.50%]: CrossEntropyWithSoftmax = 0.27493252 * 250; EvalClassificationError = 0.06000000 * 250; time = 0.0257s; samplesPerSecond = 9711.0
-MPI Rank 0: 05/03/2016 18:03:02:  Epoch[ 2 of 4]-Minibatch[  11-  20, 5.00%]: CrossEntropyWithSoftmax = 0.24181296 * 250; EvalClassificationError = 0.08800000 * 250; time = 0.0256s; samplesPerSecond = 9781.3
-MPI Rank 0: 05/03/2016 18:03:02:  Epoch[ 2 of 4]-Minibatch[  21-  30, 7.50%]: CrossEntropyWithSoftmax = 0.20316066 * 250; EvalClassificationError = 0.07600000 * 250; time = 0.0258s; samplesPerSecond = 9704.2
-MPI Rank 0: 05/03/2016 18:03:02:  Epoch[ 2 of 4]-Minibatch[  31-  40, 10.00%]: CrossEntropyWithSoftmax = 0.20710120 * 250; EvalClassificationError = 0.06400000 * 250; time = 0.0256s; samplesPerSecond = 9755.7
-MPI Rank 0: 05/03/2016 18:03:02:  Epoch[ 2 of 4]-Minibatch[  41-  50, 12.50%]: CrossEntropyWithSoftmax = 0.20417822 * 250; EvalClassificationError = 0.09200000 * 250; time = 0.0257s; samplesPerSecond = 9734.8
-MPI Rank 0: 05/03/2016 18:03:02:  Epoch[ 2 of 4]-Minibatch[  51-  60, 15.00%]: CrossEntropyWithSoftmax = 0.21581050 * 250; EvalClassificationError = 0.09600000 * 250; time = 0.0257s; samplesPerSecond = 9727.6
-MPI Rank 0: 05/03/2016 18:03:02:  Epoch[ 2 of 4]-Minibatch[  61-  70, 17.50%]: CrossEntropyWithSoftmax = 0.18358607 * 250; EvalClassificationError = 0.08000000 * 250; time = 0.0257s; samplesPerSecond = 9741.3
-MPI Rank 0: 05/03/2016 18:03:02:  Epoch[ 2 of 4]-Minibatch[  71-  80, 20.00%]: CrossEntropyWithSoftmax = 0.20031020 * 250; EvalClassificationError = 0.09200000 * 250; time = 0.0258s; samplesPerSecond = 9691.8
-MPI Rank 0: 05/03/2016 18:03:02:  Epoch[ 2 of 4]-Minibatch[  81-  90, 22.50%]: CrossEntropyWithSoftmax = 0.17298137 * 250; EvalClassificationError = 0.08000000 * 250; time = 0.0255s; samplesPerSecond = 9821.6
-MPI Rank 0: 05/03/2016 18:03:02:  Epoch[ 2 of 4]-Minibatch[  91- 100, 25.00%]: CrossEntropyWithSoftmax = 0.15933384 * 250; EvalClassificationError = 0.06800000 * 250; time = 0.0258s; samplesPerSecond = 9701.2
-MPI Rank 0: 05/03/2016 18:03:02:  Epoch[ 2 of 4]-Minibatch[ 101- 110, 27.50%]: CrossEntropyWithSoftmax = 0.15227387 * 250; EvalClassificationError = 0.05600000 * 250; time = 0.0257s; samplesPerSecond = 9715.5
-MPI Rank 0: 05/03/2016 18:03:02:  Epoch[ 2 of 4]-Minibatch[ 111- 120, 30.00%]: CrossEntropyWithSoftmax = 0.14937834 * 250; EvalClassificationError = 0.06400000 * 250; time = 0.0256s; samplesPerSecond = 9770.2
-MPI Rank 0: 05/03/2016 18:03:02:  Epoch[ 2 of 4]-Minibatch[ 121- 130, 32.50%]: CrossEntropyWithSoftmax = 0.12759442 * 250; EvalClassificationError = 0.05600000 * 250; time = 0.0257s; samplesPerSecond = 9732.2
-MPI Rank 0: 05/03/2016 18:03:02:  Epoch[ 2 of 4]-Minibatch[ 131- 140, 35.00%]: CrossEntropyWithSoftmax = 0.16849594 * 250; EvalClassificationError = 0.08800000 * 250; time = 0.0257s; samplesPerSecond = 9746.2
-MPI Rank 0: 05/03/2016 18:03:02:  Epoch[ 2 of 4]-Minibatch[ 141- 150, 37.50%]: CrossEntropyWithSoftmax = 0.13827283 * 250; EvalClassificationError = 0.05200000 * 250; time = 0.0257s; samplesPerSecond = 9743.2
-MPI Rank 0: 05/03/2016 18:03:02:  Epoch[ 2 of 4]-Minibatch[ 151- 160, 40.00%]: CrossEntropyWithSoftmax = 0.18215595 * 250; EvalClassificationError = 0.08000000 * 250; time = 0.0258s; samplesPerSecond = 9689.9
-MPI Rank 0: 05/03/2016 18:03:03:  Epoch[ 2 of 4]-Minibatch[ 161- 170, 42.50%]: CrossEntropyWithSoftmax = 0.17527448 * 250; EvalClassificationError = 0.09200000 * 250; time = 0.0256s; samplesPerSecond = 9766.4
-MPI Rank 0: 05/03/2016 18:03:03:  Epoch[ 2 of 4]-Minibatch[ 171- 180, 45.00%]: CrossEntropyWithSoftmax = 0.14521521 * 250; EvalClassificationError = 0.06400000 * 250; time = 0.0256s; samplesPerSecond = 9753.4
-MPI Rank 0: 05/03/2016 18:03:03:  Epoch[ 2 of 4]-Minibatch[ 181- 190, 47.50%]: CrossEntropyWithSoftmax = 0.18976906 * 250; EvalClassificationError = 0.10000000 * 250; time = 0.0256s; samplesPerSecond = 9782.1
-MPI Rank 0: 05/03/2016 18:03:03:  Epoch[ 2 of 4]-Minibatch[ 191- 200, 50.00%]: CrossEntropyWithSoftmax = 0.21122012 * 250; EvalClassificationError = 0.10000000 * 250; time = 0.0256s; samplesPerSecond = 9778.6
-MPI Rank 0: 05/03/2016 18:03:03:  Epoch[ 2 of 4]-Minibatch[ 201- 210, 52.50%]: CrossEntropyWithSoftmax = 0.18465636 * 250; EvalClassificationError = 0.08000000 * 250; time = 0.0256s; samplesPerSecond = 9771.4
-MPI Rank 0: 05/03/2016 18:03:03:  Epoch[ 2 of 4]-Minibatch[ 211- 220, 55.00%]: CrossEntropyWithSoftmax = 0.18269327 * 250; EvalClassificationError = 0.07600000 * 250; time = 0.0270s; samplesPerSecond = 9270.9
-MPI Rank 0: 05/03/2016 18:03:03:  Epoch[ 2 of 4]-Minibatch[ 221- 230, 57.50%]: CrossEntropyWithSoftmax = 0.14337039 * 250; EvalClassificationError = 0.06000000 * 250; time = 0.0258s; samplesPerSecond = 9682.0
-MPI Rank 0: 05/03/2016 18:03:03:  Epoch[ 2 of 4]-Minibatch[ 231- 240, 60.00%]: CrossEntropyWithSoftmax = 0.15069128 * 250; EvalClassificationError = 0.07600000 * 250; time = 0.0257s; samplesPerSecond = 9746.2
-MPI Rank 0: 05/03/2016 18:03:03:  Epoch[ 2 of 4]-Minibatch[ 241- 250, 62.50%]: CrossEntropyWithSoftmax = 0.19968366 * 250; EvalClassificationError = 0.11600000 * 250; time = 0.0257s; samplesPerSecond = 9736.3
-MPI Rank 0: 05/03/2016 18:03:03:  Epoch[ 2 of 4]-Minibatch[ 251- 260, 65.00%]: CrossEntropyWithSoftmax = 0.13331961 * 250; EvalClassificationError = 0.07200000 * 250; time = 0.0255s; samplesPerSecond = 9793.2
-MPI Rank 0: 05/03/2016 18:03:03:  Epoch[ 2 of 4]-Minibatch[ 261- 270, 67.50%]: CrossEntropyWithSoftmax = 0.18586350 * 250; EvalClassificationError = 0.11600000 * 250; time = 0.0256s; samplesPerSecond = 9764.9
-MPI Rank 0: 05/03/2016 18:03:03:  Epoch[ 2 of 4]-Minibatch[ 271- 280, 70.00%]: CrossEntropyWithSoftmax = 0.19444582 * 250; EvalClassificationError = 0.08400000 * 250; time = 0.0258s; samplesPerSecond = 9694.8
-MPI Rank 0: 05/03/2016 18:03:03:  Epoch[ 2 of 4]-Minibatch[ 281- 290, 72.50%]: CrossEntropyWithSoftmax = 0.17051888 * 250; EvalClassificationError = 0.06800000 * 250; time = 0.0257s; samplesPerSecond = 9736.3
-MPI Rank 0: 05/03/2016 18:03:03:  Epoch[ 2 of 4]-Minibatch[ 291- 300, 75.00%]: CrossEntropyWithSoftmax = 0.12971870 * 250; EvalClassificationError = 0.04800000 * 250; time = 0.0256s; samplesPerSecond = 9747.0
-MPI Rank 0: 05/03/2016 18:03:03:  Epoch[ 2 of 4]-Minibatch[ 301- 310, 77.50%]: CrossEntropyWithSoftmax = 0.17527362 * 250; EvalClassificationError = 0.08800000 * 250; time = 0.0258s; samplesPerSecond = 9671.9
-MPI Rank 0: 05/03/2016 18:03:03:  Epoch[ 2 of 4]-Minibatch[ 311- 320, 80.00%]: CrossEntropyWithSoftmax = 0.12556892 * 250; EvalClassificationError = 0.05200000 * 250; time = 0.0255s; samplesPerSecond = 9793.9
-MPI Rank 0: 05/03/2016 18:03:03:  Epoch[ 2 of 4]-Minibatch[ 321- 330, 82.50%]: CrossEntropyWithSoftmax = 0.14972169 * 250; EvalClassificationError = 0.05600000 * 250; time = 0.0257s; samplesPerSecond = 9736.3
-MPI Rank 0: 05/03/2016 18:03:03:  Epoch[ 2 of 4]-Minibatch[ 331- 340, 85.00%]: CrossEntropyWithSoftmax = 0.19739782 * 250; EvalClassificationError = 0.09200000 * 250; time = 0.0256s; samplesPerSecond = 9760.7
-MPI Rank 0: 05/03/2016 18:03:03:  Epoch[ 2 of 4]-Minibatch[ 341- 350, 87.50%]: CrossEntropyWithSoftmax = 0.12755381 * 250; EvalClassificationError = 0.05200000 * 250; time = 0.0258s; samplesPerSecond = 9704.2
-MPI Rank 0: 05/03/2016 18:03:03:  Epoch[ 2 of 4]-Minibatch[ 351- 360, 90.00%]: CrossEntropyWithSoftmax = 0.13825339 * 250; EvalClassificationError = 0.06000000 * 250; time = 0.0255s; samplesPerSecond = 9789.3
-MPI Rank 0: 05/03/2016 18:03:03:  Epoch[ 2 of 4]-Minibatch[ 361- 370, 92.50%]: CrossEntropyWithSoftmax = 0.12805567 * 250; EvalClassificationError = 0.06000000 * 250; time = 0.0258s; samplesPerSecond = 9683.9
-MPI Rank 0: 05/03/2016 18:03:03:  Epoch[ 2 of 4]-Minibatch[ 371- 380, 95.00%]: CrossEntropyWithSoftmax = 0.16653716 * 250; EvalClassificationError = 0.09600000 * 250; time = 0.0255s; samplesPerSecond = 9785.5
-MPI Rank 0: 05/03/2016 18:03:03:  Epoch[ 2 of 4]-Minibatch[ 381- 390, 97.50%]: CrossEntropyWithSoftmax = 0.20517381 * 250; EvalClassificationError = 0.11200000 * 250; time = 0.0381s; samplesPerSecond = 6559.1
-MPI Rank 0: 05/03/2016 18:03:03:  Epoch[ 2 of 4]-Minibatch[ 391- 400, 100.00%]: CrossEntropyWithSoftmax = 0.14582158 * 250; EvalClassificationError = 0.06800000 * 250; time = 0.0258s; samplesPerSecond = 9695.9
-MPI Rank 0: 05/03/2016 18:03:03: Finished Epoch[ 2 of 4]: [Training] CrossEntropyWithSoftmax = 0.17342942 * 10000; EvalClassificationError = 0.07700000 * 10000; totalSamplesSeen = 20000; learningRatePerSample = 0.0080000004; epochTime=1.04482s
+MPI Rank 0: 05/03/2016 18:03:02:  Epoch[ 2 of 4]-Minibatch[   1-  10, 2.50%]: CrossEntropyWithSoftmax = 0.27493252 * 250; EvalErrorPrediction = 0.06000000 * 250; time = 0.0257s; samplesPerSecond = 9711.0
+MPI Rank 0: 05/03/2016 18:03:02:  Epoch[ 2 of 4]-Minibatch[  11-  20, 5.00%]: CrossEntropyWithSoftmax = 0.24181296 * 250; EvalErrorPrediction = 0.08800000 * 250; time = 0.0256s; samplesPerSecond = 9781.3
+MPI Rank 0: 05/03/2016 18:03:02:  Epoch[ 2 of 4]-Minibatch[  21-  30, 7.50%]: CrossEntropyWithSoftmax = 0.20316066 * 250; EvalErrorPrediction = 0.07600000 * 250; time = 0.0258s; samplesPerSecond = 9704.2
+MPI Rank 0: 05/03/2016 18:03:02:  Epoch[ 2 of 4]-Minibatch[  31-  40, 10.00%]: CrossEntropyWithSoftmax = 0.20710120 * 250; EvalErrorPrediction = 0.06400000 * 250; time = 0.0256s; samplesPerSecond = 9755.7
+MPI Rank 0: 05/03/2016 18:03:02:  Epoch[ 2 of 4]-Minibatch[  41-  50, 12.50%]: CrossEntropyWithSoftmax = 0.20417822 * 250; EvalErrorPrediction = 0.09200000 * 250; time = 0.0257s; samplesPerSecond = 9734.8
+MPI Rank 0: 05/03/2016 18:03:02:  Epoch[ 2 of 4]-Minibatch[  51-  60, 15.00%]: CrossEntropyWithSoftmax = 0.21581050 * 250; EvalErrorPrediction = 0.09600000 * 250; time = 0.0257s; samplesPerSecond = 9727.6
+MPI Rank 0: 05/03/2016 18:03:02:  Epoch[ 2 of 4]-Minibatch[  61-  70, 17.50%]: CrossEntropyWithSoftmax = 0.18358607 * 250; EvalErrorPrediction = 0.08000000 * 250; time = 0.0257s; samplesPerSecond = 9741.3
+MPI Rank 0: 05/03/2016 18:03:02:  Epoch[ 2 of 4]-Minibatch[  71-  80, 20.00%]: CrossEntropyWithSoftmax = 0.20031020 * 250; EvalErrorPrediction = 0.09200000 * 250; time = 0.0258s; samplesPerSecond = 9691.8
+MPI Rank 0: 05/03/2016 18:03:02:  Epoch[ 2 of 4]-Minibatch[  81-  90, 22.50%]: CrossEntropyWithSoftmax = 0.17298137 * 250; EvalErrorPrediction = 0.08000000 * 250; time = 0.0255s; samplesPerSecond = 9821.6
+MPI Rank 0: 05/03/2016 18:03:02:  Epoch[ 2 of 4]-Minibatch[  91- 100, 25.00%]: CrossEntropyWithSoftmax = 0.15933384 * 250; EvalErrorPrediction = 0.06800000 * 250; time = 0.0258s; samplesPerSecond = 9701.2
+MPI Rank 0: 05/03/2016 18:03:02:  Epoch[ 2 of 4]-Minibatch[ 101- 110, 27.50%]: CrossEntropyWithSoftmax = 0.15227387 * 250; EvalErrorPrediction = 0.05600000 * 250; time = 0.0257s; samplesPerSecond = 9715.5
+MPI Rank 0: 05/03/2016 18:03:02:  Epoch[ 2 of 4]-Minibatch[ 111- 120, 30.00%]: CrossEntropyWithSoftmax = 0.14937834 * 250; EvalErrorPrediction = 0.06400000 * 250; time = 0.0256s; samplesPerSecond = 9770.2
+MPI Rank 0: 05/03/2016 18:03:02:  Epoch[ 2 of 4]-Minibatch[ 121- 130, 32.50%]: CrossEntropyWithSoftmax = 0.12759442 * 250; EvalErrorPrediction = 0.05600000 * 250; time = 0.0257s; samplesPerSecond = 9732.2
+MPI Rank 0: 05/03/2016 18:03:02:  Epoch[ 2 of 4]-Minibatch[ 131- 140, 35.00%]: CrossEntropyWithSoftmax = 0.16849594 * 250; EvalErrorPrediction = 0.08800000 * 250; time = 0.0257s; samplesPerSecond = 9746.2
+MPI Rank 0: 05/03/2016 18:03:02:  Epoch[ 2 of 4]-Minibatch[ 141- 150, 37.50%]: CrossEntropyWithSoftmax = 0.13827283 * 250; EvalErrorPrediction = 0.05200000 * 250; time = 0.0257s; samplesPerSecond = 9743.2
+MPI Rank 0: 05/03/2016 18:03:02:  Epoch[ 2 of 4]-Minibatch[ 151- 160, 40.00%]: CrossEntropyWithSoftmax = 0.18215595 * 250; EvalErrorPrediction = 0.08000000 * 250; time = 0.0258s; samplesPerSecond = 9689.9
+MPI Rank 0: 05/03/2016 18:03:03:  Epoch[ 2 of 4]-Minibatch[ 161- 170, 42.50%]: CrossEntropyWithSoftmax = 0.17527448 * 250; EvalErrorPrediction = 0.09200000 * 250; time = 0.0256s; samplesPerSecond = 9766.4
+MPI Rank 0: 05/03/2016 18:03:03:  Epoch[ 2 of 4]-Minibatch[ 171- 180, 45.00%]: CrossEntropyWithSoftmax = 0.14521521 * 250; EvalErrorPrediction = 0.06400000 * 250; time = 0.0256s; samplesPerSecond = 9753.4
+MPI Rank 0: 05/03/2016 18:03:03:  Epoch[ 2 of 4]-Minibatch[ 181- 190, 47.50%]: CrossEntropyWithSoftmax = 0.18976906 * 250; EvalErrorPrediction = 0.10000000 * 250; time = 0.0256s; samplesPerSecond = 9782.1
+MPI Rank 0: 05/03/2016 18:03:03:  Epoch[ 2 of 4]-Minibatch[ 191- 200, 50.00%]: CrossEntropyWithSoftmax = 0.21122012 * 250; EvalErrorPrediction = 0.10000000 * 250; time = 0.0256s; samplesPerSecond = 9778.6
+MPI Rank 0: 05/03/2016 18:03:03:  Epoch[ 2 of 4]-Minibatch[ 201- 210, 52.50%]: CrossEntropyWithSoftmax = 0.18465636 * 250; EvalErrorPrediction = 0.08000000 * 250; time = 0.0256s; samplesPerSecond = 9771.4
+MPI Rank 0: 05/03/2016 18:03:03:  Epoch[ 2 of 4]-Minibatch[ 211- 220, 55.00%]: CrossEntropyWithSoftmax = 0.18269327 * 250; EvalErrorPrediction = 0.07600000 * 250; time = 0.0270s; samplesPerSecond = 9270.9
+MPI Rank 0: 05/03/2016 18:03:03:  Epoch[ 2 of 4]-Minibatch[ 221- 230, 57.50%]: CrossEntropyWithSoftmax = 0.14337039 * 250; EvalErrorPrediction = 0.06000000 * 250; time = 0.0258s; samplesPerSecond = 9682.0
+MPI Rank 0: 05/03/2016 18:03:03:  Epoch[ 2 of 4]-Minibatch[ 231- 240, 60.00%]: CrossEntropyWithSoftmax = 0.15069128 * 250; EvalErrorPrediction = 0.07600000 * 250; time = 0.0257s; samplesPerSecond = 9746.2
+MPI Rank 0: 05/03/2016 18:03:03:  Epoch[ 2 of 4]-Minibatch[ 241- 250, 62.50%]: CrossEntropyWithSoftmax = 0.19968366 * 250; EvalErrorPrediction = 0.11600000 * 250; time = 0.0257s; samplesPerSecond = 9736.3
+MPI Rank 0: 05/03/2016 18:03:03:  Epoch[ 2 of 4]-Minibatch[ 251- 260, 65.00%]: CrossEntropyWithSoftmax = 0.13331961 * 250; EvalErrorPrediction = 0.07200000 * 250; time = 0.0255s; samplesPerSecond = 9793.2
+MPI Rank 0: 05/03/2016 18:03:03:  Epoch[ 2 of 4]-Minibatch[ 261- 270, 67.50%]: CrossEntropyWithSoftmax = 0.18586350 * 250; EvalErrorPrediction = 0.11600000 * 250; time = 0.0256s; samplesPerSecond = 9764.9
+MPI Rank 0: 05/03/2016 18:03:03:  Epoch[ 2 of 4]-Minibatch[ 271- 280, 70.00%]: CrossEntropyWithSoftmax = 0.19444582 * 250; EvalErrorPrediction = 0.08400000 * 250; time = 0.0258s; samplesPerSecond = 9694.8
+MPI Rank 0: 05/03/2016 18:03:03:  Epoch[ 2 of 4]-Minibatch[ 281- 290, 72.50%]: CrossEntropyWithSoftmax = 0.17051888 * 250; EvalErrorPrediction = 0.06800000 * 250; time = 0.0257s; samplesPerSecond = 9736.3
+MPI Rank 0: 05/03/2016 18:03:03:  Epoch[ 2 of 4]-Minibatch[ 291- 300, 75.00%]: CrossEntropyWithSoftmax = 0.12971870 * 250; EvalErrorPrediction = 0.04800000 * 250; time = 0.0256s; samplesPerSecond = 9747.0
+MPI Rank 0: 05/03/2016 18:03:03:  Epoch[ 2 of 4]-Minibatch[ 301- 310, 77.50%]: CrossEntropyWithSoftmax = 0.17527362 * 250; EvalErrorPrediction = 0.08800000 * 250; time = 0.0258s; samplesPerSecond = 9671.9
+MPI Rank 0: 05/03/2016 18:03:03:  Epoch[ 2 of 4]-Minibatch[ 311- 320, 80.00%]: CrossEntropyWithSoftmax = 0.12556892 * 250; EvalErrorPrediction = 0.05200000 * 250; time = 0.0255s; samplesPerSecond = 9793.9
+MPI Rank 0: 05/03/2016 18:03:03:  Epoch[ 2 of 4]-Minibatch[ 321- 330, 82.50%]: CrossEntropyWithSoftmax = 0.14972169 * 250; EvalErrorPrediction = 0.05600000 * 250; time = 0.0257s; samplesPerSecond = 9736.3
+MPI Rank 0: 05/03/2016 18:03:03:  Epoch[ 2 of 4]-Minibatch[ 331- 340, 85.00%]: CrossEntropyWithSoftmax = 0.19739782 * 250; EvalErrorPrediction = 0.09200000 * 250; time = 0.0256s; samplesPerSecond = 9760.7
+MPI Rank 0: 05/03/2016 18:03:03:  Epoch[ 2 of 4]-Minibatch[ 341- 350, 87.50%]: CrossEntropyWithSoftmax = 0.12755381 * 250; EvalErrorPrediction = 0.05200000 * 250; time = 0.0258s; samplesPerSecond = 9704.2
+MPI Rank 0: 05/03/2016 18:03:03:  Epoch[ 2 of 4]-Minibatch[ 351- 360, 90.00%]: CrossEntropyWithSoftmax = 0.13825339 * 250; EvalErrorPrediction = 0.06000000 * 250; time = 0.0255s; samplesPerSecond = 9789.3
+MPI Rank 0: 05/03/2016 18:03:03:  Epoch[ 2 of 4]-Minibatch[ 361- 370, 92.50%]: CrossEntropyWithSoftmax = 0.12805567 * 250; EvalErrorPrediction = 0.06000000 * 250; time = 0.0258s; samplesPerSecond = 9683.9
+MPI Rank 0: 05/03/2016 18:03:03:  Epoch[ 2 of 4]-Minibatch[ 371- 380, 95.00%]: CrossEntropyWithSoftmax = 0.16653716 * 250; EvalErrorPrediction = 0.09600000 * 250; time = 0.0255s; samplesPerSecond = 9785.5
+MPI Rank 0: 05/03/2016 18:03:03:  Epoch[ 2 of 4]-Minibatch[ 381- 390, 97.50%]: CrossEntropyWithSoftmax = 0.20517381 * 250; EvalErrorPrediction = 0.11200000 * 250; time = 0.0381s; samplesPerSecond = 6559.1
+MPI Rank 0: 05/03/2016 18:03:03:  Epoch[ 2 of 4]-Minibatch[ 391- 400, 100.00%]: CrossEntropyWithSoftmax = 0.14582158 * 250; EvalErrorPrediction = 0.06800000 * 250; time = 0.0258s; samplesPerSecond = 9695.9
+MPI Rank 0: 05/03/2016 18:03:03: Finished Epoch[ 2 of 4]: [Training] CrossEntropyWithSoftmax = 0.17342942 * 10000; EvalErrorPrediction = 0.07700000 * 10000; totalSamplesSeen = 20000; learningRatePerSample = 0.0080000004; epochTime=1.04482s
 MPI Rank 0: 05/03/2016 18:03:03: SGD: Saving checkpoint model '/tmp/cntk-test-20160503175932.483858/ParallelTraining/NoQuantization_DoublePrecision@release_gpu/models/Simple.dnn.2'
-=======
-MPI Rank 0: 08/16/2016 09:57:24: Starting minibatch loop, DataParallelSGD training (MyRank = 0, NumNodes = 4, NumGradientBits = 64), distributed reading is ENABLED.
-MPI Rank 0: 08/16/2016 09:57:24:  Epoch[ 2 of 4]-Minibatch[   1-  10, 2.50%]: CrossEntropyWithSoftmax = 0.27493252 * 250; EvalErrorPrediction = 0.06000000 * 250; time = 0.0236s; samplesPerSecond = 10595.0
-MPI Rank 0: 08/16/2016 09:57:24:  Epoch[ 2 of 4]-Minibatch[  11-  20, 5.00%]: CrossEntropyWithSoftmax = 0.24181296 * 250; EvalErrorPrediction = 0.08800000 * 250; time = 0.0236s; samplesPerSecond = 10573.5
-MPI Rank 0: 08/16/2016 09:57:24:  Epoch[ 2 of 4]-Minibatch[  21-  30, 7.50%]: CrossEntropyWithSoftmax = 0.20316066 * 250; EvalErrorPrediction = 0.07600000 * 250; time = 0.0236s; samplesPerSecond = 10596.8
-MPI Rank 0: 08/16/2016 09:57:24:  Epoch[ 2 of 4]-Minibatch[  31-  40, 10.00%]: CrossEntropyWithSoftmax = 0.20710120 * 250; EvalErrorPrediction = 0.06400000 * 250; time = 0.0237s; samplesPerSecond = 10567.7
-MPI Rank 0: 08/16/2016 09:57:24:  Epoch[ 2 of 4]-Minibatch[  41-  50, 12.50%]: CrossEntropyWithSoftmax = 0.20417822 * 250; EvalErrorPrediction = 0.09200000 * 250; time = 0.0237s; samplesPerSecond = 10550.3
-MPI Rank 0: 08/16/2016 09:57:24:  Epoch[ 2 of 4]-Minibatch[  51-  60, 15.00%]: CrossEntropyWithSoftmax = 0.21581050 * 250; EvalErrorPrediction = 0.09600000 * 250; time = 0.0236s; samplesPerSecond = 10595.0
-MPI Rank 0: 08/16/2016 09:57:24:  Epoch[ 2 of 4]-Minibatch[  61-  70, 17.50%]: CrossEntropyWithSoftmax = 0.18358607 * 250; EvalErrorPrediction = 0.08000000 * 250; time = 0.0236s; samplesPerSecond = 10594.6
-MPI Rank 0: 08/16/2016 09:57:24:  Epoch[ 2 of 4]-Minibatch[  71-  80, 20.00%]: CrossEntropyWithSoftmax = 0.20031020 * 250; EvalErrorPrediction = 0.09200000 * 250; time = 0.0235s; samplesPerSecond = 10658.3
-MPI Rank 0: 08/16/2016 09:57:24:  Epoch[ 2 of 4]-Minibatch[  81-  90, 22.50%]: CrossEntropyWithSoftmax = 0.17298137 * 250; EvalErrorPrediction = 0.08000000 * 250; time = 0.0235s; samplesPerSecond = 10660.1
-MPI Rank 0: 08/16/2016 09:57:24:  Epoch[ 2 of 4]-Minibatch[  91- 100, 25.00%]: CrossEntropyWithSoftmax = 0.15933384 * 250; EvalErrorPrediction = 0.06800000 * 250; time = 0.0234s; samplesPerSecond = 10676.9
-MPI Rank 0: 08/16/2016 09:57:24:  Epoch[ 2 of 4]-Minibatch[ 101- 110, 27.50%]: CrossEntropyWithSoftmax = 0.15227387 * 250; EvalErrorPrediction = 0.05600000 * 250; time = 0.0235s; samplesPerSecond = 10624.3
-MPI Rank 0: 08/16/2016 09:57:24:  Epoch[ 2 of 4]-Minibatch[ 111- 120, 30.00%]: CrossEntropyWithSoftmax = 0.14937834 * 250; EvalErrorPrediction = 0.06400000 * 250; time = 0.0236s; samplesPerSecond = 10578.9
-MPI Rank 0: 08/16/2016 09:57:25:  Epoch[ 2 of 4]-Minibatch[ 121- 130, 32.50%]: CrossEntropyWithSoftmax = 0.12759442 * 250; EvalErrorPrediction = 0.05600000 * 250; time = 0.0236s; samplesPerSecond = 10612.6
-MPI Rank 0: 08/16/2016 09:57:25:  Epoch[ 2 of 4]-Minibatch[ 131- 140, 35.00%]: CrossEntropyWithSoftmax = 0.16849594 * 250; EvalErrorPrediction = 0.08800000 * 250; time = 0.0236s; samplesPerSecond = 10571.3
-MPI Rank 0: 08/16/2016 09:57:25:  Epoch[ 2 of 4]-Minibatch[ 141- 150, 37.50%]: CrossEntropyWithSoftmax = 0.13827283 * 250; EvalErrorPrediction = 0.05200000 * 250; time = 0.0236s; samplesPerSecond = 10575.3
-MPI Rank 0: 08/16/2016 09:57:25:  Epoch[ 2 of 4]-Minibatch[ 151- 160, 40.00%]: CrossEntropyWithSoftmax = 0.18215595 * 250; EvalErrorPrediction = 0.08000000 * 250; time = 0.0235s; samplesPerSecond = 10620.7
-MPI Rank 0: 08/16/2016 09:57:25:  Epoch[ 2 of 4]-Minibatch[ 161- 170, 42.50%]: CrossEntropyWithSoftmax = 0.17527448 * 250; EvalErrorPrediction = 0.09200000 * 250; time = 0.0236s; samplesPerSecond = 10590.1
-MPI Rank 0: 08/16/2016 09:57:25:  Epoch[ 2 of 4]-Minibatch[ 171- 180, 45.00%]: CrossEntropyWithSoftmax = 0.14521521 * 250; EvalErrorPrediction = 0.06400000 * 250; time = 0.0236s; samplesPerSecond = 10575.7
-MPI Rank 0: 08/16/2016 09:57:25:  Epoch[ 2 of 4]-Minibatch[ 181- 190, 47.50%]: CrossEntropyWithSoftmax = 0.18976906 * 250; EvalErrorPrediction = 0.10000000 * 250; time = 0.0237s; samplesPerSecond = 10565.9
-MPI Rank 0: 08/16/2016 09:57:25:  Epoch[ 2 of 4]-Minibatch[ 191- 200, 50.00%]: CrossEntropyWithSoftmax = 0.21122012 * 250; EvalErrorPrediction = 0.10000000 * 250; time = 0.0236s; samplesPerSecond = 10582.9
-MPI Rank 0: 08/16/2016 09:57:25:  Epoch[ 2 of 4]-Minibatch[ 201- 210, 52.50%]: CrossEntropyWithSoftmax = 0.18465636 * 250; EvalErrorPrediction = 0.08000000 * 250; time = 0.0237s; samplesPerSecond = 10544.5
-MPI Rank 0: 08/16/2016 09:57:25:  Epoch[ 2 of 4]-Minibatch[ 211- 220, 55.00%]: CrossEntropyWithSoftmax = 0.18269327 * 250; EvalErrorPrediction = 0.07600000 * 250; time = 0.0236s; samplesPerSecond = 10600.9
-MPI Rank 0: 08/16/2016 09:57:25:  Epoch[ 2 of 4]-Minibatch[ 221- 230, 57.50%]: CrossEntropyWithSoftmax = 0.14337039 * 250; EvalErrorPrediction = 0.06000000 * 250; time = 0.0236s; samplesPerSecond = 10578.4
-MPI Rank 0: 08/16/2016 09:57:25:  Epoch[ 2 of 4]-Minibatch[ 231- 240, 60.00%]: CrossEntropyWithSoftmax = 0.15069128 * 250; EvalErrorPrediction = 0.07600000 * 250; time = 0.0236s; samplesPerSecond = 10585.6
-MPI Rank 0: 08/16/2016 09:57:25:  Epoch[ 2 of 4]-Minibatch[ 241- 250, 62.50%]: CrossEntropyWithSoftmax = 0.19968366 * 250; EvalErrorPrediction = 0.11600000 * 250; time = 0.0237s; samplesPerSecond = 10561.9
-MPI Rank 0: 08/16/2016 09:57:25:  Epoch[ 2 of 4]-Minibatch[ 251- 260, 65.00%]: CrossEntropyWithSoftmax = 0.13331961 * 250; EvalErrorPrediction = 0.07200000 * 250; time = 0.0239s; samplesPerSecond = 10463.8
-MPI Rank 0: 08/16/2016 09:57:25:  Epoch[ 2 of 4]-Minibatch[ 261- 270, 67.50%]: CrossEntropyWithSoftmax = 0.18586350 * 250; EvalErrorPrediction = 0.11600000 * 250; time = 0.0237s; samplesPerSecond = 10549.9
-MPI Rank 0: 08/16/2016 09:57:25:  Epoch[ 2 of 4]-Minibatch[ 271- 280, 70.00%]: CrossEntropyWithSoftmax = 0.19444582 * 250; EvalErrorPrediction = 0.08400000 * 250; time = 0.0238s; samplesPerSecond = 10498.0
-MPI Rank 0: 08/16/2016 09:57:25:  Epoch[ 2 of 4]-Minibatch[ 281- 290, 72.50%]: CrossEntropyWithSoftmax = 0.17051888 * 250; EvalErrorPrediction = 0.06800000 * 250; time = 0.0237s; samplesPerSecond = 10530.7
-MPI Rank 0: 08/16/2016 09:57:25:  Epoch[ 2 of 4]-Minibatch[ 291- 300, 75.00%]: CrossEntropyWithSoftmax = 0.12971870 * 250; EvalErrorPrediction = 0.04800000 * 250; time = 0.0238s; samplesPerSecond = 10511.7
-MPI Rank 0: 08/16/2016 09:57:25:  Epoch[ 2 of 4]-Minibatch[ 301- 310, 77.50%]: CrossEntropyWithSoftmax = 0.17527362 * 250; EvalErrorPrediction = 0.08800000 * 250; time = 0.0238s; samplesPerSecond = 10523.7
-MPI Rank 0: 08/16/2016 09:57:25:  Epoch[ 2 of 4]-Minibatch[ 311- 320, 80.00%]: CrossEntropyWithSoftmax = 0.12556892 * 250; EvalErrorPrediction = 0.05200000 * 250; time = 0.0238s; samplesPerSecond = 10525.9
-MPI Rank 0: 08/16/2016 09:57:25:  Epoch[ 2 of 4]-Minibatch[ 321- 330, 82.50%]: CrossEntropyWithSoftmax = 0.14972169 * 250; EvalErrorPrediction = 0.05600000 * 250; time = 0.0237s; samplesPerSecond = 10541.4
-MPI Rank 0: 08/16/2016 09:57:25:  Epoch[ 2 of 4]-Minibatch[ 331- 340, 85.00%]: CrossEntropyWithSoftmax = 0.19739782 * 250; EvalErrorPrediction = 0.09200000 * 250; time = 0.0237s; samplesPerSecond = 10560.6
-MPI Rank 0: 08/16/2016 09:57:25:  Epoch[ 2 of 4]-Minibatch[ 341- 350, 87.50%]: CrossEntropyWithSoftmax = 0.12755381 * 250; EvalErrorPrediction = 0.05200000 * 250; time = 0.0238s; samplesPerSecond = 10520.1
-MPI Rank 0: 08/16/2016 09:57:25:  Epoch[ 2 of 4]-Minibatch[ 351- 360, 90.00%]: CrossEntropyWithSoftmax = 0.13825339 * 250; EvalErrorPrediction = 0.06000000 * 250; time = 0.0240s; samplesPerSecond = 10395.9
-MPI Rank 0: 08/16/2016 09:57:25:  Epoch[ 2 of 4]-Minibatch[ 361- 370, 92.50%]: CrossEntropyWithSoftmax = 0.12805567 * 250; EvalErrorPrediction = 0.06000000 * 250; time = 0.0236s; samplesPerSecond = 10588.3
-MPI Rank 0: 08/16/2016 09:57:25:  Epoch[ 2 of 4]-Minibatch[ 371- 380, 95.00%]: CrossEntropyWithSoftmax = 0.16653716 * 250; EvalErrorPrediction = 0.09600000 * 250; time = 0.0237s; samplesPerSecond = 10557.9
-MPI Rank 0: 08/16/2016 09:57:25:  Epoch[ 2 of 4]-Minibatch[ 381- 390, 97.50%]: CrossEntropyWithSoftmax = 0.20517381 * 250; EvalErrorPrediction = 0.11200000 * 250; time = 0.0239s; samplesPerSecond = 10473.4
-MPI Rank 0: 08/16/2016 09:57:25:  Epoch[ 2 of 4]-Minibatch[ 391- 400, 100.00%]: CrossEntropyWithSoftmax = 0.14582158 * 250; EvalErrorPrediction = 0.06800000 * 250; time = 0.0237s; samplesPerSecond = 10542.3
-MPI Rank 0: 08/16/2016 09:57:25: Finished Epoch[ 2 of 4]: [Training] CrossEntropyWithSoftmax = 0.17342942 * 10000; EvalErrorPrediction = 0.07700000 * 10000; totalSamplesSeen = 20000; learningRatePerSample = 0.0080000004; epochTime=0.950457s
-MPI Rank 0: 08/16/2016 09:57:25: SGD: Saving checkpoint model '/tmp/cntk-test-20160816095705.492453/ParallelTraining/NoQuantization_DoublePrecision@release_gpu/models/Simple.dnn.2'
->>>>>>> 8493f118
-MPI Rank 0: 
-MPI Rank 0: 08/16/2016 09:57:25: Starting Epoch 3: learning rate per sample = 0.008000  effective momentum = 0.900000  momentum as time constant = 237.3 samples
-MPI Rank 0: 
-<<<<<<< HEAD
+MPI Rank 0: 
+MPI Rank 0: 05/03/2016 18:03:03: Starting Epoch 3: learning rate per sample = 0.008000  effective momentum = 0.900000  momentum as time constant = 237.3 samples
+MPI Rank 0: starting epoch 2 at record count 20000, and file position 0
+MPI Rank 0: already there from last epoch
+MPI Rank 0: 
 MPI Rank 0: 05/03/2016 18:03:03: Starting minibatch loop, DataParallelSGD training (MyRank = 0, NumNodes = 4, NumGradientBits = 64).
-MPI Rank 0: 05/03/2016 18:03:03:  Epoch[ 3 of 4]-Minibatch[   1-  10, 2.50%]: CrossEntropyWithSoftmax = 0.12515571 * 250; EvalClassificationError = 0.05600000 * 250; time = 0.0256s; samplesPerSecond = 9756.1
-MPI Rank 0: 05/03/2016 18:03:03:  Epoch[ 3 of 4]-Minibatch[  11-  20, 5.00%]: CrossEntropyWithSoftmax = 0.17892936 * 250; EvalClassificationError = 0.09600000 * 250; time = 0.0258s; samplesPerSecond = 9694.8
-MPI Rank 0: 05/03/2016 18:03:03:  Epoch[ 3 of 4]-Minibatch[  21-  30, 7.50%]: CrossEntropyWithSoftmax = 0.14366253 * 250; EvalClassificationError = 0.07600000 * 250; time = 0.0256s; samplesPerSecond = 9755.3
-MPI Rank 0: 05/03/2016 18:03:03:  Epoch[ 3 of 4]-Minibatch[  31-  40, 10.00%]: CrossEntropyWithSoftmax = 0.15742679 * 250; EvalClassificationError = 0.06400000 * 250; time = 0.0257s; samplesPerSecond = 9737.9
-MPI Rank 0: 05/03/2016 18:03:03:  Epoch[ 3 of 4]-Minibatch[  41-  50, 12.50%]: CrossEntropyWithSoftmax = 0.16985657 * 250; EvalClassificationError = 0.09600000 * 250; time = 0.0256s; samplesPerSecond = 9760.3
-MPI Rank 0: 05/03/2016 18:03:03:  Epoch[ 3 of 4]-Minibatch[  51-  60, 15.00%]: CrossEntropyWithSoftmax = 0.18239236 * 250; EvalClassificationError = 0.08000000 * 250; time = 0.0256s; samplesPerSecond = 9759.1
-MPI Rank 0: 05/03/2016 18:03:03:  Epoch[ 3 of 4]-Minibatch[  61-  70, 17.50%]: CrossEntropyWithSoftmax = 0.14588308 * 250; EvalClassificationError = 0.07200000 * 250; time = 0.0256s; samplesPerSecond = 9758.0
-MPI Rank 0: 05/03/2016 18:03:03:  Epoch[ 3 of 4]-Minibatch[  71-  80, 20.00%]: CrossEntropyWithSoftmax = 0.18035322 * 250; EvalClassificationError = 0.09600000 * 250; time = 0.0257s; samplesPerSecond = 9725.7
-MPI Rank 0: 05/03/2016 18:03:03:  Epoch[ 3 of 4]-Minibatch[  81-  90, 22.50%]: CrossEntropyWithSoftmax = 0.15855872 * 250; EvalClassificationError = 0.07200000 * 250; time = 0.0257s; samplesPerSecond = 9734.1
-MPI Rank 0: 05/03/2016 18:03:03:  Epoch[ 3 of 4]-Minibatch[  91- 100, 25.00%]: CrossEntropyWithSoftmax = 0.14494271 * 250; EvalClassificationError = 0.07200000 * 250; time = 0.0256s; samplesPerSecond = 9747.3
-MPI Rank 0: 05/03/2016 18:03:03:  Epoch[ 3 of 4]-Minibatch[ 101- 110, 27.50%]: CrossEntropyWithSoftmax = 0.13434515 * 250; EvalClassificationError = 0.05200000 * 250; time = 0.0257s; samplesPerSecond = 9736.7
-MPI Rank 0: 05/03/2016 18:03:03:  Epoch[ 3 of 4]-Minibatch[ 111- 120, 30.00%]: CrossEntropyWithSoftmax = 0.13729294 * 250; EvalClassificationError = 0.06400000 * 250; time = 0.0256s; samplesPerSecond = 9755.0
-MPI Rank 0: 05/03/2016 18:03:03:  Epoch[ 3 of 4]-Minibatch[ 121- 130, 32.50%]: CrossEntropyWithSoftmax = 0.11626596 * 250; EvalClassificationError = 0.05600000 * 250; time = 0.0257s; samplesPerSecond = 9709.5
-MPI Rank 0: 05/03/2016 18:03:03:  Epoch[ 3 of 4]-Minibatch[ 131- 140, 35.00%]: CrossEntropyWithSoftmax = 0.16844115 * 250; EvalClassificationError = 0.08800000 * 250; time = 0.0256s; samplesPerSecond = 9761.4
-MPI Rank 0: 05/03/2016 18:03:04:  Epoch[ 3 of 4]-Minibatch[ 141- 150, 37.50%]: CrossEntropyWithSoftmax = 0.12800884 * 250; EvalClassificationError = 0.04800000 * 250; time = 0.0257s; samplesPerSecond = 9718.6
-MPI Rank 0: 05/03/2016 18:03:04:  Epoch[ 3 of 4]-Minibatch[ 151- 160, 40.00%]: CrossEntropyWithSoftmax = 0.17206584 * 250; EvalClassificationError = 0.08000000 * 250; time = 0.0259s; samplesPerSecond = 9660.7
-MPI Rank 0: 05/03/2016 18:03:04:  Epoch[ 3 of 4]-Minibatch[ 161- 170, 42.50%]: CrossEntropyWithSoftmax = 0.17652550 * 250; EvalClassificationError = 0.09600000 * 250; time = 0.0257s; samplesPerSecond = 9743.2
-MPI Rank 0: 05/03/2016 18:03:04:  Epoch[ 3 of 4]-Minibatch[ 171- 180, 45.00%]: CrossEntropyWithSoftmax = 0.14127391 * 250; EvalClassificationError = 0.06400000 * 250; time = 0.0258s; samplesPerSecond = 9692.6
-MPI Rank 0: 05/03/2016 18:03:04:  Epoch[ 3 of 4]-Minibatch[ 181- 190, 47.50%]: CrossEntropyWithSoftmax = 0.19302031 * 250; EvalClassificationError = 0.10000000 * 250; time = 0.0256s; samplesPerSecond = 9749.6
-MPI Rank 0: 05/03/2016 18:03:04:  Epoch[ 3 of 4]-Minibatch[ 191- 200, 50.00%]: CrossEntropyWithSoftmax = 0.20895650 * 250; EvalClassificationError = 0.10000000 * 250; time = 0.0257s; samplesPerSecond = 9731.4
-MPI Rank 0: 05/03/2016 18:03:04:  Epoch[ 3 of 4]-Minibatch[ 201- 210, 52.50%]: CrossEntropyWithSoftmax = 0.18495231 * 250; EvalClassificationError = 0.08000000 * 250; time = 0.0257s; samplesPerSecond = 9726.1
-MPI Rank 0: 05/03/2016 18:03:04:  Epoch[ 3 of 4]-Minibatch[ 211- 220, 55.00%]: CrossEntropyWithSoftmax = 0.18182316 * 250; EvalClassificationError = 0.07600000 * 250; time = 0.0257s; samplesPerSecond = 9742.0
-MPI Rank 0: 05/03/2016 18:03:04:  Epoch[ 3 of 4]-Minibatch[ 221- 230, 57.50%]: CrossEntropyWithSoftmax = 0.14069906 * 250; EvalClassificationError = 0.05600000 * 250; time = 0.0257s; samplesPerSecond = 9718.9
-MPI Rank 0: 05/03/2016 18:03:04:  Epoch[ 3 of 4]-Minibatch[ 231- 240, 60.00%]: CrossEntropyWithSoftmax = 0.14883786 * 250; EvalClassificationError = 0.07600000 * 250; time = 0.0259s; samplesPerSecond = 9651.0
-MPI Rank 0: 05/03/2016 18:03:04:  Epoch[ 3 of 4]-Minibatch[ 241- 250, 62.50%]: CrossEntropyWithSoftmax = 0.20343100 * 250; EvalClassificationError = 0.11200000 * 250; time = 0.0255s; samplesPerSecond = 9817.8
-MPI Rank 0: 05/03/2016 18:03:04:  Epoch[ 3 of 4]-Minibatch[ 251- 260, 65.00%]: CrossEntropyWithSoftmax = 0.12846807 * 250; EvalClassificationError = 0.07200000 * 250; time = 0.0258s; samplesPerSecond = 9706.5
-MPI Rank 0: 05/03/2016 18:03:04:  Epoch[ 3 of 4]-Minibatch[ 261- 270, 67.50%]: CrossEntropyWithSoftmax = 0.18684544 * 250; EvalClassificationError = 0.11600000 * 250; time = 0.0257s; samplesPerSecond = 9725.0
-MPI Rank 0: 05/03/2016 18:03:04:  Epoch[ 3 of 4]-Minibatch[ 271- 280, 70.00%]: CrossEntropyWithSoftmax = 0.19589316 * 250; EvalClassificationError = 0.08800000 * 250; time = 0.0257s; samplesPerSecond = 9724.6
-MPI Rank 0: 05/03/2016 18:03:04:  Epoch[ 3 of 4]-Minibatch[ 281- 290, 72.50%]: CrossEntropyWithSoftmax = 0.16597547 * 250; EvalClassificationError = 0.06800000 * 250; time = 0.0257s; samplesPerSecond = 9717.8
-MPI Rank 0: 05/03/2016 18:03:04:  Epoch[ 3 of 4]-Minibatch[ 291- 300, 75.00%]: CrossEntropyWithSoftmax = 0.12506848 * 250; EvalClassificationError = 0.04400000 * 250; time = 0.0258s; samplesPerSecond = 9693.3
-MPI Rank 0: 05/03/2016 18:03:04:  Epoch[ 3 of 4]-Minibatch[ 301- 310, 77.50%]: CrossEntropyWithSoftmax = 0.17365359 * 250; EvalClassificationError = 0.08400000 * 250; time = 0.0258s; samplesPerSecond = 9707.2
-MPI Rank 0: 05/03/2016 18:03:04:  Epoch[ 3 of 4]-Minibatch[ 311- 320, 80.00%]: CrossEntropyWithSoftmax = 0.12280271 * 250; EvalClassificationError = 0.05200000 * 250; time = 0.0256s; samplesPerSecond = 9752.7
-MPI Rank 0: 05/03/2016 18:03:04:  Epoch[ 3 of 4]-Minibatch[ 321- 330, 82.50%]: CrossEntropyWithSoftmax = 0.14754684 * 250; EvalClassificationError = 0.06000000 * 250; time = 0.0257s; samplesPerSecond = 9723.8
-MPI Rank 0: 05/03/2016 18:03:04:  Epoch[ 3 of 4]-Minibatch[ 331- 340, 85.00%]: CrossEntropyWithSoftmax = 0.19813013 * 250; EvalClassificationError = 0.09600000 * 250; time = 0.0256s; samplesPerSecond = 9775.2
-MPI Rank 0: 05/03/2016 18:03:04:  Epoch[ 3 of 4]-Minibatch[ 341- 350, 87.50%]: CrossEntropyWithSoftmax = 0.12597868 * 250; EvalClassificationError = 0.05200000 * 250; time = 0.0257s; samplesPerSecond = 9714.0
-MPI Rank 0: 05/03/2016 18:03:04:  Epoch[ 3 of 4]-Minibatch[ 351- 360, 90.00%]: CrossEntropyWithSoftmax = 0.13764279 * 250; EvalClassificationError = 0.06000000 * 250; time = 0.0257s; samplesPerSecond = 9727.6
-MPI Rank 0: 05/03/2016 18:03:04:  Epoch[ 3 of 4]-Minibatch[ 361- 370, 92.50%]: CrossEntropyWithSoftmax = 0.12857030 * 250; EvalClassificationError = 0.06000000 * 250; time = 0.0386s; samplesPerSecond = 6476.9
-MPI Rank 0: 05/03/2016 18:03:04:  Epoch[ 3 of 4]-Minibatch[ 371- 380, 95.00%]: CrossEntropyWithSoftmax = 0.16673625 * 250; EvalClassificationError = 0.09600000 * 250; time = 0.0256s; samplesPerSecond = 9748.9
-MPI Rank 0: 05/03/2016 18:03:04:  Epoch[ 3 of 4]-Minibatch[ 381- 390, 97.50%]: CrossEntropyWithSoftmax = 0.20688032 * 250; EvalClassificationError = 0.11600000 * 250; time = 0.0258s; samplesPerSecond = 9694.4
-MPI Rank 0: 05/03/2016 18:03:04:  Epoch[ 3 of 4]-Minibatch[ 391- 400, 100.00%]: CrossEntropyWithSoftmax = 0.14604649 * 250; EvalClassificationError = 0.06800000 * 250; time = 0.0256s; samplesPerSecond = 9748.1
-MPI Rank 0: 05/03/2016 18:03:04: Finished Epoch[ 3 of 4]: [Training] CrossEntropyWithSoftmax = 0.15948348 * 10000; EvalClassificationError = 0.07650000 * 10000; totalSamplesSeen = 30000; learningRatePerSample = 0.0080000004; epochTime=1.04573s
+MPI Rank 0: 05/03/2016 18:03:03:  Epoch[ 3 of 4]-Minibatch[   1-  10, 2.50%]: CrossEntropyWithSoftmax = 0.12515571 * 250; EvalErrorPrediction = 0.05600000 * 250; time = 0.0256s; samplesPerSecond = 9756.1
+MPI Rank 0: 05/03/2016 18:03:03:  Epoch[ 3 of 4]-Minibatch[  11-  20, 5.00%]: CrossEntropyWithSoftmax = 0.17892936 * 250; EvalErrorPrediction = 0.09600000 * 250; time = 0.0258s; samplesPerSecond = 9694.8
+MPI Rank 0: 05/03/2016 18:03:03:  Epoch[ 3 of 4]-Minibatch[  21-  30, 7.50%]: CrossEntropyWithSoftmax = 0.14366253 * 250; EvalErrorPrediction = 0.07600000 * 250; time = 0.0256s; samplesPerSecond = 9755.3
+MPI Rank 0: 05/03/2016 18:03:03:  Epoch[ 3 of 4]-Minibatch[  31-  40, 10.00%]: CrossEntropyWithSoftmax = 0.15742679 * 250; EvalErrorPrediction = 0.06400000 * 250; time = 0.0257s; samplesPerSecond = 9737.9
+MPI Rank 0: 05/03/2016 18:03:03:  Epoch[ 3 of 4]-Minibatch[  41-  50, 12.50%]: CrossEntropyWithSoftmax = 0.16985657 * 250; EvalErrorPrediction = 0.09600000 * 250; time = 0.0256s; samplesPerSecond = 9760.3
+MPI Rank 0: 05/03/2016 18:03:03:  Epoch[ 3 of 4]-Minibatch[  51-  60, 15.00%]: CrossEntropyWithSoftmax = 0.18239236 * 250; EvalErrorPrediction = 0.08000000 * 250; time = 0.0256s; samplesPerSecond = 9759.1
+MPI Rank 0: 05/03/2016 18:03:03:  Epoch[ 3 of 4]-Minibatch[  61-  70, 17.50%]: CrossEntropyWithSoftmax = 0.14588308 * 250; EvalErrorPrediction = 0.07200000 * 250; time = 0.0256s; samplesPerSecond = 9758.0
+MPI Rank 0: 05/03/2016 18:03:03:  Epoch[ 3 of 4]-Minibatch[  71-  80, 20.00%]: CrossEntropyWithSoftmax = 0.18035322 * 250; EvalErrorPrediction = 0.09600000 * 250; time = 0.0257s; samplesPerSecond = 9725.7
+MPI Rank 0: 05/03/2016 18:03:03:  Epoch[ 3 of 4]-Minibatch[  81-  90, 22.50%]: CrossEntropyWithSoftmax = 0.15855872 * 250; EvalErrorPrediction = 0.07200000 * 250; time = 0.0257s; samplesPerSecond = 9734.1
+MPI Rank 0: 05/03/2016 18:03:03:  Epoch[ 3 of 4]-Minibatch[  91- 100, 25.00%]: CrossEntropyWithSoftmax = 0.14494271 * 250; EvalErrorPrediction = 0.07200000 * 250; time = 0.0256s; samplesPerSecond = 9747.3
+MPI Rank 0: 05/03/2016 18:03:03:  Epoch[ 3 of 4]-Minibatch[ 101- 110, 27.50%]: CrossEntropyWithSoftmax = 0.13434515 * 250; EvalErrorPrediction = 0.05200000 * 250; time = 0.0257s; samplesPerSecond = 9736.7
+MPI Rank 0: 05/03/2016 18:03:03:  Epoch[ 3 of 4]-Minibatch[ 111- 120, 30.00%]: CrossEntropyWithSoftmax = 0.13729294 * 250; EvalErrorPrediction = 0.06400000 * 250; time = 0.0256s; samplesPerSecond = 9755.0
+MPI Rank 0: 05/03/2016 18:03:03:  Epoch[ 3 of 4]-Minibatch[ 121- 130, 32.50%]: CrossEntropyWithSoftmax = 0.11626596 * 250; EvalErrorPrediction = 0.05600000 * 250; time = 0.0257s; samplesPerSecond = 9709.5
+MPI Rank 0: 05/03/2016 18:03:03:  Epoch[ 3 of 4]-Minibatch[ 131- 140, 35.00%]: CrossEntropyWithSoftmax = 0.16844115 * 250; EvalErrorPrediction = 0.08800000 * 250; time = 0.0256s; samplesPerSecond = 9761.4
+MPI Rank 0: 05/03/2016 18:03:04:  Epoch[ 3 of 4]-Minibatch[ 141- 150, 37.50%]: CrossEntropyWithSoftmax = 0.12800884 * 250; EvalErrorPrediction = 0.04800000 * 250; time = 0.0257s; samplesPerSecond = 9718.6
+MPI Rank 0: 05/03/2016 18:03:04:  Epoch[ 3 of 4]-Minibatch[ 151- 160, 40.00%]: CrossEntropyWithSoftmax = 0.17206584 * 250; EvalErrorPrediction = 0.08000000 * 250; time = 0.0259s; samplesPerSecond = 9660.7
+MPI Rank 0: 05/03/2016 18:03:04:  Epoch[ 3 of 4]-Minibatch[ 161- 170, 42.50%]: CrossEntropyWithSoftmax = 0.17652550 * 250; EvalErrorPrediction = 0.09600000 * 250; time = 0.0257s; samplesPerSecond = 9743.2
+MPI Rank 0: 05/03/2016 18:03:04:  Epoch[ 3 of 4]-Minibatch[ 171- 180, 45.00%]: CrossEntropyWithSoftmax = 0.14127391 * 250; EvalErrorPrediction = 0.06400000 * 250; time = 0.0258s; samplesPerSecond = 9692.6
+MPI Rank 0: 05/03/2016 18:03:04:  Epoch[ 3 of 4]-Minibatch[ 181- 190, 47.50%]: CrossEntropyWithSoftmax = 0.19302031 * 250; EvalErrorPrediction = 0.10000000 * 250; time = 0.0256s; samplesPerSecond = 9749.6
+MPI Rank 0: 05/03/2016 18:03:04:  Epoch[ 3 of 4]-Minibatch[ 191- 200, 50.00%]: CrossEntropyWithSoftmax = 0.20895650 * 250; EvalErrorPrediction = 0.10000000 * 250; time = 0.0257s; samplesPerSecond = 9731.4
+MPI Rank 0: 05/03/2016 18:03:04:  Epoch[ 3 of 4]-Minibatch[ 201- 210, 52.50%]: CrossEntropyWithSoftmax = 0.18495231 * 250; EvalErrorPrediction = 0.08000000 * 250; time = 0.0257s; samplesPerSecond = 9726.1
+MPI Rank 0: 05/03/2016 18:03:04:  Epoch[ 3 of 4]-Minibatch[ 211- 220, 55.00%]: CrossEntropyWithSoftmax = 0.18182316 * 250; EvalErrorPrediction = 0.07600000 * 250; time = 0.0257s; samplesPerSecond = 9742.0
+MPI Rank 0: 05/03/2016 18:03:04:  Epoch[ 3 of 4]-Minibatch[ 221- 230, 57.50%]: CrossEntropyWithSoftmax = 0.14069906 * 250; EvalErrorPrediction = 0.05600000 * 250; time = 0.0257s; samplesPerSecond = 9718.9
+MPI Rank 0: 05/03/2016 18:03:04:  Epoch[ 3 of 4]-Minibatch[ 231- 240, 60.00%]: CrossEntropyWithSoftmax = 0.14883786 * 250; EvalErrorPrediction = 0.07600000 * 250; time = 0.0259s; samplesPerSecond = 9651.0
+MPI Rank 0: 05/03/2016 18:03:04:  Epoch[ 3 of 4]-Minibatch[ 241- 250, 62.50%]: CrossEntropyWithSoftmax = 0.20343100 * 250; EvalErrorPrediction = 0.11200000 * 250; time = 0.0255s; samplesPerSecond = 9817.8
+MPI Rank 0: 05/03/2016 18:03:04:  Epoch[ 3 of 4]-Minibatch[ 251- 260, 65.00%]: CrossEntropyWithSoftmax = 0.12846807 * 250; EvalErrorPrediction = 0.07200000 * 250; time = 0.0258s; samplesPerSecond = 9706.5
+MPI Rank 0: 05/03/2016 18:03:04:  Epoch[ 3 of 4]-Minibatch[ 261- 270, 67.50%]: CrossEntropyWithSoftmax = 0.18684544 * 250; EvalErrorPrediction = 0.11600000 * 250; time = 0.0257s; samplesPerSecond = 9725.0
+MPI Rank 0: 05/03/2016 18:03:04:  Epoch[ 3 of 4]-Minibatch[ 271- 280, 70.00%]: CrossEntropyWithSoftmax = 0.19589316 * 250; EvalErrorPrediction = 0.08800000 * 250; time = 0.0257s; samplesPerSecond = 9724.6
+MPI Rank 0: 05/03/2016 18:03:04:  Epoch[ 3 of 4]-Minibatch[ 281- 290, 72.50%]: CrossEntropyWithSoftmax = 0.16597547 * 250; EvalErrorPrediction = 0.06800000 * 250; time = 0.0257s; samplesPerSecond = 9717.8
+MPI Rank 0: 05/03/2016 18:03:04:  Epoch[ 3 of 4]-Minibatch[ 291- 300, 75.00%]: CrossEntropyWithSoftmax = 0.12506848 * 250; EvalErrorPrediction = 0.04400000 * 250; time = 0.0258s; samplesPerSecond = 9693.3
+MPI Rank 0: 05/03/2016 18:03:04:  Epoch[ 3 of 4]-Minibatch[ 301- 310, 77.50%]: CrossEntropyWithSoftmax = 0.17365359 * 250; EvalErrorPrediction = 0.08400000 * 250; time = 0.0258s; samplesPerSecond = 9707.2
+MPI Rank 0: 05/03/2016 18:03:04:  Epoch[ 3 of 4]-Minibatch[ 311- 320, 80.00%]: CrossEntropyWithSoftmax = 0.12280271 * 250; EvalErrorPrediction = 0.05200000 * 250; time = 0.0256s; samplesPerSecond = 9752.7
+MPI Rank 0: 05/03/2016 18:03:04:  Epoch[ 3 of 4]-Minibatch[ 321- 330, 82.50%]: CrossEntropyWithSoftmax = 0.14754684 * 250; EvalErrorPrediction = 0.06000000 * 250; time = 0.0257s; samplesPerSecond = 9723.8
+MPI Rank 0: 05/03/2016 18:03:04:  Epoch[ 3 of 4]-Minibatch[ 331- 340, 85.00%]: CrossEntropyWithSoftmax = 0.19813013 * 250; EvalErrorPrediction = 0.09600000 * 250; time = 0.0256s; samplesPerSecond = 9775.2
+MPI Rank 0: 05/03/2016 18:03:04:  Epoch[ 3 of 4]-Minibatch[ 341- 350, 87.50%]: CrossEntropyWithSoftmax = 0.12597868 * 250; EvalErrorPrediction = 0.05200000 * 250; time = 0.0257s; samplesPerSecond = 9714.0
+MPI Rank 0: 05/03/2016 18:03:04:  Epoch[ 3 of 4]-Minibatch[ 351- 360, 90.00%]: CrossEntropyWithSoftmax = 0.13764279 * 250; EvalErrorPrediction = 0.06000000 * 250; time = 0.0257s; samplesPerSecond = 9727.6
+MPI Rank 0: 05/03/2016 18:03:04:  Epoch[ 3 of 4]-Minibatch[ 361- 370, 92.50%]: CrossEntropyWithSoftmax = 0.12857030 * 250; EvalErrorPrediction = 0.06000000 * 250; time = 0.0386s; samplesPerSecond = 6476.9
+MPI Rank 0: 05/03/2016 18:03:04:  Epoch[ 3 of 4]-Minibatch[ 371- 380, 95.00%]: CrossEntropyWithSoftmax = 0.16673625 * 250; EvalErrorPrediction = 0.09600000 * 250; time = 0.0256s; samplesPerSecond = 9748.9
+MPI Rank 0: 05/03/2016 18:03:04:  Epoch[ 3 of 4]-Minibatch[ 381- 390, 97.50%]: CrossEntropyWithSoftmax = 0.20688032 * 250; EvalErrorPrediction = 0.11600000 * 250; time = 0.0258s; samplesPerSecond = 9694.4
+MPI Rank 0: 05/03/2016 18:03:04:  Epoch[ 3 of 4]-Minibatch[ 391- 400, 100.00%]: CrossEntropyWithSoftmax = 0.14604649 * 250; EvalErrorPrediction = 0.06800000 * 250; time = 0.0256s; samplesPerSecond = 9748.1
+MPI Rank 0: 05/03/2016 18:03:04: Finished Epoch[ 3 of 4]: [Training] CrossEntropyWithSoftmax = 0.15948348 * 10000; EvalErrorPrediction = 0.07650000 * 10000; totalSamplesSeen = 30000; learningRatePerSample = 0.0080000004; epochTime=1.04573s
 MPI Rank 0: 05/03/2016 18:03:04: SGD: Saving checkpoint model '/tmp/cntk-test-20160503175932.483858/ParallelTraining/NoQuantization_DoublePrecision@release_gpu/models/Simple.dnn.3'
-=======
-MPI Rank 0: 08/16/2016 09:57:25: Starting minibatch loop, DataParallelSGD training (MyRank = 0, NumNodes = 4, NumGradientBits = 64), distributed reading is ENABLED.
-MPI Rank 0: 08/16/2016 09:57:25:  Epoch[ 3 of 4]-Minibatch[   1-  10, 2.50%]: CrossEntropyWithSoftmax = 0.12515571 * 250; EvalErrorPrediction = 0.05600000 * 250; time = 0.0239s; samplesPerSecond = 10472.5
-MPI Rank 0: 08/16/2016 09:57:25:  Epoch[ 3 of 4]-Minibatch[  11-  20, 5.00%]: CrossEntropyWithSoftmax = 0.17892936 * 250; EvalErrorPrediction = 0.09600000 * 250; time = 0.0239s; samplesPerSecond = 10455.9
-MPI Rank 0: 08/16/2016 09:57:25:  Epoch[ 3 of 4]-Minibatch[  21-  30, 7.50%]: CrossEntropyWithSoftmax = 0.14366253 * 250; EvalErrorPrediction = 0.07600000 * 250; time = 0.0237s; samplesPerSecond = 10531.2
-MPI Rank 0: 08/16/2016 09:57:25:  Epoch[ 3 of 4]-Minibatch[  31-  40, 10.00%]: CrossEntropyWithSoftmax = 0.15742679 * 250; EvalErrorPrediction = 0.06400000 * 250; time = 0.0238s; samplesPerSecond = 10521.4
-MPI Rank 0: 08/16/2016 09:57:25:  Epoch[ 3 of 4]-Minibatch[  41-  50, 12.50%]: CrossEntropyWithSoftmax = 0.16985657 * 250; EvalErrorPrediction = 0.09600000 * 250; time = 0.0236s; samplesPerSecond = 10580.2
-MPI Rank 0: 08/16/2016 09:57:25:  Epoch[ 3 of 4]-Minibatch[  51-  60, 15.00%]: CrossEntropyWithSoftmax = 0.18239236 * 250; EvalErrorPrediction = 0.08000000 * 250; time = 0.0237s; samplesPerSecond = 10561.0
-MPI Rank 0: 08/16/2016 09:57:25:  Epoch[ 3 of 4]-Minibatch[  61-  70, 17.50%]: CrossEntropyWithSoftmax = 0.14588308 * 250; EvalErrorPrediction = 0.07200000 * 250; time = 0.0237s; samplesPerSecond = 10569.9
-MPI Rank 0: 08/16/2016 09:57:25:  Epoch[ 3 of 4]-Minibatch[  71-  80, 20.00%]: CrossEntropyWithSoftmax = 0.18035322 * 250; EvalErrorPrediction = 0.09600000 * 250; time = 0.0238s; samplesPerSecond = 10525.9
-MPI Rank 0: 08/16/2016 09:57:25:  Epoch[ 3 of 4]-Minibatch[  81-  90, 22.50%]: CrossEntropyWithSoftmax = 0.15855872 * 250; EvalErrorPrediction = 0.07200000 * 250; time = 0.0236s; samplesPerSecond = 10609.0
-MPI Rank 0: 08/16/2016 09:57:25:  Epoch[ 3 of 4]-Minibatch[  91- 100, 25.00%]: CrossEntropyWithSoftmax = 0.14494271 * 250; EvalErrorPrediction = 0.07200000 * 250; time = 0.0239s; samplesPerSecond = 10481.3
-MPI Rank 0: 08/16/2016 09:57:25:  Epoch[ 3 of 4]-Minibatch[ 101- 110, 27.50%]: CrossEntropyWithSoftmax = 0.13434515 * 250; EvalErrorPrediction = 0.05200000 * 250; time = 0.0237s; samplesPerSecond = 10545.4
-MPI Rank 0: 08/16/2016 09:57:25:  Epoch[ 3 of 4]-Minibatch[ 111- 120, 30.00%]: CrossEntropyWithSoftmax = 0.13729294 * 250; EvalErrorPrediction = 0.06400000 * 250; time = 0.0239s; samplesPerSecond = 10458.1
-MPI Rank 0: 08/16/2016 09:57:25:  Epoch[ 3 of 4]-Minibatch[ 121- 130, 32.50%]: CrossEntropyWithSoftmax = 0.11626596 * 250; EvalErrorPrediction = 0.05600000 * 250; time = 0.0238s; samplesPerSecond = 10510.4
-MPI Rank 0: 08/16/2016 09:57:25:  Epoch[ 3 of 4]-Minibatch[ 131- 140, 35.00%]: CrossEntropyWithSoftmax = 0.16844115 * 250; EvalErrorPrediction = 0.08800000 * 250; time = 0.0237s; samplesPerSecond = 10532.1
-MPI Rank 0: 08/16/2016 09:57:26:  Epoch[ 3 of 4]-Minibatch[ 141- 150, 37.50%]: CrossEntropyWithSoftmax = 0.12800884 * 250; EvalErrorPrediction = 0.04800000 * 250; time = 0.0235s; samplesPerSecond = 10627.9
-MPI Rank 0: 08/16/2016 09:57:26:  Epoch[ 3 of 4]-Minibatch[ 151- 160, 40.00%]: CrossEntropyWithSoftmax = 0.17206584 * 250; EvalErrorPrediction = 0.08000000 * 250; time = 0.0236s; samplesPerSecond = 10581.6
-MPI Rank 0: 08/16/2016 09:57:26:  Epoch[ 3 of 4]-Minibatch[ 161- 170, 42.50%]: CrossEntropyWithSoftmax = 0.17652550 * 250; EvalErrorPrediction = 0.09600000 * 250; time = 0.0236s; samplesPerSecond = 10613.5
-MPI Rank 0: 08/16/2016 09:57:26:  Epoch[ 3 of 4]-Minibatch[ 171- 180, 45.00%]: CrossEntropyWithSoftmax = 0.14127391 * 250; EvalErrorPrediction = 0.06400000 * 250; time = 0.0236s; samplesPerSecond = 10596.8
-MPI Rank 0: 08/16/2016 09:57:26:  Epoch[ 3 of 4]-Minibatch[ 181- 190, 47.50%]: CrossEntropyWithSoftmax = 0.19302031 * 250; EvalErrorPrediction = 0.10000000 * 250; time = 0.0238s; samplesPerSecond = 10496.3
-MPI Rank 0: 08/16/2016 09:57:26:  Epoch[ 3 of 4]-Minibatch[ 191- 200, 50.00%]: CrossEntropyWithSoftmax = 0.20895650 * 250; EvalErrorPrediction = 0.10000000 * 250; time = 0.0237s; samplesPerSecond = 10545.4
-MPI Rank 0: 08/16/2016 09:57:26:  Epoch[ 3 of 4]-Minibatch[ 201- 210, 52.50%]: CrossEntropyWithSoftmax = 0.18495231 * 250; EvalErrorPrediction = 0.08000000 * 250; time = 0.0240s; samplesPerSecond = 10418.4
-MPI Rank 0: 08/16/2016 09:57:26:  Epoch[ 3 of 4]-Minibatch[ 211- 220, 55.00%]: CrossEntropyWithSoftmax = 0.18182316 * 250; EvalErrorPrediction = 0.07600000 * 250; time = 0.0238s; samplesPerSecond = 10501.6
-MPI Rank 0: 08/16/2016 09:57:26:  Epoch[ 3 of 4]-Minibatch[ 221- 230, 57.50%]: CrossEntropyWithSoftmax = 0.14069906 * 250; EvalErrorPrediction = 0.05600000 * 250; time = 0.0236s; samplesPerSecond = 10588.3
-MPI Rank 0: 08/16/2016 09:57:26:  Epoch[ 3 of 4]-Minibatch[ 231- 240, 60.00%]: CrossEntropyWithSoftmax = 0.14883786 * 250; EvalErrorPrediction = 0.07600000 * 250; time = 0.0238s; samplesPerSecond = 10483.9
-MPI Rank 0: 08/16/2016 09:57:26:  Epoch[ 3 of 4]-Minibatch[ 241- 250, 62.50%]: CrossEntropyWithSoftmax = 0.20343100 * 250; EvalErrorPrediction = 0.11200000 * 250; time = 0.0237s; samplesPerSecond = 10555.2
-MPI Rank 0: 08/16/2016 09:57:26:  Epoch[ 3 of 4]-Minibatch[ 251- 260, 65.00%]: CrossEntropyWithSoftmax = 0.12846807 * 250; EvalErrorPrediction = 0.07200000 * 250; time = 0.0239s; samplesPerSecond = 10451.1
-MPI Rank 0: 08/16/2016 09:57:26:  Epoch[ 3 of 4]-Minibatch[ 261- 270, 67.50%]: CrossEntropyWithSoftmax = 0.18684544 * 250; EvalErrorPrediction = 0.11600000 * 250; time = 0.0237s; samplesPerSecond = 10562.3
-MPI Rank 0: 08/16/2016 09:57:26:  Epoch[ 3 of 4]-Minibatch[ 271- 280, 70.00%]: CrossEntropyWithSoftmax = 0.19589316 * 250; EvalErrorPrediction = 0.08800000 * 250; time = 0.0238s; samplesPerSecond = 10492.7
-MPI Rank 0: 08/16/2016 09:57:26:  Epoch[ 3 of 4]-Minibatch[ 281- 290, 72.50%]: CrossEntropyWithSoftmax = 0.16597547 * 250; EvalErrorPrediction = 0.06800000 * 250; time = 0.0236s; samplesPerSecond = 10572.6
-MPI Rank 0: 08/16/2016 09:57:26:  Epoch[ 3 of 4]-Minibatch[ 291- 300, 75.00%]: CrossEntropyWithSoftmax = 0.12506848 * 250; EvalErrorPrediction = 0.04400000 * 250; time = 0.0238s; samplesPerSecond = 10500.2
-MPI Rank 0: 08/16/2016 09:57:26:  Epoch[ 3 of 4]-Minibatch[ 301- 310, 77.50%]: CrossEntropyWithSoftmax = 0.17365359 * 250; EvalErrorPrediction = 0.08400000 * 250; time = 0.0238s; samplesPerSecond = 10484.4
-MPI Rank 0: 08/16/2016 09:57:26:  Epoch[ 3 of 4]-Minibatch[ 311- 320, 80.00%]: CrossEntropyWithSoftmax = 0.12280271 * 250; EvalErrorPrediction = 0.05200000 * 250; time = 0.0242s; samplesPerSecond = 10315.2
-MPI Rank 0: 08/16/2016 09:57:26:  Epoch[ 3 of 4]-Minibatch[ 321- 330, 82.50%]: CrossEntropyWithSoftmax = 0.14754684 * 250; EvalErrorPrediction = 0.06000000 * 250; time = 0.0238s; samplesPerSecond = 10518.8
-MPI Rank 0: 08/16/2016 09:57:26:  Epoch[ 3 of 4]-Minibatch[ 331- 340, 85.00%]: CrossEntropyWithSoftmax = 0.19813013 * 250; EvalErrorPrediction = 0.09600000 * 250; time = 0.0238s; samplesPerSecond = 10514.8
-MPI Rank 0: 08/16/2016 09:57:26:  Epoch[ 3 of 4]-Minibatch[ 341- 350, 87.50%]: CrossEntropyWithSoftmax = 0.12597868 * 250; EvalErrorPrediction = 0.05200000 * 250; time = 0.0237s; samplesPerSecond = 10541.9
-MPI Rank 0: 08/16/2016 09:57:26:  Epoch[ 3 of 4]-Minibatch[ 351- 360, 90.00%]: CrossEntropyWithSoftmax = 0.13764279 * 250; EvalErrorPrediction = 0.06000000 * 250; time = 0.0237s; samplesPerSecond = 10533.4
-MPI Rank 0: 08/16/2016 09:57:26:  Epoch[ 3 of 4]-Minibatch[ 361- 370, 92.50%]: CrossEntropyWithSoftmax = 0.12857030 * 250; EvalErrorPrediction = 0.06000000 * 250; time = 0.0237s; samplesPerSecond = 10533.9
-MPI Rank 0: 08/16/2016 09:57:26:  Epoch[ 3 of 4]-Minibatch[ 371- 380, 95.00%]: CrossEntropyWithSoftmax = 0.16673625 * 250; EvalErrorPrediction = 0.09600000 * 250; time = 0.0237s; samplesPerSecond = 10562.3
-MPI Rank 0: 08/16/2016 09:57:26:  Epoch[ 3 of 4]-Minibatch[ 381- 390, 97.50%]: CrossEntropyWithSoftmax = 0.20688032 * 250; EvalErrorPrediction = 0.11600000 * 250; time = 0.0237s; samplesPerSecond = 10545.0
-MPI Rank 0: 08/16/2016 09:57:26:  Epoch[ 3 of 4]-Minibatch[ 391- 400, 100.00%]: CrossEntropyWithSoftmax = 0.14604649 * 250; EvalErrorPrediction = 0.06800000 * 250; time = 0.0237s; samplesPerSecond = 10551.6
-MPI Rank 0: 08/16/2016 09:57:26: Finished Epoch[ 3 of 4]: [Training] CrossEntropyWithSoftmax = 0.15948348 * 10000; EvalErrorPrediction = 0.07650000 * 10000; totalSamplesSeen = 30000; learningRatePerSample = 0.0080000004; epochTime=0.953858s
-MPI Rank 0: 08/16/2016 09:57:26: SGD: Saving checkpoint model '/tmp/cntk-test-20160816095705.492453/ParallelTraining/NoQuantization_DoublePrecision@release_gpu/models/Simple.dnn.3'
->>>>>>> 8493f118
-MPI Rank 0: 
-MPI Rank 0: 08/16/2016 09:57:26: Starting Epoch 4: learning rate per sample = 0.008000  effective momentum = 0.900000  momentum as time constant = 237.3 samples
-MPI Rank 0: 
-<<<<<<< HEAD
+MPI Rank 0: 
+MPI Rank 0: 05/03/2016 18:03:04: Starting Epoch 4: learning rate per sample = 0.008000  effective momentum = 0.900000  momentum as time constant = 237.3 samples
+MPI Rank 0: starting epoch 3 at record count 30000, and file position 0
+MPI Rank 0: already there from last epoch
+MPI Rank 0: 
 MPI Rank 0: 05/03/2016 18:03:04: Starting minibatch loop, DataParallelSGD training (MyRank = 0, NumNodes = 4, NumGradientBits = 64).
-MPI Rank 0: 05/03/2016 18:03:04:  Epoch[ 4 of 4]-Minibatch[   1-  10, 2.50%]: CrossEntropyWithSoftmax = 0.12380915 * 250; EvalClassificationError = 0.06000000 * 250; time = 0.0257s; samplesPerSecond = 9715.2
-MPI Rank 0: 05/03/2016 18:03:04:  Epoch[ 4 of 4]-Minibatch[  11-  20, 5.00%]: CrossEntropyWithSoftmax = 0.18110099 * 250; EvalClassificationError = 0.09600000 * 250; time = 0.0258s; samplesPerSecond = 9671.6
-MPI Rank 0: 05/03/2016 18:03:04:  Epoch[ 4 of 4]-Minibatch[  21-  30, 7.50%]: CrossEntropyWithSoftmax = 0.14240048 * 250; EvalClassificationError = 0.07600000 * 250; time = 0.0257s; samplesPerSecond = 9732.2
-MPI Rank 0: 05/03/2016 18:03:04:  Epoch[ 4 of 4]-Minibatch[  31-  40, 10.00%]: CrossEntropyWithSoftmax = 0.15624088 * 250; EvalClassificationError = 0.06400000 * 250; time = 0.0257s; samplesPerSecond = 9726.1
-MPI Rank 0: 05/03/2016 18:03:04:  Epoch[ 4 of 4]-Minibatch[  41-  50, 12.50%]: CrossEntropyWithSoftmax = 0.16933936 * 250; EvalClassificationError = 0.09600000 * 250; time = 0.0257s; samplesPerSecond = 9733.7
-MPI Rank 0: 05/03/2016 18:03:04:  Epoch[ 4 of 4]-Minibatch[  51-  60, 15.00%]: CrossEntropyWithSoftmax = 0.18186733 * 250; EvalClassificationError = 0.08000000 * 250; time = 0.0256s; samplesPerSecond = 9766.8
-MPI Rank 0: 05/03/2016 18:03:04:  Epoch[ 4 of 4]-Minibatch[  61-  70, 17.50%]: CrossEntropyWithSoftmax = 0.14474379 * 250; EvalClassificationError = 0.07200000 * 250; time = 0.0255s; samplesPerSecond = 9788.6
-MPI Rank 0: 05/03/2016 18:03:04:  Epoch[ 4 of 4]-Minibatch[  71-  80, 20.00%]: CrossEntropyWithSoftmax = 0.18027784 * 250; EvalClassificationError = 0.09600000 * 250; time = 0.0257s; samplesPerSecond = 9727.6
-MPI Rank 0: 05/03/2016 18:03:04:  Epoch[ 4 of 4]-Minibatch[  81-  90, 22.50%]: CrossEntropyWithSoftmax = 0.15853979 * 250; EvalClassificationError = 0.07600000 * 250; time = 0.0257s; samplesPerSecond = 9740.9
-MPI Rank 0: 05/03/2016 18:03:04:  Epoch[ 4 of 4]-Minibatch[  91- 100, 25.00%]: CrossEntropyWithSoftmax = 0.14494443 * 250; EvalClassificationError = 0.07200000 * 250; time = 0.0258s; samplesPerSecond = 9703.1
-MPI Rank 0: 05/03/2016 18:03:04:  Epoch[ 4 of 4]-Minibatch[ 101- 110, 27.50%]: CrossEntropyWithSoftmax = 0.13356766 * 250; EvalClassificationError = 0.05200000 * 250; time = 0.0257s; samplesPerSecond = 9740.1
-MPI Rank 0: 05/03/2016 18:03:04:  Epoch[ 4 of 4]-Minibatch[ 111- 120, 30.00%]: CrossEntropyWithSoftmax = 0.13727553 * 250; EvalClassificationError = 0.06400000 * 250; time = 0.0492s; samplesPerSecond = 5081.0
-MPI Rank 0: 05/03/2016 18:03:05:  Epoch[ 4 of 4]-Minibatch[ 121- 130, 32.50%]: CrossEntropyWithSoftmax = 0.11570274 * 250; EvalClassificationError = 0.05600000 * 250; time = 0.0440s; samplesPerSecond = 5676.4
-MPI Rank 0: 05/03/2016 18:03:05:  Epoch[ 4 of 4]-Minibatch[ 131- 140, 35.00%]: CrossEntropyWithSoftmax = 0.16924789 * 250; EvalClassificationError = 0.08800000 * 250; time = 0.0562s; samplesPerSecond = 4448.2
-MPI Rank 0: 05/03/2016 18:03:05:  Epoch[ 4 of 4]-Minibatch[ 141- 150, 37.50%]: CrossEntropyWithSoftmax = 0.12756586 * 250; EvalClassificationError = 0.04800000 * 250; time = 0.0257s; samplesPerSecond = 9712.1
-MPI Rank 0: 05/03/2016 18:03:05:  Epoch[ 4 of 4]-Minibatch[ 151- 160, 40.00%]: CrossEntropyWithSoftmax = 0.17074018 * 250; EvalClassificationError = 0.08400000 * 250; time = 0.0259s; samplesPerSecond = 9650.6
-MPI Rank 0: 05/03/2016 18:03:05:  Epoch[ 4 of 4]-Minibatch[ 161- 170, 42.50%]: CrossEntropyWithSoftmax = 0.17671936 * 250; EvalClassificationError = 0.10000000 * 250; time = 0.0258s; samplesPerSecond = 9697.4
-MPI Rank 0: 05/03/2016 18:03:05:  Epoch[ 4 of 4]-Minibatch[ 171- 180, 45.00%]: CrossEntropyWithSoftmax = 0.14113643 * 250; EvalClassificationError = 0.06400000 * 250; time = 0.0256s; samplesPerSecond = 9761.4
-MPI Rank 0: 05/03/2016 18:03:05:  Epoch[ 4 of 4]-Minibatch[ 181- 190, 47.50%]: CrossEntropyWithSoftmax = 0.19361828 * 250; EvalClassificationError = 0.10000000 * 250; time = 0.0258s; samplesPerSecond = 9673.8
-MPI Rank 0: 05/03/2016 18:03:05:  Epoch[ 4 of 4]-Minibatch[ 191- 200, 50.00%]: CrossEntropyWithSoftmax = 0.20846850 * 250; EvalClassificationError = 0.10000000 * 250; time = 0.0255s; samplesPerSecond = 9793.6
-MPI Rank 0: 05/03/2016 18:03:05:  Epoch[ 4 of 4]-Minibatch[ 201- 210, 52.50%]: CrossEntropyWithSoftmax = 0.18513294 * 250; EvalClassificationError = 0.08000000 * 250; time = 0.0257s; samplesPerSecond = 9731.4
-MPI Rank 0: 05/03/2016 18:03:05:  Epoch[ 4 of 4]-Minibatch[ 211- 220, 55.00%]: CrossEntropyWithSoftmax = 0.18145039 * 250; EvalClassificationError = 0.07600000 * 250; time = 0.0256s; samplesPerSecond = 9756.9
-MPI Rank 0: 05/03/2016 18:03:05:  Epoch[ 4 of 4]-Minibatch[ 221- 230, 57.50%]: CrossEntropyWithSoftmax = 0.14040066 * 250; EvalClassificationError = 0.05600000 * 250; time = 0.0257s; samplesPerSecond = 9717.0
-MPI Rank 0: 05/03/2016 18:03:05:  Epoch[ 4 of 4]-Minibatch[ 231- 240, 60.00%]: CrossEntropyWithSoftmax = 0.14875034 * 250; EvalClassificationError = 0.07600000 * 250; time = 0.0258s; samplesPerSecond = 9685.0
-MPI Rank 0: 05/03/2016 18:03:05:  Epoch[ 4 of 4]-Minibatch[ 241- 250, 62.50%]: CrossEntropyWithSoftmax = 0.20370867 * 250; EvalClassificationError = 0.11200000 * 250; time = 0.0257s; samplesPerSecond = 9740.9
-MPI Rank 0: 05/03/2016 18:03:05:  Epoch[ 4 of 4]-Minibatch[ 251- 260, 65.00%]: CrossEntropyWithSoftmax = 0.12825410 * 250; EvalClassificationError = 0.07200000 * 250; time = 0.0258s; samplesPerSecond = 9705.7
-MPI Rank 0: 05/03/2016 18:03:05:  Epoch[ 4 of 4]-Minibatch[ 261- 270, 67.50%]: CrossEntropyWithSoftmax = 0.18685021 * 250; EvalClassificationError = 0.11600000 * 250; time = 0.0259s; samplesPerSecond = 9670.8
-MPI Rank 0: 05/03/2016 18:03:05:  Epoch[ 4 of 4]-Minibatch[ 271- 280, 70.00%]: CrossEntropyWithSoftmax = 0.19554195 * 250; EvalClassificationError = 0.08400000 * 250; time = 0.0258s; samplesPerSecond = 9696.7
-MPI Rank 0: 05/03/2016 18:03:05:  Epoch[ 4 of 4]-Minibatch[ 281- 290, 72.50%]: CrossEntropyWithSoftmax = 0.16400454 * 250; EvalClassificationError = 0.06800000 * 250; time = 0.0256s; samplesPerSecond = 9772.9
-MPI Rank 0: 05/03/2016 18:03:05:  Epoch[ 4 of 4]-Minibatch[ 291- 300, 75.00%]: CrossEntropyWithSoftmax = 0.12461172 * 250; EvalClassificationError = 0.04400000 * 250; time = 0.0256s; samplesPerSecond = 9777.8
-MPI Rank 0: 05/03/2016 18:03:05:  Epoch[ 4 of 4]-Minibatch[ 301- 310, 77.50%]: CrossEntropyWithSoftmax = 0.17266601 * 250; EvalClassificationError = 0.08400000 * 250; time = 0.0255s; samplesPerSecond = 9787.8
-MPI Rank 0: 05/03/2016 18:03:05:  Epoch[ 4 of 4]-Minibatch[ 311- 320, 80.00%]: CrossEntropyWithSoftmax = 0.12261446 * 250; EvalClassificationError = 0.05200000 * 250; time = 0.0337s; samplesPerSecond = 7415.3
-MPI Rank 0: 05/03/2016 18:03:05:  Epoch[ 4 of 4]-Minibatch[ 321- 330, 82.50%]: CrossEntropyWithSoftmax = 0.14725311 * 250; EvalClassificationError = 0.06000000 * 250; time = 0.0257s; samplesPerSecond = 9746.2
-MPI Rank 0: 05/03/2016 18:03:05:  Epoch[ 4 of 4]-Minibatch[ 331- 340, 85.00%]: CrossEntropyWithSoftmax = 0.19797789 * 250; EvalClassificationError = 0.09200000 * 250; time = 0.0258s; samplesPerSecond = 9686.2
-MPI Rank 0: 05/03/2016 18:03:05:  Epoch[ 4 of 4]-Minibatch[ 341- 350, 87.50%]: CrossEntropyWithSoftmax = 0.12586069 * 250; EvalClassificationError = 0.05200000 * 250; time = 0.0257s; samplesPerSecond = 9715.5
-MPI Rank 0: 05/03/2016 18:03:05:  Epoch[ 4 of 4]-Minibatch[ 351- 360, 90.00%]: CrossEntropyWithSoftmax = 0.13754454 * 250; EvalClassificationError = 0.06000000 * 250; time = 0.0257s; samplesPerSecond = 9744.7
-MPI Rank 0: 05/03/2016 18:03:05:  Epoch[ 4 of 4]-Minibatch[ 361- 370, 92.50%]: CrossEntropyWithSoftmax = 0.12855952 * 250; EvalClassificationError = 0.06000000 * 250; time = 0.0257s; samplesPerSecond = 9737.5
-MPI Rank 0: 05/03/2016 18:03:05:  Epoch[ 4 of 4]-Minibatch[ 371- 380, 95.00%]: CrossEntropyWithSoftmax = 0.16665200 * 250; EvalClassificationError = 0.09600000 * 250; time = 0.0257s; samplesPerSecond = 9723.1
-MPI Rank 0: 05/03/2016 18:03:05:  Epoch[ 4 of 4]-Minibatch[ 381- 390, 97.50%]: CrossEntropyWithSoftmax = 0.20702565 * 250; EvalClassificationError = 0.11600000 * 250; time = 0.0258s; samplesPerSecond = 9681.3
-MPI Rank 0: 05/03/2016 18:03:05:  Epoch[ 4 of 4]-Minibatch[ 391- 400, 100.00%]: CrossEntropyWithSoftmax = 0.14604076 * 250; EvalClassificationError = 0.06400000 * 250; time = 0.0257s; samplesPerSecond = 9710.2
-MPI Rank 0: 05/03/2016 18:03:05: Finished Epoch[ 4 of 4]: [Training] CrossEntropyWithSoftmax = 0.15920517 * 10000; EvalClassificationError = 0.07660000 * 10000; totalSamplesSeen = 40000; learningRatePerSample = 0.0080000004; epochTime=1.11299s
+MPI Rank 0: 05/03/2016 18:03:04:  Epoch[ 4 of 4]-Minibatch[   1-  10, 2.50%]: CrossEntropyWithSoftmax = 0.12380915 * 250; EvalErrorPrediction = 0.06000000 * 250; time = 0.0257s; samplesPerSecond = 9715.2
+MPI Rank 0: 05/03/2016 18:03:04:  Epoch[ 4 of 4]-Minibatch[  11-  20, 5.00%]: CrossEntropyWithSoftmax = 0.18110099 * 250; EvalErrorPrediction = 0.09600000 * 250; time = 0.0258s; samplesPerSecond = 9671.6
+MPI Rank 0: 05/03/2016 18:03:04:  Epoch[ 4 of 4]-Minibatch[  21-  30, 7.50%]: CrossEntropyWithSoftmax = 0.14240048 * 250; EvalErrorPrediction = 0.07600000 * 250; time = 0.0257s; samplesPerSecond = 9732.2
+MPI Rank 0: 05/03/2016 18:03:04:  Epoch[ 4 of 4]-Minibatch[  31-  40, 10.00%]: CrossEntropyWithSoftmax = 0.15624088 * 250; EvalErrorPrediction = 0.06400000 * 250; time = 0.0257s; samplesPerSecond = 9726.1
+MPI Rank 0: 05/03/2016 18:03:04:  Epoch[ 4 of 4]-Minibatch[  41-  50, 12.50%]: CrossEntropyWithSoftmax = 0.16933936 * 250; EvalErrorPrediction = 0.09600000 * 250; time = 0.0257s; samplesPerSecond = 9733.7
+MPI Rank 0: 05/03/2016 18:03:04:  Epoch[ 4 of 4]-Minibatch[  51-  60, 15.00%]: CrossEntropyWithSoftmax = 0.18186733 * 250; EvalErrorPrediction = 0.08000000 * 250; time = 0.0256s; samplesPerSecond = 9766.8
+MPI Rank 0: 05/03/2016 18:03:04:  Epoch[ 4 of 4]-Minibatch[  61-  70, 17.50%]: CrossEntropyWithSoftmax = 0.14474379 * 250; EvalErrorPrediction = 0.07200000 * 250; time = 0.0255s; samplesPerSecond = 9788.6
+MPI Rank 0: 05/03/2016 18:03:04:  Epoch[ 4 of 4]-Minibatch[  71-  80, 20.00%]: CrossEntropyWithSoftmax = 0.18027784 * 250; EvalErrorPrediction = 0.09600000 * 250; time = 0.0257s; samplesPerSecond = 9727.6
+MPI Rank 0: 05/03/2016 18:03:04:  Epoch[ 4 of 4]-Minibatch[  81-  90, 22.50%]: CrossEntropyWithSoftmax = 0.15853979 * 250; EvalErrorPrediction = 0.07600000 * 250; time = 0.0257s; samplesPerSecond = 9740.9
+MPI Rank 0: 05/03/2016 18:03:04:  Epoch[ 4 of 4]-Minibatch[  91- 100, 25.00%]: CrossEntropyWithSoftmax = 0.14494443 * 250; EvalErrorPrediction = 0.07200000 * 250; time = 0.0258s; samplesPerSecond = 9703.1
+MPI Rank 0: 05/03/2016 18:03:04:  Epoch[ 4 of 4]-Minibatch[ 101- 110, 27.50%]: CrossEntropyWithSoftmax = 0.13356766 * 250; EvalErrorPrediction = 0.05200000 * 250; time = 0.0257s; samplesPerSecond = 9740.1
+MPI Rank 0: 05/03/2016 18:03:04:  Epoch[ 4 of 4]-Minibatch[ 111- 120, 30.00%]: CrossEntropyWithSoftmax = 0.13727553 * 250; EvalErrorPrediction = 0.06400000 * 250; time = 0.0492s; samplesPerSecond = 5081.0
+MPI Rank 0: 05/03/2016 18:03:05:  Epoch[ 4 of 4]-Minibatch[ 121- 130, 32.50%]: CrossEntropyWithSoftmax = 0.11570274 * 250; EvalErrorPrediction = 0.05600000 * 250; time = 0.0440s; samplesPerSecond = 5676.4
+MPI Rank 0: 05/03/2016 18:03:05:  Epoch[ 4 of 4]-Minibatch[ 131- 140, 35.00%]: CrossEntropyWithSoftmax = 0.16924789 * 250; EvalErrorPrediction = 0.08800000 * 250; time = 0.0562s; samplesPerSecond = 4448.2
+MPI Rank 0: 05/03/2016 18:03:05:  Epoch[ 4 of 4]-Minibatch[ 141- 150, 37.50%]: CrossEntropyWithSoftmax = 0.12756586 * 250; EvalErrorPrediction = 0.04800000 * 250; time = 0.0257s; samplesPerSecond = 9712.1
+MPI Rank 0: 05/03/2016 18:03:05:  Epoch[ 4 of 4]-Minibatch[ 151- 160, 40.00%]: CrossEntropyWithSoftmax = 0.17074018 * 250; EvalErrorPrediction = 0.08400000 * 250; time = 0.0259s; samplesPerSecond = 9650.6
+MPI Rank 0: 05/03/2016 18:03:05:  Epoch[ 4 of 4]-Minibatch[ 161- 170, 42.50%]: CrossEntropyWithSoftmax = 0.17671936 * 250; EvalErrorPrediction = 0.10000000 * 250; time = 0.0258s; samplesPerSecond = 9697.4
+MPI Rank 0: 05/03/2016 18:03:05:  Epoch[ 4 of 4]-Minibatch[ 171- 180, 45.00%]: CrossEntropyWithSoftmax = 0.14113643 * 250; EvalErrorPrediction = 0.06400000 * 250; time = 0.0256s; samplesPerSecond = 9761.4
+MPI Rank 0: 05/03/2016 18:03:05:  Epoch[ 4 of 4]-Minibatch[ 181- 190, 47.50%]: CrossEntropyWithSoftmax = 0.19361828 * 250; EvalErrorPrediction = 0.10000000 * 250; time = 0.0258s; samplesPerSecond = 9673.8
+MPI Rank 0: 05/03/2016 18:03:05:  Epoch[ 4 of 4]-Minibatch[ 191- 200, 50.00%]: CrossEntropyWithSoftmax = 0.20846850 * 250; EvalErrorPrediction = 0.10000000 * 250; time = 0.0255s; samplesPerSecond = 9793.6
+MPI Rank 0: 05/03/2016 18:03:05:  Epoch[ 4 of 4]-Minibatch[ 201- 210, 52.50%]: CrossEntropyWithSoftmax = 0.18513294 * 250; EvalErrorPrediction = 0.08000000 * 250; time = 0.0257s; samplesPerSecond = 9731.4
+MPI Rank 0: 05/03/2016 18:03:05:  Epoch[ 4 of 4]-Minibatch[ 211- 220, 55.00%]: CrossEntropyWithSoftmax = 0.18145039 * 250; EvalErrorPrediction = 0.07600000 * 250; time = 0.0256s; samplesPerSecond = 9756.9
+MPI Rank 0: 05/03/2016 18:03:05:  Epoch[ 4 of 4]-Minibatch[ 221- 230, 57.50%]: CrossEntropyWithSoftmax = 0.14040066 * 250; EvalErrorPrediction = 0.05600000 * 250; time = 0.0257s; samplesPerSecond = 9717.0
+MPI Rank 0: 05/03/2016 18:03:05:  Epoch[ 4 of 4]-Minibatch[ 231- 240, 60.00%]: CrossEntropyWithSoftmax = 0.14875034 * 250; EvalErrorPrediction = 0.07600000 * 250; time = 0.0258s; samplesPerSecond = 9685.0
+MPI Rank 0: 05/03/2016 18:03:05:  Epoch[ 4 of 4]-Minibatch[ 241- 250, 62.50%]: CrossEntropyWithSoftmax = 0.20370867 * 250; EvalErrorPrediction = 0.11200000 * 250; time = 0.0257s; samplesPerSecond = 9740.9
+MPI Rank 0: 05/03/2016 18:03:05:  Epoch[ 4 of 4]-Minibatch[ 251- 260, 65.00%]: CrossEntropyWithSoftmax = 0.12825410 * 250; EvalErrorPrediction = 0.07200000 * 250; time = 0.0258s; samplesPerSecond = 9705.7
+MPI Rank 0: 05/03/2016 18:03:05:  Epoch[ 4 of 4]-Minibatch[ 261- 270, 67.50%]: CrossEntropyWithSoftmax = 0.18685021 * 250; EvalErrorPrediction = 0.11600000 * 250; time = 0.0259s; samplesPerSecond = 9670.8
+MPI Rank 0: 05/03/2016 18:03:05:  Epoch[ 4 of 4]-Minibatch[ 271- 280, 70.00%]: CrossEntropyWithSoftmax = 0.19554195 * 250; EvalErrorPrediction = 0.08400000 * 250; time = 0.0258s; samplesPerSecond = 9696.7
+MPI Rank 0: 05/03/2016 18:03:05:  Epoch[ 4 of 4]-Minibatch[ 281- 290, 72.50%]: CrossEntropyWithSoftmax = 0.16400454 * 250; EvalErrorPrediction = 0.06800000 * 250; time = 0.0256s; samplesPerSecond = 9772.9
+MPI Rank 0: 05/03/2016 18:03:05:  Epoch[ 4 of 4]-Minibatch[ 291- 300, 75.00%]: CrossEntropyWithSoftmax = 0.12461172 * 250; EvalErrorPrediction = 0.04400000 * 250; time = 0.0256s; samplesPerSecond = 9777.8
+MPI Rank 0: 05/03/2016 18:03:05:  Epoch[ 4 of 4]-Minibatch[ 301- 310, 77.50%]: CrossEntropyWithSoftmax = 0.17266601 * 250; EvalErrorPrediction = 0.08400000 * 250; time = 0.0255s; samplesPerSecond = 9787.8
+MPI Rank 0: 05/03/2016 18:03:05:  Epoch[ 4 of 4]-Minibatch[ 311- 320, 80.00%]: CrossEntropyWithSoftmax = 0.12261446 * 250; EvalErrorPrediction = 0.05200000 * 250; time = 0.0337s; samplesPerSecond = 7415.3
+MPI Rank 0: 05/03/2016 18:03:05:  Epoch[ 4 of 4]-Minibatch[ 321- 330, 82.50%]: CrossEntropyWithSoftmax = 0.14725311 * 250; EvalErrorPrediction = 0.06000000 * 250; time = 0.0257s; samplesPerSecond = 9746.2
+MPI Rank 0: 05/03/2016 18:03:05:  Epoch[ 4 of 4]-Minibatch[ 331- 340, 85.00%]: CrossEntropyWithSoftmax = 0.19797789 * 250; EvalErrorPrediction = 0.09200000 * 250; time = 0.0258s; samplesPerSecond = 9686.2
+MPI Rank 0: 05/03/2016 18:03:05:  Epoch[ 4 of 4]-Minibatch[ 341- 350, 87.50%]: CrossEntropyWithSoftmax = 0.12586069 * 250; EvalErrorPrediction = 0.05200000 * 250; time = 0.0257s; samplesPerSecond = 9715.5
+MPI Rank 0: 05/03/2016 18:03:05:  Epoch[ 4 of 4]-Minibatch[ 351- 360, 90.00%]: CrossEntropyWithSoftmax = 0.13754454 * 250; EvalErrorPrediction = 0.06000000 * 250; time = 0.0257s; samplesPerSecond = 9744.7
+MPI Rank 0: 05/03/2016 18:03:05:  Epoch[ 4 of 4]-Minibatch[ 361- 370, 92.50%]: CrossEntropyWithSoftmax = 0.12855952 * 250; EvalErrorPrediction = 0.06000000 * 250; time = 0.0257s; samplesPerSecond = 9737.5
+MPI Rank 0: 05/03/2016 18:03:05:  Epoch[ 4 of 4]-Minibatch[ 371- 380, 95.00%]: CrossEntropyWithSoftmax = 0.16665200 * 250; EvalErrorPrediction = 0.09600000 * 250; time = 0.0257s; samplesPerSecond = 9723.1
+MPI Rank 0: 05/03/2016 18:03:05:  Epoch[ 4 of 4]-Minibatch[ 381- 390, 97.50%]: CrossEntropyWithSoftmax = 0.20702565 * 250; EvalErrorPrediction = 0.11600000 * 250; time = 0.0258s; samplesPerSecond = 9681.3
+MPI Rank 0: 05/03/2016 18:03:05:  Epoch[ 4 of 4]-Minibatch[ 391- 400, 100.00%]: CrossEntropyWithSoftmax = 0.14604076 * 250; EvalErrorPrediction = 0.06400000 * 250; time = 0.0257s; samplesPerSecond = 9710.2
+MPI Rank 0: 05/03/2016 18:03:05: Finished Epoch[ 4 of 4]: [Training] CrossEntropyWithSoftmax = 0.15920517 * 10000; EvalErrorPrediction = 0.07660000 * 10000; totalSamplesSeen = 40000; learningRatePerSample = 0.0080000004; epochTime=1.11299s
 MPI Rank 0: 05/03/2016 18:03:05: SGD: Saving checkpoint model '/tmp/cntk-test-20160503175932.483858/ParallelTraining/NoQuantization_DoublePrecision@release_gpu/models/Simple.dnn'
 MPI Rank 0: 05/03/2016 18:03:05: CNTKCommandTrainEnd: SimpleMultiGPU
-=======
-MPI Rank 0: 08/16/2016 09:57:26: Starting minibatch loop, DataParallelSGD training (MyRank = 0, NumNodes = 4, NumGradientBits = 64), distributed reading is ENABLED.
-MPI Rank 0: 08/16/2016 09:57:26:  Epoch[ 4 of 4]-Minibatch[   1-  10, 2.50%]: CrossEntropyWithSoftmax = 0.12380915 * 250; EvalErrorPrediction = 0.06000000 * 250; time = 0.0238s; samplesPerSecond = 10499.8
-MPI Rank 0: 08/16/2016 09:57:26:  Epoch[ 4 of 4]-Minibatch[  11-  20, 5.00%]: CrossEntropyWithSoftmax = 0.18110099 * 250; EvalErrorPrediction = 0.09600000 * 250; time = 0.0237s; samplesPerSecond = 10549.4
-MPI Rank 0: 08/16/2016 09:57:26:  Epoch[ 4 of 4]-Minibatch[  21-  30, 7.50%]: CrossEntropyWithSoftmax = 0.14240048 * 250; EvalErrorPrediction = 0.07600000 * 250; time = 0.0238s; samplesPerSecond = 10492.7
-MPI Rank 0: 08/16/2016 09:57:26:  Epoch[ 4 of 4]-Minibatch[  31-  40, 10.00%]: CrossEntropyWithSoftmax = 0.15624088 * 250; EvalErrorPrediction = 0.06400000 * 250; time = 0.0236s; samplesPerSecond = 10596.8
-MPI Rank 0: 08/16/2016 09:57:26:  Epoch[ 4 of 4]-Minibatch[  41-  50, 12.50%]: CrossEntropyWithSoftmax = 0.16933936 * 250; EvalErrorPrediction = 0.09600000 * 250; time = 0.0238s; samplesPerSecond = 10513.0
-MPI Rank 0: 08/16/2016 09:57:26:  Epoch[ 4 of 4]-Minibatch[  51-  60, 15.00%]: CrossEntropyWithSoftmax = 0.18186733 * 250; EvalErrorPrediction = 0.08000000 * 250; time = 0.0238s; samplesPerSecond = 10489.7
-MPI Rank 0: 08/16/2016 09:57:26:  Epoch[ 4 of 4]-Minibatch[  61-  70, 17.50%]: CrossEntropyWithSoftmax = 0.14474379 * 250; EvalErrorPrediction = 0.07200000 * 250; time = 0.0237s; samplesPerSecond = 10528.1
-MPI Rank 0: 08/16/2016 09:57:26:  Epoch[ 4 of 4]-Minibatch[  71-  80, 20.00%]: CrossEntropyWithSoftmax = 0.18027784 * 250; EvalErrorPrediction = 0.09600000 * 250; time = 0.0237s; samplesPerSecond = 10550.7
-MPI Rank 0: 08/16/2016 09:57:26:  Epoch[ 4 of 4]-Minibatch[  81-  90, 22.50%]: CrossEntropyWithSoftmax = 0.15853979 * 250; EvalErrorPrediction = 0.07600000 * 250; time = 0.0237s; samplesPerSecond = 10538.3
-MPI Rank 0: 08/16/2016 09:57:26:  Epoch[ 4 of 4]-Minibatch[  91- 100, 25.00%]: CrossEntropyWithSoftmax = 0.14494443 * 250; EvalErrorPrediction = 0.07200000 * 250; time = 0.0237s; samplesPerSecond = 10543.6
-MPI Rank 0: 08/16/2016 09:57:26:  Epoch[ 4 of 4]-Minibatch[ 101- 110, 27.50%]: CrossEntropyWithSoftmax = 0.13356766 * 250; EvalErrorPrediction = 0.05200000 * 250; time = 0.0238s; samplesPerSecond = 10493.2
-MPI Rank 0: 08/16/2016 09:57:26:  Epoch[ 4 of 4]-Minibatch[ 111- 120, 30.00%]: CrossEntropyWithSoftmax = 0.13727553 * 250; EvalErrorPrediction = 0.06400000 * 250; time = 0.0237s; samplesPerSecond = 10556.1
-MPI Rank 0: 08/16/2016 09:57:26:  Epoch[ 4 of 4]-Minibatch[ 121- 130, 32.50%]: CrossEntropyWithSoftmax = 0.11570274 * 250; EvalErrorPrediction = 0.05600000 * 250; time = 0.0237s; samplesPerSecond = 10544.1
-MPI Rank 0: 08/16/2016 09:57:26:  Epoch[ 4 of 4]-Minibatch[ 131- 140, 35.00%]: CrossEntropyWithSoftmax = 0.16924789 * 250; EvalErrorPrediction = 0.08800000 * 250; time = 0.0237s; samplesPerSecond = 10531.6
-MPI Rank 0: 08/16/2016 09:57:26:  Epoch[ 4 of 4]-Minibatch[ 141- 150, 37.50%]: CrossEntropyWithSoftmax = 0.12756586 * 250; EvalErrorPrediction = 0.04800000 * 250; time = 0.0236s; samplesPerSecond = 10576.2
-MPI Rank 0: 08/16/2016 09:57:26:  Epoch[ 4 of 4]-Minibatch[ 151- 160, 40.00%]: CrossEntropyWithSoftmax = 0.17074018 * 250; EvalErrorPrediction = 0.08400000 * 250; time = 0.0237s; samplesPerSecond = 10550.7
-MPI Rank 0: 08/16/2016 09:57:27:  Epoch[ 4 of 4]-Minibatch[ 161- 170, 42.50%]: CrossEntropyWithSoftmax = 0.17671936 * 250; EvalErrorPrediction = 0.10000000 * 250; time = 0.0238s; samplesPerSecond = 10487.9
-MPI Rank 0: 08/16/2016 09:57:27:  Epoch[ 4 of 4]-Minibatch[ 171- 180, 45.00%]: CrossEntropyWithSoftmax = 0.14113643 * 250; EvalErrorPrediction = 0.06400000 * 250; time = 0.0236s; samplesPerSecond = 10590.1
-MPI Rank 0: 08/16/2016 09:57:27:  Epoch[ 4 of 4]-Minibatch[ 181- 190, 47.50%]: CrossEntropyWithSoftmax = 0.19361828 * 250; EvalErrorPrediction = 0.10000000 * 250; time = 0.0237s; samplesPerSecond = 10550.7
-MPI Rank 0: 08/16/2016 09:57:27:  Epoch[ 4 of 4]-Minibatch[ 191- 200, 50.00%]: CrossEntropyWithSoftmax = 0.20846850 * 250; EvalErrorPrediction = 0.10000000 * 250; time = 0.0237s; samplesPerSecond = 10545.4
-MPI Rank 0: 08/16/2016 09:57:27:  Epoch[ 4 of 4]-Minibatch[ 201- 210, 52.50%]: CrossEntropyWithSoftmax = 0.18513294 * 250; EvalErrorPrediction = 0.08000000 * 250; time = 0.0237s; samplesPerSecond = 10558.3
-MPI Rank 0: 08/16/2016 09:57:27:  Epoch[ 4 of 4]-Minibatch[ 211- 220, 55.00%]: CrossEntropyWithSoftmax = 0.18145039 * 250; EvalErrorPrediction = 0.07600000 * 250; time = 0.0238s; samplesPerSecond = 10494.1
-MPI Rank 0: 08/16/2016 09:57:27:  Epoch[ 4 of 4]-Minibatch[ 221- 230, 57.50%]: CrossEntropyWithSoftmax = 0.14040066 * 250; EvalErrorPrediction = 0.05600000 * 250; time = 0.0236s; samplesPerSecond = 10574.8
-MPI Rank 0: 08/16/2016 09:57:27:  Epoch[ 4 of 4]-Minibatch[ 231- 240, 60.00%]: CrossEntropyWithSoftmax = 0.14875034 * 250; EvalErrorPrediction = 0.07600000 * 250; time = 0.0238s; samplesPerSecond = 10524.1
-MPI Rank 0: 08/16/2016 09:57:27:  Epoch[ 4 of 4]-Minibatch[ 241- 250, 62.50%]: CrossEntropyWithSoftmax = 0.20370867 * 250; EvalErrorPrediction = 0.11200000 * 250; time = 0.0237s; samplesPerSecond = 10563.2
-MPI Rank 0: 08/16/2016 09:57:27:  Epoch[ 4 of 4]-Minibatch[ 251- 260, 65.00%]: CrossEntropyWithSoftmax = 0.12825410 * 250; EvalErrorPrediction = 0.07200000 * 250; time = 0.0239s; samplesPerSecond = 10468.6
-MPI Rank 0: 08/16/2016 09:57:27:  Epoch[ 4 of 4]-Minibatch[ 261- 270, 67.50%]: CrossEntropyWithSoftmax = 0.18685021 * 250; EvalErrorPrediction = 0.11600000 * 250; time = 0.0237s; samplesPerSecond = 10546.3
-MPI Rank 0: 08/16/2016 09:57:27:  Epoch[ 4 of 4]-Minibatch[ 271- 280, 70.00%]: CrossEntropyWithSoftmax = 0.19554195 * 250; EvalErrorPrediction = 0.08400000 * 250; time = 0.0237s; samplesPerSecond = 10544.1
-MPI Rank 0: 08/16/2016 09:57:27:  Epoch[ 4 of 4]-Minibatch[ 281- 290, 72.50%]: CrossEntropyWithSoftmax = 0.16400454 * 250; EvalErrorPrediction = 0.06800000 * 250; time = 0.0238s; samplesPerSecond = 10525.9
-MPI Rank 0: 08/16/2016 09:57:27:  Epoch[ 4 of 4]-Minibatch[ 291- 300, 75.00%]: CrossEntropyWithSoftmax = 0.12461172 * 250; EvalErrorPrediction = 0.04400000 * 250; time = 0.0238s; samplesPerSecond = 10523.2
-MPI Rank 0: 08/16/2016 09:57:27:  Epoch[ 4 of 4]-Minibatch[ 301- 310, 77.50%]: CrossEntropyWithSoftmax = 0.17266601 * 250; EvalErrorPrediction = 0.08400000 * 250; time = 0.0237s; samplesPerSecond = 10557.4
-MPI Rank 0: 08/16/2016 09:57:27:  Epoch[ 4 of 4]-Minibatch[ 311- 320, 80.00%]: CrossEntropyWithSoftmax = 0.12261446 * 250; EvalErrorPrediction = 0.05200000 * 250; time = 0.0236s; samplesPerSecond = 10589.2
-MPI Rank 0: 08/16/2016 09:57:27:  Epoch[ 4 of 4]-Minibatch[ 321- 330, 82.50%]: CrossEntropyWithSoftmax = 0.14725311 * 250; EvalErrorPrediction = 0.06000000 * 250; time = 0.0236s; samplesPerSecond = 10577.1
-MPI Rank 0: 08/16/2016 09:57:27:  Epoch[ 4 of 4]-Minibatch[ 331- 340, 85.00%]: CrossEntropyWithSoftmax = 0.19797789 * 250; EvalErrorPrediction = 0.09200000 * 250; time = 0.0237s; samplesPerSecond = 10540.1
-MPI Rank 0: 08/16/2016 09:57:27:  Epoch[ 4 of 4]-Minibatch[ 341- 350, 87.50%]: CrossEntropyWithSoftmax = 0.12586069 * 250; EvalErrorPrediction = 0.05200000 * 250; time = 0.0236s; samplesPerSecond = 10577.5
-MPI Rank 0: 08/16/2016 09:57:27:  Epoch[ 4 of 4]-Minibatch[ 351- 360, 90.00%]: CrossEntropyWithSoftmax = 0.13754454 * 250; EvalErrorPrediction = 0.06000000 * 250; time = 0.0238s; samplesPerSecond = 10521.4
-MPI Rank 0: 08/16/2016 09:57:27:  Epoch[ 4 of 4]-Minibatch[ 361- 370, 92.50%]: CrossEntropyWithSoftmax = 0.12855952 * 250; EvalErrorPrediction = 0.06000000 * 250; time = 0.0238s; samplesPerSecond = 10525.0
-MPI Rank 0: 08/16/2016 09:57:27:  Epoch[ 4 of 4]-Minibatch[ 371- 380, 95.00%]: CrossEntropyWithSoftmax = 0.16665200 * 250; EvalErrorPrediction = 0.09600000 * 250; time = 0.0238s; samplesPerSecond = 10483.5
-MPI Rank 0: 08/16/2016 09:57:27:  Epoch[ 4 of 4]-Minibatch[ 381- 390, 97.50%]: CrossEntropyWithSoftmax = 0.20702565 * 250; EvalErrorPrediction = 0.11600000 * 250; time = 0.0237s; samplesPerSecond = 10554.3
-MPI Rank 0: 08/16/2016 09:57:27:  Epoch[ 4 of 4]-Minibatch[ 391- 400, 100.00%]: CrossEntropyWithSoftmax = 0.14604076 * 250; EvalErrorPrediction = 0.06400000 * 250; time = 0.0237s; samplesPerSecond = 10530.7
-MPI Rank 0: 08/16/2016 09:57:27: Finished Epoch[ 4 of 4]: [Training] CrossEntropyWithSoftmax = 0.15920517 * 10000; EvalErrorPrediction = 0.07660000 * 10000; totalSamplesSeen = 40000; learningRatePerSample = 0.0080000004; epochTime=0.952959s
-MPI Rank 0: 08/16/2016 09:57:27: SGD: Saving checkpoint model '/tmp/cntk-test-20160816095705.492453/ParallelTraining/NoQuantization_DoublePrecision@release_gpu/models/Simple.dnn'
-MPI Rank 0: 08/16/2016 09:57:27: CNTKCommandTrainEnd: SimpleMultiGPU
->>>>>>> 8493f118
-MPI Rank 0: 
-MPI Rank 0: 08/16/2016 09:57:27: Action "train" complete.
-MPI Rank 0: 
-MPI Rank 0: 08/16/2016 09:57:27: __COMPLETED__
-MPI Rank 0: ~MPIWrapper
-MPI Rank 1: 08/16/2016 09:57:20: -------------------------------------------------------------------
-MPI Rank 1: 08/16/2016 09:57:20: Build info: 
-MPI Rank 1: 
-MPI Rank 1: 08/16/2016 09:57:20: 		Built time: Aug 16 2016 09:41:56
-MPI Rank 1: 08/16/2016 09:57:20: 		Last modified date: Fri Aug 12 07:32:43 2016
-MPI Rank 1: 08/16/2016 09:57:20: 		Build type: release
-MPI Rank 1: 08/16/2016 09:57:20: 		Build target: GPU
-MPI Rank 1: 08/16/2016 09:57:20: 		With 1bit-SGD: no
-MPI Rank 1: 08/16/2016 09:57:20: 		Math lib: mkl
-MPI Rank 1: 08/16/2016 09:57:20: 		CUDA_PATH: /usr/local/cuda-7.5
-MPI Rank 1: 08/16/2016 09:57:20: 		CUB_PATH: /usr/local/cub-1.4.1
-MPI Rank 1: 08/16/2016 09:57:20: 		CUDNN_PATH: /usr/local/cudnn-4.0
-MPI Rank 1: 08/16/2016 09:57:20: 		Build Branch: HEAD
-MPI Rank 1: 08/16/2016 09:57:20: 		Build SHA1: 026b1e772b963461e189f8f00aa7ed6951298f84
-MPI Rank 1: 08/16/2016 09:57:20: 		Built by philly on f67b30a647de
-MPI Rank 1: 08/16/2016 09:57:20: 		Build Path: /home/philly/jenkins/workspace/CNTK-Build-Linux
-MPI Rank 1: 08/16/2016 09:57:20: -------------------------------------------------------------------
-MPI Rank 1: 08/16/2016 09:57:22: -------------------------------------------------------------------
-MPI Rank 1: 08/16/2016 09:57:22: GPU info:
-MPI Rank 1: 
-MPI Rank 1: 08/16/2016 09:57:22: 		Device[0]: cores = 2880; computeCapability = 3.5; type = "GeForce GTX 780 Ti"; memory = 3071 MB
-MPI Rank 1: 08/16/2016 09:57:22: 		Device[1]: cores = 2880; computeCapability = 3.5; type = "GeForce GTX 780 Ti"; memory = 3071 MB
-MPI Rank 1: 08/16/2016 09:57:22: 		Device[2]: cores = 2880; computeCapability = 3.5; type = "GeForce GTX 780 Ti"; memory = 3071 MB
-MPI Rank 1: 08/16/2016 09:57:22: 		Device[3]: cores = 2880; computeCapability = 3.5; type = "GeForce GTX 780 Ti"; memory = 3071 MB
-MPI Rank 1: 08/16/2016 09:57:22: -------------------------------------------------------------------
-MPI Rank 1: 
-MPI Rank 1: 08/16/2016 09:57:22: Running on localhost at 2016/08/16 09:57:22
-MPI Rank 1: 08/16/2016 09:57:22: Command line: 
-MPI Rank 1: /home/philly/jenkins/workspace/CNTK-Test-Linux-W2/build/gpu/release/bin/cntk  configFile=/home/philly/jenkins/workspace/CNTK-Test-Linux-W2/Tests/EndToEndTests/ParallelTraining/NoQuantization/DoublePrecision/../../SimpleMultiGPU.cntk  currentDirectory=/home/philly/jenkins/workspace/CNTK-Test-Linux-W2/Tests/EndToEndTests/ParallelTraining/Data  RunDir=/tmp/cntk-test-20160816095705.492453/ParallelTraining/NoQuantization_DoublePrecision@release_gpu  DataDir=/home/philly/jenkins/workspace/CNTK-Test-Linux-W2/Tests/EndToEndTests/ParallelTraining/Data  ConfigDir=/home/philly/jenkins/workspace/CNTK-Test-Linux-W2/Tests/EndToEndTests/ParallelTraining/NoQuantization/DoublePrecision/../..  OutputDir=/tmp/cntk-test-20160816095705.492453/ParallelTraining/NoQuantization_DoublePrecision@release_gpu  DeviceId=0  timestamping=true  numCPUThreads=6  precision=double  SimpleMultiGPU=[SGD=[ParallelTrain=[DataParallelSGD=[gradientBits=64]]]]  stderr=/tmp/cntk-test-20160816095705.492453/ParallelTraining/NoQuantization_DoublePrecision@release_gpu/stderr
-MPI Rank 1: 
-MPI Rank 1: 
-MPI Rank 1: 
-MPI Rank 1: 08/16/2016 09:57:22: >>>>>>>>>>>>>>>>>>>> RAW CONFIG (VARIABLES NOT RESOLVED) >>>>>>>>>>>>>>>>>>>>
-MPI Rank 1: 08/16/2016 09:57:22: deviceId = $DeviceId$
+MPI Rank 0: 
+MPI Rank 0: 05/03/2016 18:03:05: Action "train" complete.
+MPI Rank 0: 
+MPI Rank 0: 05/03/2016 18:03:05: __COMPLETED__
+MPI Rank 1: 05/03/2016 18:03:00: -------------------------------------------------------------------
+MPI Rank 1: 05/03/2016 18:03:00: Build info: 
+MPI Rank 1: 
+MPI Rank 1: 05/03/2016 18:03:00: 		Built time: May  3 2016 17:56:15
+MPI Rank 1: 05/03/2016 18:03:00: 		Last modified date: Tue May  3 11:36:22 2016
+MPI Rank 1: 05/03/2016 18:03:00: 		Build type: release
+MPI Rank 1: 05/03/2016 18:03:00: 		Build target: GPU
+MPI Rank 1: 05/03/2016 18:03:00: 		With 1bit-SGD: no
+MPI Rank 1: 05/03/2016 18:03:00: 		Math lib: acml
+MPI Rank 1: 05/03/2016 18:03:00: 		CUDA_PATH: /usr/local/cuda-7.5
+MPI Rank 1: 05/03/2016 18:03:00: 		CUB_PATH: /usr/local/cub-1.4.1
+MPI Rank 1: 05/03/2016 18:03:00: 		CUDNN_PATH: /usr/local/cudnn-4.0
+MPI Rank 1: 05/03/2016 18:03:00: 		Build Branch: HEAD
+MPI Rank 1: 05/03/2016 18:03:00: 		Build SHA1: 571b092d60e131fd529081a5ed52af2dc815dc82
+MPI Rank 1: 05/03/2016 18:03:00: 		Built by philly on 18750d26eb32
+MPI Rank 1: 05/03/2016 18:03:00: 		Build Path: /home/philly/jenkins/workspace/CNTK-Build-Linux
+MPI Rank 1: 05/03/2016 18:03:00: -------------------------------------------------------------------
+MPI Rank 1: 
+MPI Rank 1: 05/03/2016 18:03:00: Running on localhost at 2016/05/03 18:03:00
+MPI Rank 1: 05/03/2016 18:03:00: Command line: 
+MPI Rank 1: /home/philly/jenkins/workspace/CNTK-Test-Linux-W2/build/gpu/release/bin/cntk  configFile=/home/philly/jenkins/workspace/CNTK-Test-Linux-W2/Tests/EndToEndTests/ParallelTraining/NoQuantization/DoublePrecision/../../SimpleMultiGPU.cntk  currentDirectory=/home/philly/jenkins/workspace/CNTK-Test-Linux-W2/Tests/EndToEndTests/ParallelTraining/Data  RunDir=/tmp/cntk-test-20160503175932.483858/ParallelTraining/NoQuantization_DoublePrecision@release_gpu  DataDir=/home/philly/jenkins/workspace/CNTK-Test-Linux-W2/Tests/EndToEndTests/ParallelTraining/Data  ConfigDir=/home/philly/jenkins/workspace/CNTK-Test-Linux-W2/Tests/EndToEndTests/ParallelTraining/NoQuantization/DoublePrecision/../..  OutputDir=/tmp/cntk-test-20160503175932.483858/ParallelTraining/NoQuantization_DoublePrecision@release_gpu  DeviceId=0  timestamping=true  numCPUThreads=1  precision=double  SimpleMultiGPU=[SGD=[ParallelTrain=[DataParallelSGD=[gradientBits=64]]]]  stderr=/tmp/cntk-test-20160503175932.483858/ParallelTraining/NoQuantization_DoublePrecision@release_gpu/stderr
+MPI Rank 1: 
+MPI Rank 1: 
+MPI Rank 1: 
+MPI Rank 1: 05/03/2016 18:03:00: >>>>>>>>>>>>>>>>>>>> RAW CONFIG (VARIABLES NOT RESOLVED) >>>>>>>>>>>>>>>>>>>>
+MPI Rank 1: 05/03/2016 18:03:00: deviceId = $DeviceId$
 MPI Rank 1: command = SimpleMultiGPU
 MPI Rank 1: precision = "float"
 MPI Rank 1: parallelTrain = true
@@ -930,7 +722,7 @@
 MPI Rank 1:     SimpleNetworkBuilder = [
 MPI Rank 1:         layerSizes = 2:50*2:2
 MPI Rank 1:         trainingCriterion = "CrossEntropyWithSoftmax"
-MPI Rank 1:         evalCriterion = "ClassificationError"
+MPI Rank 1:         evalCriterion = "ErrorPrediction"
 MPI Rank 1:         layerTypes = "Sigmoid"
 MPI Rank 1:         initValueScale = 1.0
 MPI Rank 1:         applyMeanVarNorm = true
@@ -945,7 +737,6 @@
 MPI Rank 1:         dropoutRate = 0.0
 MPI Rank 1:         maxEpochs = 4
 MPI Rank 1:         ParallelTrain = [
-MPI Rank 1:             distributedMBReading = true
 MPI Rank 1:             parallelizationMethod = "DataParallelSGD"
 MPI Rank 1:             DataParallelSGD = [
 MPI Rank 1:                 gradientBits = 1
@@ -953,50 +744,50 @@
 MPI Rank 1:         ]
 MPI Rank 1:     ]
 MPI Rank 1:     reader = [
-MPI Rank 1:         readerType = "CNTKTextFormatReader"
-MPI Rank 1:         file = "$DataDir$/SimpleDataTrain_cntk_text.txt"
-MPI Rank 1:         randomize = false
-MPI Rank 1:         input = [
-MPI Rank 1:             features = [
-MPI Rank 1:                 alias = "F"
-MPI Rank 1:                 dim = 2
-MPI Rank 1:                 format = "dense"
-MPI Rank 1:             ]
-MPI Rank 1:             labels = [
-MPI Rank 1:                 alias = "L"
-MPI Rank 1:                 dim = 2
-MPI Rank 1:                 format = "dense"
-MPI Rank 1:             ]
+MPI Rank 1:         readerType = "UCIFastReader"
+MPI Rank 1:         file = "$DataDir$/SimpleDataTrain.txt"
+MPI Rank 1:         miniBatchMode = "partial"
+MPI Rank 1:         randomize = "none"
+MPI Rank 1:         verbosity = 1   
+MPI Rank 1:         features = [
+MPI Rank 1: dim = 2      
+MPI Rank 1: start = 0    
+MPI Rank 1:         ]
+MPI Rank 1:         labels = [
+MPI Rank 1: start = 2      
+MPI Rank 1: dim = 1        
+MPI Rank 1: labelDim = 2   
+MPI Rank 1:             labelMappingFile = "$DataDir$/SimpleMapping.txt"
 MPI Rank 1:         ]
 MPI Rank 1:     ]
 MPI Rank 1: ]
 MPI Rank 1: currentDirectory=/home/philly/jenkins/workspace/CNTK-Test-Linux-W2/Tests/EndToEndTests/ParallelTraining/Data
-MPI Rank 1: RunDir=/tmp/cntk-test-20160816095705.492453/ParallelTraining/NoQuantization_DoublePrecision@release_gpu
+MPI Rank 1: RunDir=/tmp/cntk-test-20160503175932.483858/ParallelTraining/NoQuantization_DoublePrecision@release_gpu
 MPI Rank 1: DataDir=/home/philly/jenkins/workspace/CNTK-Test-Linux-W2/Tests/EndToEndTests/ParallelTraining/Data
 MPI Rank 1: ConfigDir=/home/philly/jenkins/workspace/CNTK-Test-Linux-W2/Tests/EndToEndTests/ParallelTraining/NoQuantization/DoublePrecision/../..
-MPI Rank 1: OutputDir=/tmp/cntk-test-20160816095705.492453/ParallelTraining/NoQuantization_DoublePrecision@release_gpu
+MPI Rank 1: OutputDir=/tmp/cntk-test-20160503175932.483858/ParallelTraining/NoQuantization_DoublePrecision@release_gpu
 MPI Rank 1: DeviceId=0
 MPI Rank 1: timestamping=true
-MPI Rank 1: numCPUThreads=6
+MPI Rank 1: numCPUThreads=1
 MPI Rank 1: precision=double
 MPI Rank 1: SimpleMultiGPU=[SGD=[ParallelTrain=[DataParallelSGD=[gradientBits=64]]]]
-MPI Rank 1: stderr=/tmp/cntk-test-20160816095705.492453/ParallelTraining/NoQuantization_DoublePrecision@release_gpu/stderr
-MPI Rank 1: 
-MPI Rank 1: 08/16/2016 09:57:22: <<<<<<<<<<<<<<<<<<<< RAW CONFIG (VARIABLES NOT RESOLVED)  <<<<<<<<<<<<<<<<<<<<
-MPI Rank 1: 
-MPI Rank 1: 08/16/2016 09:57:22: >>>>>>>>>>>>>>>>>>>> RAW CONFIG WITH ALL VARIABLES RESOLVED >>>>>>>>>>>>>>>>>>>>
-MPI Rank 1: 08/16/2016 09:57:22: deviceId = 0
+MPI Rank 1: stderr=/tmp/cntk-test-20160503175932.483858/ParallelTraining/NoQuantization_DoublePrecision@release_gpu/stderr
+MPI Rank 1: 
+MPI Rank 1: 05/03/2016 18:03:00: <<<<<<<<<<<<<<<<<<<< RAW CONFIG (VARIABLES NOT RESOLVED)  <<<<<<<<<<<<<<<<<<<<
+MPI Rank 1: 
+MPI Rank 1: 05/03/2016 18:03:00: >>>>>>>>>>>>>>>>>>>> RAW CONFIG WITH ALL VARIABLES RESOLVED >>>>>>>>>>>>>>>>>>>>
+MPI Rank 1: 05/03/2016 18:03:00: deviceId = 0
 MPI Rank 1: command = SimpleMultiGPU
 MPI Rank 1: precision = "float"
 MPI Rank 1: parallelTrain = true
 MPI Rank 1: SimpleMultiGPU = [
 MPI Rank 1:     action = "train"
-MPI Rank 1:     modelPath = "/tmp/cntk-test-20160816095705.492453/ParallelTraining/NoQuantization_DoublePrecision@release_gpu/models/Simple.dnn"
+MPI Rank 1:     modelPath = "/tmp/cntk-test-20160503175932.483858/ParallelTraining/NoQuantization_DoublePrecision@release_gpu/models/Simple.dnn"
 MPI Rank 1:     traceLevel = 1
 MPI Rank 1:     SimpleNetworkBuilder = [
 MPI Rank 1:         layerSizes = 2:50*2:2
 MPI Rank 1:         trainingCriterion = "CrossEntropyWithSoftmax"
-MPI Rank 1:         evalCriterion = "ClassificationError"
+MPI Rank 1:         evalCriterion = "ErrorPrediction"
 MPI Rank 1:         layerTypes = "Sigmoid"
 MPI Rank 1:         initValueScale = 1.0
 MPI Rank 1:         applyMeanVarNorm = true
@@ -1011,7 +802,6 @@
 MPI Rank 1:         dropoutRate = 0.0
 MPI Rank 1:         maxEpochs = 4
 MPI Rank 1:         ParallelTrain = [
-MPI Rank 1:             distributedMBReading = true
 MPI Rank 1:             parallelizationMethod = "DataParallelSGD"
 MPI Rank 1:             DataParallelSGD = [
 MPI Rank 1:                 gradientBits = 1
@@ -1019,56 +809,56 @@
 MPI Rank 1:         ]
 MPI Rank 1:     ]
 MPI Rank 1:     reader = [
-MPI Rank 1:         readerType = "CNTKTextFormatReader"
-MPI Rank 1:         file = "/home/philly/jenkins/workspace/CNTK-Test-Linux-W2/Tests/EndToEndTests/ParallelTraining/Data/SimpleDataTrain_cntk_text.txt"
-MPI Rank 1:         randomize = false
-MPI Rank 1:         input = [
-MPI Rank 1:             features = [
-MPI Rank 1:                 alias = "F"
-MPI Rank 1:                 dim = 2
-MPI Rank 1:                 format = "dense"
-MPI Rank 1:             ]
-MPI Rank 1:             labels = [
-MPI Rank 1:                 alias = "L"
-MPI Rank 1:                 dim = 2
-MPI Rank 1:                 format = "dense"
-MPI Rank 1:             ]
+MPI Rank 1:         readerType = "UCIFastReader"
+MPI Rank 1:         file = "/home/philly/jenkins/workspace/CNTK-Test-Linux-W2/Tests/EndToEndTests/ParallelTraining/Data/SimpleDataTrain.txt"
+MPI Rank 1:         miniBatchMode = "partial"
+MPI Rank 1:         randomize = "none"
+MPI Rank 1:         verbosity = 1   
+MPI Rank 1:         features = [
+MPI Rank 1: dim = 2      
+MPI Rank 1: start = 0    
+MPI Rank 1:         ]
+MPI Rank 1:         labels = [
+MPI Rank 1: start = 2      
+MPI Rank 1: dim = 1        
+MPI Rank 1: labelDim = 2   
+MPI Rank 1:             labelMappingFile = "/home/philly/jenkins/workspace/CNTK-Test-Linux-W2/Tests/EndToEndTests/ParallelTraining/Data/SimpleMapping.txt"
 MPI Rank 1:         ]
 MPI Rank 1:     ]
 MPI Rank 1: ]
 MPI Rank 1: currentDirectory=/home/philly/jenkins/workspace/CNTK-Test-Linux-W2/Tests/EndToEndTests/ParallelTraining/Data
-MPI Rank 1: RunDir=/tmp/cntk-test-20160816095705.492453/ParallelTraining/NoQuantization_DoublePrecision@release_gpu
+MPI Rank 1: RunDir=/tmp/cntk-test-20160503175932.483858/ParallelTraining/NoQuantization_DoublePrecision@release_gpu
 MPI Rank 1: DataDir=/home/philly/jenkins/workspace/CNTK-Test-Linux-W2/Tests/EndToEndTests/ParallelTraining/Data
 MPI Rank 1: ConfigDir=/home/philly/jenkins/workspace/CNTK-Test-Linux-W2/Tests/EndToEndTests/ParallelTraining/NoQuantization/DoublePrecision/../..
-MPI Rank 1: OutputDir=/tmp/cntk-test-20160816095705.492453/ParallelTraining/NoQuantization_DoublePrecision@release_gpu
+MPI Rank 1: OutputDir=/tmp/cntk-test-20160503175932.483858/ParallelTraining/NoQuantization_DoublePrecision@release_gpu
 MPI Rank 1: DeviceId=0
 MPI Rank 1: timestamping=true
-MPI Rank 1: numCPUThreads=6
+MPI Rank 1: numCPUThreads=1
 MPI Rank 1: precision=double
 MPI Rank 1: SimpleMultiGPU=[SGD=[ParallelTrain=[DataParallelSGD=[gradientBits=64]]]]
-MPI Rank 1: stderr=/tmp/cntk-test-20160816095705.492453/ParallelTraining/NoQuantization_DoublePrecision@release_gpu/stderr
-MPI Rank 1: 
-MPI Rank 1: 08/16/2016 09:57:22: <<<<<<<<<<<<<<<<<<<< RAW CONFIG WITH ALL VARIABLES RESOLVED <<<<<<<<<<<<<<<<<<<<
-MPI Rank 1: 
-MPI Rank 1: 08/16/2016 09:57:22: >>>>>>>>>>>>>>>>>>>> PROCESSED CONFIG WITH ALL VARIABLES RESOLVED >>>>>>>>>>>>>>>>>>>>
+MPI Rank 1: stderr=/tmp/cntk-test-20160503175932.483858/ParallelTraining/NoQuantization_DoublePrecision@release_gpu/stderr
+MPI Rank 1: 
+MPI Rank 1: 05/03/2016 18:03:00: <<<<<<<<<<<<<<<<<<<< RAW CONFIG WITH ALL VARIABLES RESOLVED <<<<<<<<<<<<<<<<<<<<
+MPI Rank 1: 
+MPI Rank 1: 05/03/2016 18:03:00: >>>>>>>>>>>>>>>>>>>> PROCESSED CONFIG WITH ALL VARIABLES RESOLVED >>>>>>>>>>>>>>>>>>>>
 MPI Rank 1: configparameters: SimpleMultiGPU.cntk:command=SimpleMultiGPU
 MPI Rank 1: configparameters: SimpleMultiGPU.cntk:ConfigDir=/home/philly/jenkins/workspace/CNTK-Test-Linux-W2/Tests/EndToEndTests/ParallelTraining/NoQuantization/DoublePrecision/../..
 MPI Rank 1: configparameters: SimpleMultiGPU.cntk:currentDirectory=/home/philly/jenkins/workspace/CNTK-Test-Linux-W2/Tests/EndToEndTests/ParallelTraining/Data
 MPI Rank 1: configparameters: SimpleMultiGPU.cntk:DataDir=/home/philly/jenkins/workspace/CNTK-Test-Linux-W2/Tests/EndToEndTests/ParallelTraining/Data
 MPI Rank 1: configparameters: SimpleMultiGPU.cntk:deviceId=0
-MPI Rank 1: configparameters: SimpleMultiGPU.cntk:numCPUThreads=6
-MPI Rank 1: configparameters: SimpleMultiGPU.cntk:OutputDir=/tmp/cntk-test-20160816095705.492453/ParallelTraining/NoQuantization_DoublePrecision@release_gpu
+MPI Rank 1: configparameters: SimpleMultiGPU.cntk:numCPUThreads=1
+MPI Rank 1: configparameters: SimpleMultiGPU.cntk:OutputDir=/tmp/cntk-test-20160503175932.483858/ParallelTraining/NoQuantization_DoublePrecision@release_gpu
 MPI Rank 1: configparameters: SimpleMultiGPU.cntk:parallelTrain=true
 MPI Rank 1: configparameters: SimpleMultiGPU.cntk:precision=double
-MPI Rank 1: configparameters: SimpleMultiGPU.cntk:RunDir=/tmp/cntk-test-20160816095705.492453/ParallelTraining/NoQuantization_DoublePrecision@release_gpu
+MPI Rank 1: configparameters: SimpleMultiGPU.cntk:RunDir=/tmp/cntk-test-20160503175932.483858/ParallelTraining/NoQuantization_DoublePrecision@release_gpu
 MPI Rank 1: configparameters: SimpleMultiGPU.cntk:SimpleMultiGPU=[
 MPI Rank 1:     action = "train"
-MPI Rank 1:     modelPath = "/tmp/cntk-test-20160816095705.492453/ParallelTraining/NoQuantization_DoublePrecision@release_gpu/models/Simple.dnn"
+MPI Rank 1:     modelPath = "/tmp/cntk-test-20160503175932.483858/ParallelTraining/NoQuantization_DoublePrecision@release_gpu/models/Simple.dnn"
 MPI Rank 1:     traceLevel = 1
 MPI Rank 1:     SimpleNetworkBuilder = [
 MPI Rank 1:         layerSizes = 2:50*2:2
 MPI Rank 1:         trainingCriterion = "CrossEntropyWithSoftmax"
-MPI Rank 1:         evalCriterion = "ClassificationError"
+MPI Rank 1:         evalCriterion = "ErrorPrediction"
 MPI Rank 1:         layerTypes = "Sigmoid"
 MPI Rank 1:         initValueScale = 1.0
 MPI Rank 1:         applyMeanVarNorm = true
@@ -1083,7 +873,6 @@
 MPI Rank 1:         dropoutRate = 0.0
 MPI Rank 1:         maxEpochs = 4
 MPI Rank 1:         ParallelTrain = [
-MPI Rank 1:             distributedMBReading = true
 MPI Rank 1:             parallelizationMethod = "DataParallelSGD"
 MPI Rank 1:             DataParallelSGD = [
 MPI Rank 1:                 gradientBits = 1
@@ -1091,63 +880,52 @@
 MPI Rank 1:         ]
 MPI Rank 1:     ]
 MPI Rank 1:     reader = [
-MPI Rank 1:         readerType = "CNTKTextFormatReader"
-MPI Rank 1:         file = "/home/philly/jenkins/workspace/CNTK-Test-Linux-W2/Tests/EndToEndTests/ParallelTraining/Data/SimpleDataTrain_cntk_text.txt"
-MPI Rank 1:         randomize = false
-MPI Rank 1:         input = [
-MPI Rank 1:             features = [
-MPI Rank 1:                 alias = "F"
-MPI Rank 1:                 dim = 2
-MPI Rank 1:                 format = "dense"
-MPI Rank 1:             ]
-MPI Rank 1:             labels = [
-MPI Rank 1:                 alias = "L"
-MPI Rank 1:                 dim = 2
-MPI Rank 1:                 format = "dense"
-MPI Rank 1:             ]
+MPI Rank 1:         readerType = "UCIFastReader"
+MPI Rank 1:         file = "/home/philly/jenkins/workspace/CNTK-Test-Linux-W2/Tests/EndToEndTests/ParallelTraining/Data/SimpleDataTrain.txt"
+MPI Rank 1:         miniBatchMode = "partial"
+MPI Rank 1:         randomize = "none"
+MPI Rank 1:         verbosity = 1   
+MPI Rank 1:         features = [
+MPI Rank 1: dim = 2      
+MPI Rank 1: start = 0    
+MPI Rank 1:         ]
+MPI Rank 1:         labels = [
+MPI Rank 1: start = 2      
+MPI Rank 1: dim = 1        
+MPI Rank 1: labelDim = 2   
+MPI Rank 1:             labelMappingFile = "/home/philly/jenkins/workspace/CNTK-Test-Linux-W2/Tests/EndToEndTests/ParallelTraining/Data/SimpleMapping.txt"
 MPI Rank 1:         ]
 MPI Rank 1:     ]
 MPI Rank 1: ] [SGD=[ParallelTrain=[DataParallelSGD=[gradientBits=64]]]]
 MPI Rank 1: 
-MPI Rank 1: configparameters: SimpleMultiGPU.cntk:stderr=/tmp/cntk-test-20160816095705.492453/ParallelTraining/NoQuantization_DoublePrecision@release_gpu/stderr
+MPI Rank 1: configparameters: SimpleMultiGPU.cntk:stderr=/tmp/cntk-test-20160503175932.483858/ParallelTraining/NoQuantization_DoublePrecision@release_gpu/stderr
 MPI Rank 1: configparameters: SimpleMultiGPU.cntk:timestamping=true
-MPI Rank 1: 08/16/2016 09:57:22: <<<<<<<<<<<<<<<<<<<< PROCESSED CONFIG WITH ALL VARIABLES RESOLVED <<<<<<<<<<<<<<<<<<<<
-MPI Rank 1: 08/16/2016 09:57:22: Commands: SimpleMultiGPU
-MPI Rank 1: 08/16/2016 09:57:22: Precision = "double"
-MPI Rank 1: 08/16/2016 09:57:22: Using 6 CPU threads.
-MPI Rank 1: 08/16/2016 09:57:22: CNTKModelPath: /tmp/cntk-test-20160816095705.492453/ParallelTraining/NoQuantization_DoublePrecision@release_gpu/models/Simple.dnn
-MPI Rank 1: 08/16/2016 09:57:22: CNTKCommandTrainInfo: SimpleMultiGPU : 4
-MPI Rank 1: 08/16/2016 09:57:22: CNTKCommandTrainInfo: CNTKNoMoreCommands_Total : 4
-MPI Rank 1: 
-MPI Rank 1: 08/16/2016 09:57:22: ##############################################################################
-MPI Rank 1: 08/16/2016 09:57:22: #                                                                            #
-MPI Rank 1: 08/16/2016 09:57:22: # Action "train"                                                             #
-MPI Rank 1: 08/16/2016 09:57:22: #                                                                            #
-MPI Rank 1: 08/16/2016 09:57:22: ##############################################################################
-MPI Rank 1: 
-MPI Rank 1: 08/16/2016 09:57:22: CNTKCommandTrainBegin: SimpleMultiGPU
+MPI Rank 1: 05/03/2016 18:03:00: <<<<<<<<<<<<<<<<<<<< PROCESSED CONFIG WITH ALL VARIABLES RESOLVED <<<<<<<<<<<<<<<<<<<<
+MPI Rank 1: 05/03/2016 18:03:00: Commands: SimpleMultiGPU
+MPI Rank 1: 05/03/2016 18:03:00: Precision = "double"
+MPI Rank 1: 05/03/2016 18:03:00: Using 1 CPU threads.
+MPI Rank 1: 05/03/2016 18:03:00: CNTKModelPath: /tmp/cntk-test-20160503175932.483858/ParallelTraining/NoQuantization_DoublePrecision@release_gpu/models/Simple.dnn
+MPI Rank 1: 05/03/2016 18:03:00: CNTKCommandTrainInfo: SimpleMultiGPU : 4
+MPI Rank 1: 05/03/2016 18:03:00: CNTKCommandTrainInfo: CNTKNoMoreCommands_Total : 4
+MPI Rank 1: 
+MPI Rank 1: 05/03/2016 18:03:00: ##############################################################################
+MPI Rank 1: 05/03/2016 18:03:00: #                                                                            #
+MPI Rank 1: 05/03/2016 18:03:00: # Action "train"                                                             #
+MPI Rank 1: 05/03/2016 18:03:00: #                                                                            #
+MPI Rank 1: 05/03/2016 18:03:00: ##############################################################################
+MPI Rank 1: 
+MPI Rank 1: 05/03/2016 18:03:00: CNTKCommandTrainBegin: SimpleMultiGPU
 MPI Rank 1: SimpleNetworkBuilder Using GPU 0
-MPI Rank 1: 
-MPI Rank 1: 08/16/2016 09:57:22: Creating virgin network.
-MPI Rank 1: Node 'W0' (LearnableParameter operation): Initializing Parameter[50 x 2] <- 0.000000.
-MPI Rank 1: Node 'W0' (LearnableParameter operation): Initializing Parameter[50 x 2] <- uniform(seed=1, range=0.050000*1.000000, onCPU=false).
+MPI Rank 1: Reading UCI file /home/philly/jenkins/workspace/CNTK-Test-Linux-W2/Tests/EndToEndTests/ParallelTraining/Data/SimpleDataTrain.txt
+MPI Rank 1: 
+MPI Rank 1: 05/03/2016 18:03:00: Creating virgin network.
 MPI Rank 1: SetUniformRandomValue (GPU): creating curand object with seed 1, sizeof(ElemType)==8
-MPI Rank 1: Node 'B0' (LearnableParameter operation): Initializing Parameter[50 x 1] <- 0.000000.
-MPI Rank 1: Node 'B0' (LearnableParameter operation): Initializing Parameter[50 x 1] <- 0.000000.
-MPI Rank 1: Node 'W1' (LearnableParameter operation): Initializing Parameter[50 x 50] <- 0.000000.
-MPI Rank 1: Node 'W1' (LearnableParameter operation): Initializing Parameter[50 x 50] <- uniform(seed=2, range=0.050000*1.000000, onCPU=false).
-MPI Rank 1: Node 'B1' (LearnableParameter operation): Initializing Parameter[50 x 1] <- 0.000000.
-MPI Rank 1: Node 'B1' (LearnableParameter operation): Initializing Parameter[50 x 1] <- 0.000000.
-MPI Rank 1: Node 'W2' (LearnableParameter operation): Initializing Parameter[2 x 50] <- 0.000000.
-MPI Rank 1: Node 'W2' (LearnableParameter operation): Initializing Parameter[2 x 50] <- uniform(seed=3, range=0.050000*1.000000, onCPU=false).
-MPI Rank 1: Node 'B2' (LearnableParameter operation): Initializing Parameter[2 x 1] <- 0.000000.
-MPI Rank 1: Node 'B2' (LearnableParameter operation): Initializing Parameter[2 x 1] <- 0.000000.
 MPI Rank 1: 
 MPI Rank 1: Post-processing network...
 MPI Rank 1: 
 MPI Rank 1: 7 roots:
 MPI Rank 1: 	CrossEntropyWithSoftmax = CrossEntropyWithSoftmax()
-MPI Rank 1: 	EvalClassificationError = ClassificationError()
+MPI Rank 1: 	EvalErrorPrediction = ErrorPrediction()
 MPI Rank 1: 	InvStdOfFeatures = InvStdDev()
 MPI Rank 1: 	MeanOfFeatures = Mean()
 MPI Rank 1: 	PosteriorProb = Softmax()
@@ -1176,7 +954,7 @@
 MPI Rank 1: Validating --> B2 = LearnableParameter() :  -> [2 x 1]
 MPI Rank 1: Validating --> HLast = Plus (W2*H1, B2) : [2 x 1 x *], [2 x 1] -> [2 x 1 x *]
 MPI Rank 1: Validating --> CrossEntropyWithSoftmax = CrossEntropyWithSoftmax (labels, HLast) : [2 x *], [2 x 1 x *] -> [1]
-MPI Rank 1: Validating --> EvalClassificationError = ClassificationError (labels, HLast) : [2 x *], [2 x 1 x *] -> [1]
+MPI Rank 1: Validating --> EvalErrorPrediction = ErrorPrediction (labels, HLast) : [2 x *], [2 x 1 x *] -> [1]
 MPI Rank 1: Validating --> PosteriorProb = Softmax (HLast) : [2 x 1 x *] -> [2 x 1 x *]
 MPI Rank 1: Validating --> Prior = Mean (labels) : [2 x *] -> [2]
 MPI Rank 1: Validating --> LogOfPrior = Log (Prior) : [2] -> [2]
@@ -1193,45 +971,21 @@
 MPI Rank 1: 
 MPI Rank 1: Post-processing network complete.
 MPI Rank 1: 
-MPI Rank 1: 08/16/2016 09:57:22: Created model with 25 nodes on GPU 0.
-MPI Rank 1: 
-MPI Rank 1: 08/16/2016 09:57:22: Training criterion node(s):
-MPI Rank 1: 08/16/2016 09:57:22: 	CrossEntropyWithSoftmax = CrossEntropyWithSoftmax
-MPI Rank 1: 
-<<<<<<< HEAD
-MPI Rank 1: 05/03/2016 18:03:00: 	EvalClassificationError = ClassificationError
-=======
-MPI Rank 1: 08/16/2016 09:57:22: Evaluation criterion node(s):
-MPI Rank 1: 08/16/2016 09:57:22: 	EvalErrorPrediction = ErrorPrediction
->>>>>>> 8493f118
+MPI Rank 1: 05/03/2016 18:03:00: Created model with 25 nodes on GPU 0.
+MPI Rank 1: 
+MPI Rank 1: 05/03/2016 18:03:00: Training criterion node(s):
+MPI Rank 1: 05/03/2016 18:03:00: 	CrossEntropyWithSoftmax = CrossEntropyWithSoftmax
+MPI Rank 1: 
+MPI Rank 1: 05/03/2016 18:03:00: Evaluation criterion node(s):
+MPI Rank 1: 
+MPI Rank 1: 05/03/2016 18:03:00: 	EvalErrorPrediction = ErrorPrediction
 MPI Rank 1: 
 MPI Rank 1: 
 MPI Rank 1: Allocating matrices for forward and/or backward propagation.
 MPI Rank 1: 
-MPI Rank 1: Memory Sharing: Out of 40 matrices, 19 are shared as 8, and 21 are not shared.
-MPI Rank 1: 
-MPI Rank 1: 	{ W0 : [50 x 2] (gradient)
-MPI Rank 1: 	  W0*features+B0 : [50 x 1 x *] }
-MPI Rank 1: 	{ H1 : [50 x 1 x *]
-MPI Rank 1: 	  W0*features : [50 x *] (gradient) }
-MPI Rank 1: 	{ W0*features+B0 : [50 x 1 x *] (gradient)
-MPI Rank 1: 	  W1*H1 : [50 x 1 x *] }
-MPI Rank 1: 	{ W1 : [50 x 50] (gradient)
-MPI Rank 1: 	  W1*H1+B1 : [50 x 1 x *] }
-MPI Rank 1: 	{ H2 : [50 x 1 x *]
-MPI Rank 1: 	  W1*H1 : [50 x 1 x *] (gradient) }
-MPI Rank 1: 	{ B0 : [50 x 1] (gradient)
-MPI Rank 1: 	  H1 : [50 x 1 x *] (gradient)
-MPI Rank 1: 	  W1*H1+B1 : [50 x 1 x *] (gradient)
-MPI Rank 1: 	  W2*H1 : [2 x 1 x *] }
-MPI Rank 1: 	{ HLast : [2 x 1 x *]
-MPI Rank 1: 	  W2 : [2 x 50] (gradient) }
-MPI Rank 1: 	{ B1 : [50 x 1] (gradient)
-MPI Rank 1: 	  H2 : [50 x 1 x *] (gradient)
-MPI Rank 1: 	  HLast : [2 x 1 x *] (gradient) }
-MPI Rank 1: 
-<<<<<<< HEAD
-MPI Rank 1: (nil): {[EvalClassificationError Gradient[1]] [InvStdOfFeatures Gradient[2]] [LogOfPrior Gradient[2]] [MVNormalizedFeatures Gradient[2 x *]] [MeanOfFeatures Gradient[2]] [PosteriorProb Gradient[2 x 1 x *]] [PosteriorProb Value[2 x 1 x *]] [Prior Gradient[2]] [ScaledLogLikelihood Gradient[2 x 1 x *]] [features Gradient[2 x *]] [labels Gradient[2 x *]] }
+MPI Rank 1: Memory Sharing Structure:
+MPI Rank 1: 
+MPI Rank 1: (nil): {[EvalErrorPrediction Gradient[1]] [InvStdOfFeatures Gradient[2]] [LogOfPrior Gradient[2]] [MVNormalizedFeatures Gradient[2 x *]] [MeanOfFeatures Gradient[2]] [PosteriorProb Gradient[2 x 1 x *]] [PosteriorProb Value[2 x 1 x *]] [Prior Gradient[2]] [ScaledLogLikelihood Gradient[2 x 1 x *]] [features Gradient[2 x *]] [labels Gradient[2 x *]] }
 MPI Rank 1: 0x16f5948: {[features Value[2 x *]] }
 MPI Rank 1: 0x1dc4b18: {[MeanOfFeatures Value[2]] }
 MPI Rank 1: 0x1de43e8: {[InvStdOfFeatures Value[2]] }
@@ -1243,7 +997,7 @@
 MPI Rank 1: 0x2573848: {[B2 Value[2 x 1]] }
 MPI Rank 1: 0x2574828: {[labels Value[2 x *]] }
 MPI Rank 1: 0x2575a68: {[Prior Value[2]] }
-MPI Rank 1: 0x257b1d8: {[EvalClassificationError Value[1]] }
+MPI Rank 1: 0x257b1d8: {[EvalErrorPrediction Value[1]] }
 MPI Rank 1: 0x257b338: {[ScaledLogLikelihood Value[2 x 1 x *]] }
 MPI Rank 1: 0x257b498: {[CrossEntropyWithSoftmax Value[1]] }
 MPI Rank 1: 0x257ba78: {[W0 Gradient[50 x 2]] [W0*features+B0 Value[50 x 1 x *]] }
@@ -1260,428 +1014,239 @@
 MPI Rank 1: 0x257f5a8: {[B1 Gradient[50 x 1]] [H2 Gradient[50 x 1 x *]] [HLast Gradient[2 x 1 x *]] }
 MPI Rank 1: 0x257f768: {[W2*H1 Gradient[2 x 1 x *]] }
 MPI Rank 1: 0x257f928: {[B2 Gradient[2 x 1]] }
-=======
->>>>>>> 8493f118
-MPI Rank 1: 
-MPI Rank 1: 08/16/2016 09:57:22: Training 2802 parameters in 6 out of 6 parameter tensors and 15 nodes with gradient:
-MPI Rank 1: 
-MPI Rank 1: 08/16/2016 09:57:22: 	Node 'B0' (LearnableParameter operation) : [50 x 1]
-MPI Rank 1: 08/16/2016 09:57:22: 	Node 'B1' (LearnableParameter operation) : [50 x 1]
-MPI Rank 1: 08/16/2016 09:57:22: 	Node 'B2' (LearnableParameter operation) : [2 x 1]
-MPI Rank 1: 08/16/2016 09:57:22: 	Node 'W0' (LearnableParameter operation) : [50 x 2]
-MPI Rank 1: 08/16/2016 09:57:22: 	Node 'W1' (LearnableParameter operation) : [50 x 50]
-MPI Rank 1: 08/16/2016 09:57:22: 	Node 'W2' (LearnableParameter operation) : [2 x 50]
-MPI Rank 1: 
-MPI Rank 1: 
-MPI Rank 1: 08/16/2016 09:57:22: Precomputing --> 3 PreCompute nodes found.
-MPI Rank 1: 
-MPI Rank 1: 08/16/2016 09:57:22: 	MeanOfFeatures = Mean()
-MPI Rank 1: 08/16/2016 09:57:22: 	InvStdOfFeatures = InvStdDev()
-MPI Rank 1: 08/16/2016 09:57:22: 	Prior = Mean()
-MPI Rank 1: 
-MPI Rank 1: 08/16/2016 09:57:23: Precomputing --> Completed.
-MPI Rank 1: 
-<<<<<<< HEAD
+MPI Rank 1: 
+MPI Rank 1: 
+MPI Rank 1: 05/03/2016 18:03:00: Precomputing --> 3 PreCompute nodes found.
+MPI Rank 1: 
+MPI Rank 1: 05/03/2016 18:03:00: 	MeanOfFeatures = Mean()
+MPI Rank 1: 05/03/2016 18:03:00: 	InvStdOfFeatures = InvStdDev()
+MPI Rank 1: 05/03/2016 18:03:00: 	Prior = Mean()
+MPI Rank 1: UCIFastReader: Starting at epoch 0, counting lines to determine record count...
+MPI Rank 1:  10000 records found.
+MPI Rank 1: starting epoch 0 at record count 0, and file position 0
+MPI Rank 1: already there from last epoch
+MPI Rank 1: 
+MPI Rank 1: 05/03/2016 18:03:00: Precomputing --> Completed.
+MPI Rank 1: 
+MPI Rank 1: 
+MPI Rank 1: 05/03/2016 18:03:01: Starting Epoch 1: learning rate per sample = 0.020000  effective momentum = 0.900000  momentum as time constant = 237.3 samples
+MPI Rank 1: starting epoch 0 at record count 0, and file position 0
+MPI Rank 1: already there from last epoch
+MPI Rank 1: 
 MPI Rank 1: 05/03/2016 18:03:01: Starting minibatch loop, DataParallelSGD training (MyRank = 1, NumNodes = 4, NumGradientBits = 64).
-MPI Rank 1: 05/03/2016 18:03:01:  Epoch[ 1 of 4]-Minibatch[   1-  10]: CrossEntropyWithSoftmax = 0.69934401 * 250; EvalClassificationError = 0.50400000 * 250; time = 0.0306s; samplesPerSecond = 8169.7
-MPI Rank 1: 05/03/2016 18:03:01:  Epoch[ 1 of 4]-Minibatch[  11-  20]: CrossEntropyWithSoftmax = 0.71365166 * 250; EvalClassificationError = 0.52000000 * 250; time = 0.0380s; samplesPerSecond = 6582.4
-MPI Rank 1: 05/03/2016 18:03:01:  Epoch[ 1 of 4]-Minibatch[  21-  30]: CrossEntropyWithSoftmax = 0.72803064 * 250; EvalClassificationError = 0.47600000 * 250; time = 0.0257s; samplesPerSecond = 9736.0
-MPI Rank 1: 05/03/2016 18:03:01:  Epoch[ 1 of 4]-Minibatch[  31-  40]: CrossEntropyWithSoftmax = 0.70088856 * 250; EvalClassificationError = 0.52800000 * 250; time = 0.0259s; samplesPerSecond = 9660.0
-MPI Rank 1: 05/03/2016 18:03:01:  Epoch[ 1 of 4]-Minibatch[  41-  50]: CrossEntropyWithSoftmax = 0.70609792 * 250; EvalClassificationError = 0.54000000 * 250; time = 0.0257s; samplesPerSecond = 9743.9
-MPI Rank 1: 05/03/2016 18:03:01:  Epoch[ 1 of 4]-Minibatch[  51-  60]: CrossEntropyWithSoftmax = 0.71542471 * 250; EvalClassificationError = 0.47600000 * 250; time = 0.0256s; samplesPerSecond = 9759.9
-MPI Rank 1: 05/03/2016 18:03:01:  Epoch[ 1 of 4]-Minibatch[  61-  70]: CrossEntropyWithSoftmax = 0.72109566 * 250; EvalClassificationError = 0.48000000 * 250; time = 0.0257s; samplesPerSecond = 9741.3
-MPI Rank 1: 05/03/2016 18:03:01:  Epoch[ 1 of 4]-Minibatch[  71-  80]: CrossEntropyWithSoftmax = 0.79807891 * 250; EvalClassificationError = 0.47600000 * 250; time = 0.0257s; samplesPerSecond = 9732.5
-MPI Rank 1: 05/03/2016 18:03:01:  Epoch[ 1 of 4]-Minibatch[  81-  90]: CrossEntropyWithSoftmax = 0.69671122 * 250; EvalClassificationError = 0.48000000 * 250; time = 0.0258s; samplesPerSecond = 9682.4
-MPI Rank 1: 05/03/2016 18:03:01:  Epoch[ 1 of 4]-Minibatch[  91- 100]: CrossEntropyWithSoftmax = 0.70714622 * 250; EvalClassificationError = 0.48800000 * 250; time = 0.0257s; samplesPerSecond = 9714.0
-MPI Rank 1: 05/03/2016 18:03:01:  Epoch[ 1 of 4]-Minibatch[ 101- 110]: CrossEntropyWithSoftmax = 0.71402770 * 250; EvalClassificationError = 0.55200000 * 250; time = 0.0256s; samplesPerSecond = 9754.2
-MPI Rank 1: 05/03/2016 18:03:01:  Epoch[ 1 of 4]-Minibatch[ 111- 120]: CrossEntropyWithSoftmax = 0.69519205 * 250; EvalClassificationError = 0.43600000 * 250; time = 0.0257s; samplesPerSecond = 9718.2
-MPI Rank 1: 05/03/2016 18:03:01:  Epoch[ 1 of 4]-Minibatch[ 121- 130]: CrossEntropyWithSoftmax = 0.70044883 * 250; EvalClassificationError = 0.44000000 * 250; time = 0.0256s; samplesPerSecond = 9773.3
-MPI Rank 1: 05/03/2016 18:03:01:  Epoch[ 1 of 4]-Minibatch[ 131- 140]: CrossEntropyWithSoftmax = 0.71830736 * 250; EvalClassificationError = 0.54800000 * 250; time = 0.0258s; samplesPerSecond = 9707.6
-MPI Rank 1: 05/03/2016 18:03:01:  Epoch[ 1 of 4]-Minibatch[ 141- 150]: CrossEntropyWithSoftmax = 0.72092159 * 250; EvalClassificationError = 0.48800000 * 250; time = 0.0256s; samplesPerSecond = 9753.4
-MPI Rank 1: 05/03/2016 18:03:01:  Epoch[ 1 of 4]-Minibatch[ 151- 160]: CrossEntropyWithSoftmax = 0.71775192 * 250; EvalClassificationError = 0.55200000 * 250; time = 0.0257s; samplesPerSecond = 9735.6
-MPI Rank 1: 05/03/2016 18:03:01:  Epoch[ 1 of 4]-Minibatch[ 161- 170]: CrossEntropyWithSoftmax = 0.74168480 * 250; EvalClassificationError = 0.50000000 * 250; time = 0.0256s; samplesPerSecond = 9770.2
-MPI Rank 1: 05/03/2016 18:03:01:  Epoch[ 1 of 4]-Minibatch[ 171- 180]: CrossEntropyWithSoftmax = 0.71839711 * 250; EvalClassificationError = 0.51600000 * 250; time = 0.0257s; samplesPerSecond = 9711.0
-MPI Rank 1: 05/03/2016 18:03:02:  Epoch[ 1 of 4]-Minibatch[ 181- 190]: CrossEntropyWithSoftmax = 0.71508862 * 250; EvalClassificationError = 0.48400000 * 250; time = 0.0255s; samplesPerSecond = 9789.3
-MPI Rank 1: 05/03/2016 18:03:02:  Epoch[ 1 of 4]-Minibatch[ 191- 200]: CrossEntropyWithSoftmax = 0.71687650 * 250; EvalClassificationError = 0.53200000 * 250; time = 0.0256s; samplesPerSecond = 9776.7
-MPI Rank 1: 05/03/2016 18:03:02:  Epoch[ 1 of 4]-Minibatch[ 201- 210]: CrossEntropyWithSoftmax = 0.71801546 * 250; EvalClassificationError = 0.55600000 * 250; time = 0.0257s; samplesPerSecond = 9739.4
-MPI Rank 1: 05/03/2016 18:03:02:  Epoch[ 1 of 4]-Minibatch[ 211- 220]: CrossEntropyWithSoftmax = 0.72090505 * 250; EvalClassificationError = 0.49600000 * 250; time = 0.0257s; samplesPerSecond = 9715.9
-MPI Rank 1: 05/03/2016 18:03:02:  Epoch[ 1 of 4]-Minibatch[ 221- 230]: CrossEntropyWithSoftmax = 0.71977841 * 250; EvalClassificationError = 0.50800000 * 250; time = 0.0257s; samplesPerSecond = 9740.9
-MPI Rank 1: 05/03/2016 18:03:02:  Epoch[ 1 of 4]-Minibatch[ 231- 240]: CrossEntropyWithSoftmax = 0.71241649 * 250; EvalClassificationError = 0.51200000 * 250; time = 0.0257s; samplesPerSecond = 9718.6
-MPI Rank 1: 05/03/2016 18:03:02:  Epoch[ 1 of 4]-Minibatch[ 241- 250]: CrossEntropyWithSoftmax = 0.69554658 * 250; EvalClassificationError = 0.50400000 * 250; time = 0.0257s; samplesPerSecond = 9730.7
-MPI Rank 1: 05/03/2016 18:03:02:  Epoch[ 1 of 4]-Minibatch[ 251- 260]: CrossEntropyWithSoftmax = 0.70014284 * 250; EvalClassificationError = 0.51200000 * 250; time = 0.0256s; samplesPerSecond = 9766.4
-MPI Rank 1: 05/03/2016 18:03:02:  Epoch[ 1 of 4]-Minibatch[ 261- 270]: CrossEntropyWithSoftmax = 0.70648093 * 250; EvalClassificationError = 0.54400000 * 250; time = 0.0255s; samplesPerSecond = 9805.5
-MPI Rank 1: 05/03/2016 18:03:02:  Epoch[ 1 of 4]-Minibatch[ 271- 280]: CrossEntropyWithSoftmax = 0.69599758 * 250; EvalClassificationError = 0.52800000 * 250; time = 0.0257s; samplesPerSecond = 9731.8
-MPI Rank 1: 05/03/2016 18:03:02:  Epoch[ 1 of 4]-Minibatch[ 281- 290]: CrossEntropyWithSoftmax = 0.69056928 * 250; EvalClassificationError = 0.44800000 * 250; time = 0.0257s; samplesPerSecond = 9732.9
-MPI Rank 1: 05/03/2016 18:03:02:  Epoch[ 1 of 4]-Minibatch[ 291- 300]: CrossEntropyWithSoftmax = 0.69038449 * 250; EvalClassificationError = 0.49600000 * 250; time = 0.0257s; samplesPerSecond = 9744.7
-MPI Rank 1: 05/03/2016 18:03:02:  Epoch[ 1 of 4]-Minibatch[ 301- 310]: CrossEntropyWithSoftmax = 0.68841564 * 250; EvalClassificationError = 0.54000000 * 250; time = 0.0256s; samplesPerSecond = 9764.9
-MPI Rank 1: 05/03/2016 18:03:02:  Epoch[ 1 of 4]-Minibatch[ 311- 320]: CrossEntropyWithSoftmax = 0.67980323 * 250; EvalClassificationError = 0.34800000 * 250; time = 0.0257s; samplesPerSecond = 9715.2
-MPI Rank 1: 05/03/2016 18:03:02:  Epoch[ 1 of 4]-Minibatch[ 321- 330]: CrossEntropyWithSoftmax = 0.68069507 * 250; EvalClassificationError = 0.46800000 * 250; time = 0.0256s; samplesPerSecond = 9781.7
-MPI Rank 1: 05/03/2016 18:03:02:  Epoch[ 1 of 4]-Minibatch[ 331- 340]: CrossEntropyWithSoftmax = 0.68902717 * 250; EvalClassificationError = 0.44800000 * 250; time = 0.0255s; samplesPerSecond = 9785.1
-MPI Rank 1: 05/03/2016 18:03:02:  Epoch[ 1 of 4]-Minibatch[ 341- 350]: CrossEntropyWithSoftmax = 0.67167286 * 250; EvalClassificationError = 0.47200000 * 250; time = 0.0257s; samplesPerSecond = 9724.2
-MPI Rank 1: 05/03/2016 18:03:02:  Epoch[ 1 of 4]-Minibatch[ 351- 360]: CrossEntropyWithSoftmax = 0.63567734 * 250; EvalClassificationError = 0.26400000 * 250; time = 0.0256s; samplesPerSecond = 9773.3
-MPI Rank 1: 05/03/2016 18:03:02:  Epoch[ 1 of 4]-Minibatch[ 361- 370]: CrossEntropyWithSoftmax = 0.59710013 * 250; EvalClassificationError = 0.18000000 * 250; time = 0.0257s; samplesPerSecond = 9733.3
-MPI Rank 1: 05/03/2016 18:03:02:  Epoch[ 1 of 4]-Minibatch[ 371- 380]: CrossEntropyWithSoftmax = 0.55360281 * 250; EvalClassificationError = 0.20400000 * 250; time = 0.0256s; samplesPerSecond = 9782.8
-MPI Rank 1: 05/03/2016 18:03:02:  Epoch[ 1 of 4]-Minibatch[ 381- 390]: CrossEntropyWithSoftmax = 0.47355204 * 250; EvalClassificationError = 0.10800000 * 250; time = 0.0256s; samplesPerSecond = 9750.4
-MPI Rank 1: 05/03/2016 18:03:02:  Epoch[ 1 of 4]-Minibatch[ 391- 400]: CrossEntropyWithSoftmax = 0.34913668 * 250; EvalClassificationError = 0.08400000 * 250; time = 0.0384s; samplesPerSecond = 6506.9
-MPI Rank 1: 05/03/2016 18:03:02: Finished Epoch[ 1 of 4]: [Training] CrossEntropyWithSoftmax = 0.68535215 * 10000; EvalClassificationError = 0.45590000 * 10000; totalSamplesSeen = 10000; learningRatePerSample = 0.02; epochTime=1.06063s
-=======
->>>>>>> 8493f118
-MPI Rank 1: 
-MPI Rank 1: 08/16/2016 09:57:23: Starting Epoch 1: learning rate per sample = 0.020000  effective momentum = 0.900000  momentum as time constant = 237.3 samples
-MPI Rank 1: 
-<<<<<<< HEAD
+MPI Rank 1: 05/03/2016 18:03:01:  Epoch[ 1 of 4]-Minibatch[   1-  10]: CrossEntropyWithSoftmax = 0.69934401 * 250; EvalErrorPrediction = 0.50400000 * 250; time = 0.0306s; samplesPerSecond = 8169.7
+MPI Rank 1: 05/03/2016 18:03:01:  Epoch[ 1 of 4]-Minibatch[  11-  20]: CrossEntropyWithSoftmax = 0.71365166 * 250; EvalErrorPrediction = 0.52000000 * 250; time = 0.0380s; samplesPerSecond = 6582.4
+MPI Rank 1: 05/03/2016 18:03:01:  Epoch[ 1 of 4]-Minibatch[  21-  30]: CrossEntropyWithSoftmax = 0.72803064 * 250; EvalErrorPrediction = 0.47600000 * 250; time = 0.0257s; samplesPerSecond = 9736.0
+MPI Rank 1: 05/03/2016 18:03:01:  Epoch[ 1 of 4]-Minibatch[  31-  40]: CrossEntropyWithSoftmax = 0.70088856 * 250; EvalErrorPrediction = 0.52800000 * 250; time = 0.0259s; samplesPerSecond = 9660.0
+MPI Rank 1: 05/03/2016 18:03:01:  Epoch[ 1 of 4]-Minibatch[  41-  50]: CrossEntropyWithSoftmax = 0.70609792 * 250; EvalErrorPrediction = 0.54000000 * 250; time = 0.0257s; samplesPerSecond = 9743.9
+MPI Rank 1: 05/03/2016 18:03:01:  Epoch[ 1 of 4]-Minibatch[  51-  60]: CrossEntropyWithSoftmax = 0.71542471 * 250; EvalErrorPrediction = 0.47600000 * 250; time = 0.0256s; samplesPerSecond = 9759.9
+MPI Rank 1: 05/03/2016 18:03:01:  Epoch[ 1 of 4]-Minibatch[  61-  70]: CrossEntropyWithSoftmax = 0.72109566 * 250; EvalErrorPrediction = 0.48000000 * 250; time = 0.0257s; samplesPerSecond = 9741.3
+MPI Rank 1: 05/03/2016 18:03:01:  Epoch[ 1 of 4]-Minibatch[  71-  80]: CrossEntropyWithSoftmax = 0.79807891 * 250; EvalErrorPrediction = 0.47600000 * 250; time = 0.0257s; samplesPerSecond = 9732.5
+MPI Rank 1: 05/03/2016 18:03:01:  Epoch[ 1 of 4]-Minibatch[  81-  90]: CrossEntropyWithSoftmax = 0.69671122 * 250; EvalErrorPrediction = 0.48000000 * 250; time = 0.0258s; samplesPerSecond = 9682.4
+MPI Rank 1: 05/03/2016 18:03:01:  Epoch[ 1 of 4]-Minibatch[  91- 100]: CrossEntropyWithSoftmax = 0.70714622 * 250; EvalErrorPrediction = 0.48800000 * 250; time = 0.0257s; samplesPerSecond = 9714.0
+MPI Rank 1: 05/03/2016 18:03:01:  Epoch[ 1 of 4]-Minibatch[ 101- 110]: CrossEntropyWithSoftmax = 0.71402770 * 250; EvalErrorPrediction = 0.55200000 * 250; time = 0.0256s; samplesPerSecond = 9754.2
+MPI Rank 1: 05/03/2016 18:03:01:  Epoch[ 1 of 4]-Minibatch[ 111- 120]: CrossEntropyWithSoftmax = 0.69519205 * 250; EvalErrorPrediction = 0.43600000 * 250; time = 0.0257s; samplesPerSecond = 9718.2
+MPI Rank 1: 05/03/2016 18:03:01:  Epoch[ 1 of 4]-Minibatch[ 121- 130]: CrossEntropyWithSoftmax = 0.70044883 * 250; EvalErrorPrediction = 0.44000000 * 250; time = 0.0256s; samplesPerSecond = 9773.3
+MPI Rank 1: 05/03/2016 18:03:01:  Epoch[ 1 of 4]-Minibatch[ 131- 140]: CrossEntropyWithSoftmax = 0.71830736 * 250; EvalErrorPrediction = 0.54800000 * 250; time = 0.0258s; samplesPerSecond = 9707.6
+MPI Rank 1: 05/03/2016 18:03:01:  Epoch[ 1 of 4]-Minibatch[ 141- 150]: CrossEntropyWithSoftmax = 0.72092159 * 250; EvalErrorPrediction = 0.48800000 * 250; time = 0.0256s; samplesPerSecond = 9753.4
+MPI Rank 1: 05/03/2016 18:03:01:  Epoch[ 1 of 4]-Minibatch[ 151- 160]: CrossEntropyWithSoftmax = 0.71775192 * 250; EvalErrorPrediction = 0.55200000 * 250; time = 0.0257s; samplesPerSecond = 9735.6
+MPI Rank 1: 05/03/2016 18:03:01:  Epoch[ 1 of 4]-Minibatch[ 161- 170]: CrossEntropyWithSoftmax = 0.74168480 * 250; EvalErrorPrediction = 0.50000000 * 250; time = 0.0256s; samplesPerSecond = 9770.2
+MPI Rank 1: 05/03/2016 18:03:01:  Epoch[ 1 of 4]-Minibatch[ 171- 180]: CrossEntropyWithSoftmax = 0.71839711 * 250; EvalErrorPrediction = 0.51600000 * 250; time = 0.0257s; samplesPerSecond = 9711.0
+MPI Rank 1: 05/03/2016 18:03:02:  Epoch[ 1 of 4]-Minibatch[ 181- 190]: CrossEntropyWithSoftmax = 0.71508862 * 250; EvalErrorPrediction = 0.48400000 * 250; time = 0.0255s; samplesPerSecond = 9789.3
+MPI Rank 1: 05/03/2016 18:03:02:  Epoch[ 1 of 4]-Minibatch[ 191- 200]: CrossEntropyWithSoftmax = 0.71687650 * 250; EvalErrorPrediction = 0.53200000 * 250; time = 0.0256s; samplesPerSecond = 9776.7
+MPI Rank 1: 05/03/2016 18:03:02:  Epoch[ 1 of 4]-Minibatch[ 201- 210]: CrossEntropyWithSoftmax = 0.71801546 * 250; EvalErrorPrediction = 0.55600000 * 250; time = 0.0257s; samplesPerSecond = 9739.4
+MPI Rank 1: 05/03/2016 18:03:02:  Epoch[ 1 of 4]-Minibatch[ 211- 220]: CrossEntropyWithSoftmax = 0.72090505 * 250; EvalErrorPrediction = 0.49600000 * 250; time = 0.0257s; samplesPerSecond = 9715.9
+MPI Rank 1: 05/03/2016 18:03:02:  Epoch[ 1 of 4]-Minibatch[ 221- 230]: CrossEntropyWithSoftmax = 0.71977841 * 250; EvalErrorPrediction = 0.50800000 * 250; time = 0.0257s; samplesPerSecond = 9740.9
+MPI Rank 1: 05/03/2016 18:03:02:  Epoch[ 1 of 4]-Minibatch[ 231- 240]: CrossEntropyWithSoftmax = 0.71241649 * 250; EvalErrorPrediction = 0.51200000 * 250; time = 0.0257s; samplesPerSecond = 9718.6
+MPI Rank 1: 05/03/2016 18:03:02:  Epoch[ 1 of 4]-Minibatch[ 241- 250]: CrossEntropyWithSoftmax = 0.69554658 * 250; EvalErrorPrediction = 0.50400000 * 250; time = 0.0257s; samplesPerSecond = 9730.7
+MPI Rank 1: 05/03/2016 18:03:02:  Epoch[ 1 of 4]-Minibatch[ 251- 260]: CrossEntropyWithSoftmax = 0.70014284 * 250; EvalErrorPrediction = 0.51200000 * 250; time = 0.0256s; samplesPerSecond = 9766.4
+MPI Rank 1: 05/03/2016 18:03:02:  Epoch[ 1 of 4]-Minibatch[ 261- 270]: CrossEntropyWithSoftmax = 0.70648093 * 250; EvalErrorPrediction = 0.54400000 * 250; time = 0.0255s; samplesPerSecond = 9805.5
+MPI Rank 1: 05/03/2016 18:03:02:  Epoch[ 1 of 4]-Minibatch[ 271- 280]: CrossEntropyWithSoftmax = 0.69599758 * 250; EvalErrorPrediction = 0.52800000 * 250; time = 0.0257s; samplesPerSecond = 9731.8
+MPI Rank 1: 05/03/2016 18:03:02:  Epoch[ 1 of 4]-Minibatch[ 281- 290]: CrossEntropyWithSoftmax = 0.69056928 * 250; EvalErrorPrediction = 0.44800000 * 250; time = 0.0257s; samplesPerSecond = 9732.9
+MPI Rank 1: 05/03/2016 18:03:02:  Epoch[ 1 of 4]-Minibatch[ 291- 300]: CrossEntropyWithSoftmax = 0.69038449 * 250; EvalErrorPrediction = 0.49600000 * 250; time = 0.0257s; samplesPerSecond = 9744.7
+MPI Rank 1: 05/03/2016 18:03:02:  Epoch[ 1 of 4]-Minibatch[ 301- 310]: CrossEntropyWithSoftmax = 0.68841564 * 250; EvalErrorPrediction = 0.54000000 * 250; time = 0.0256s; samplesPerSecond = 9764.9
+MPI Rank 1: 05/03/2016 18:03:02:  Epoch[ 1 of 4]-Minibatch[ 311- 320]: CrossEntropyWithSoftmax = 0.67980323 * 250; EvalErrorPrediction = 0.34800000 * 250; time = 0.0257s; samplesPerSecond = 9715.2
+MPI Rank 1: 05/03/2016 18:03:02:  Epoch[ 1 of 4]-Minibatch[ 321- 330]: CrossEntropyWithSoftmax = 0.68069507 * 250; EvalErrorPrediction = 0.46800000 * 250; time = 0.0256s; samplesPerSecond = 9781.7
+MPI Rank 1: 05/03/2016 18:03:02:  Epoch[ 1 of 4]-Minibatch[ 331- 340]: CrossEntropyWithSoftmax = 0.68902717 * 250; EvalErrorPrediction = 0.44800000 * 250; time = 0.0255s; samplesPerSecond = 9785.1
+MPI Rank 1: 05/03/2016 18:03:02:  Epoch[ 1 of 4]-Minibatch[ 341- 350]: CrossEntropyWithSoftmax = 0.67167286 * 250; EvalErrorPrediction = 0.47200000 * 250; time = 0.0257s; samplesPerSecond = 9724.2
+MPI Rank 1: 05/03/2016 18:03:02:  Epoch[ 1 of 4]-Minibatch[ 351- 360]: CrossEntropyWithSoftmax = 0.63567734 * 250; EvalErrorPrediction = 0.26400000 * 250; time = 0.0256s; samplesPerSecond = 9773.3
+MPI Rank 1: 05/03/2016 18:03:02:  Epoch[ 1 of 4]-Minibatch[ 361- 370]: CrossEntropyWithSoftmax = 0.59710013 * 250; EvalErrorPrediction = 0.18000000 * 250; time = 0.0257s; samplesPerSecond = 9733.3
+MPI Rank 1: 05/03/2016 18:03:02:  Epoch[ 1 of 4]-Minibatch[ 371- 380]: CrossEntropyWithSoftmax = 0.55360281 * 250; EvalErrorPrediction = 0.20400000 * 250; time = 0.0256s; samplesPerSecond = 9782.8
+MPI Rank 1: 05/03/2016 18:03:02:  Epoch[ 1 of 4]-Minibatch[ 381- 390]: CrossEntropyWithSoftmax = 0.47355204 * 250; EvalErrorPrediction = 0.10800000 * 250; time = 0.0256s; samplesPerSecond = 9750.4
+MPI Rank 1: 05/03/2016 18:03:02:  Epoch[ 1 of 4]-Minibatch[ 391- 400]: CrossEntropyWithSoftmax = 0.34913668 * 250; EvalErrorPrediction = 0.08400000 * 250; time = 0.0384s; samplesPerSecond = 6506.9
+MPI Rank 1: 05/03/2016 18:03:02: Finished Epoch[ 1 of 4]: [Training] CrossEntropyWithSoftmax = 0.68535215 * 10000; EvalErrorPrediction = 0.45590000 * 10000; totalSamplesSeen = 10000; learningRatePerSample = 0.02; epochTime=1.06063s
+MPI Rank 1: 
+MPI Rank 1: 05/03/2016 18:03:02: Starting Epoch 2: learning rate per sample = 0.008000  effective momentum = 0.900000  momentum as time constant = 237.3 samples
+MPI Rank 1: starting epoch 1 at record count 10000, and file position 0
+MPI Rank 1: already there from last epoch
+MPI Rank 1: 
 MPI Rank 1: 05/03/2016 18:03:02: Starting minibatch loop, DataParallelSGD training (MyRank = 1, NumNodes = 4, NumGradientBits = 64).
-MPI Rank 1: 05/03/2016 18:03:02:  Epoch[ 2 of 4]-Minibatch[   1-  10, 2.50%]: CrossEntropyWithSoftmax = 0.27493252 * 250; EvalClassificationError = 0.06000000 * 250; time = 0.0256s; samplesPerSecond = 9771.0
-MPI Rank 1: 05/03/2016 18:03:02:  Epoch[ 2 of 4]-Minibatch[  11-  20, 5.00%]: CrossEntropyWithSoftmax = 0.24181296 * 250; EvalClassificationError = 0.08800000 * 250; time = 0.0258s; samplesPerSecond = 9705.7
-MPI Rank 1: 05/03/2016 18:03:02:  Epoch[ 2 of 4]-Minibatch[  21-  30, 7.50%]: CrossEntropyWithSoftmax = 0.20316066 * 250; EvalClassificationError = 0.07600000 * 250; time = 0.0257s; samplesPerSecond = 9709.5
-MPI Rank 1: 05/03/2016 18:03:02:  Epoch[ 2 of 4]-Minibatch[  31-  40, 10.00%]: CrossEntropyWithSoftmax = 0.20710120 * 250; EvalClassificationError = 0.06400000 * 250; time = 0.0257s; samplesPerSecond = 9744.7
-MPI Rank 1: 05/03/2016 18:03:02:  Epoch[ 2 of 4]-Minibatch[  41-  50, 12.50%]: CrossEntropyWithSoftmax = 0.20417822 * 250; EvalClassificationError = 0.09200000 * 250; time = 0.0257s; samplesPerSecond = 9736.3
-MPI Rank 1: 05/03/2016 18:03:02:  Epoch[ 2 of 4]-Minibatch[  51-  60, 15.00%]: CrossEntropyWithSoftmax = 0.21581050 * 250; EvalClassificationError = 0.09600000 * 250; time = 0.0257s; samplesPerSecond = 9726.5
-MPI Rank 1: 05/03/2016 18:03:02:  Epoch[ 2 of 4]-Minibatch[  61-  70, 17.50%]: CrossEntropyWithSoftmax = 0.18358607 * 250; EvalClassificationError = 0.08000000 * 250; time = 0.0257s; samplesPerSecond = 9736.3
-MPI Rank 1: 05/03/2016 18:03:02:  Epoch[ 2 of 4]-Minibatch[  71-  80, 20.00%]: CrossEntropyWithSoftmax = 0.20031020 * 250; EvalClassificationError = 0.09200000 * 250; time = 0.0256s; samplesPerSecond = 9769.4
-MPI Rank 1: 05/03/2016 18:03:02:  Epoch[ 2 of 4]-Minibatch[  81-  90, 22.50%]: CrossEntropyWithSoftmax = 0.17298137 * 250; EvalClassificationError = 0.08000000 * 250; time = 0.0257s; samplesPerSecond = 9746.2
-MPI Rank 1: 05/03/2016 18:03:02:  Epoch[ 2 of 4]-Minibatch[  91- 100, 25.00%]: CrossEntropyWithSoftmax = 0.15933384 * 250; EvalClassificationError = 0.06800000 * 250; time = 0.0258s; samplesPerSecond = 9698.2
-MPI Rank 1: 05/03/2016 18:03:02:  Epoch[ 2 of 4]-Minibatch[ 101- 110, 27.50%]: CrossEntropyWithSoftmax = 0.15227387 * 250; EvalClassificationError = 0.05600000 * 250; time = 0.0257s; samplesPerSecond = 9721.6
-MPI Rank 1: 05/03/2016 18:03:02:  Epoch[ 2 of 4]-Minibatch[ 111- 120, 30.00%]: CrossEntropyWithSoftmax = 0.14937834 * 250; EvalClassificationError = 0.06400000 * 250; time = 0.0256s; samplesPerSecond = 9764.9
-MPI Rank 1: 05/03/2016 18:03:02:  Epoch[ 2 of 4]-Minibatch[ 121- 130, 32.50%]: CrossEntropyWithSoftmax = 0.12759442 * 250; EvalClassificationError = 0.05600000 * 250; time = 0.0257s; samplesPerSecond = 9733.7
-MPI Rank 1: 05/03/2016 18:03:02:  Epoch[ 2 of 4]-Minibatch[ 131- 140, 35.00%]: CrossEntropyWithSoftmax = 0.16849594 * 250; EvalClassificationError = 0.08800000 * 250; time = 0.0257s; samplesPerSecond = 9739.8
-MPI Rank 1: 05/03/2016 18:03:02:  Epoch[ 2 of 4]-Minibatch[ 141- 150, 37.50%]: CrossEntropyWithSoftmax = 0.13827283 * 250; EvalClassificationError = 0.05200000 * 250; time = 0.0256s; samplesPerSecond = 9747.3
-MPI Rank 1: 05/03/2016 18:03:02:  Epoch[ 2 of 4]-Minibatch[ 151- 160, 40.00%]: CrossEntropyWithSoftmax = 0.18215595 * 250; EvalClassificationError = 0.08000000 * 250; time = 0.0256s; samplesPerSecond = 9767.9
-MPI Rank 1: 05/03/2016 18:03:03:  Epoch[ 2 of 4]-Minibatch[ 161- 170, 42.50%]: CrossEntropyWithSoftmax = 0.17527448 * 250; EvalClassificationError = 0.09200000 * 250; time = 0.0258s; samplesPerSecond = 9694.4
-MPI Rank 1: 05/03/2016 18:03:03:  Epoch[ 2 of 4]-Minibatch[ 171- 180, 45.00%]: CrossEntropyWithSoftmax = 0.14521521 * 250; EvalClassificationError = 0.06400000 * 250; time = 0.0254s; samplesPerSecond = 9830.5
-MPI Rank 1: 05/03/2016 18:03:03:  Epoch[ 2 of 4]-Minibatch[ 181- 190, 47.50%]: CrossEntropyWithSoftmax = 0.18976906 * 250; EvalClassificationError = 0.10000000 * 250; time = 0.0258s; samplesPerSecond = 9706.5
-MPI Rank 1: 05/03/2016 18:03:03:  Epoch[ 2 of 4]-Minibatch[ 191- 200, 50.00%]: CrossEntropyWithSoftmax = 0.21122012 * 250; EvalClassificationError = 0.10000000 * 250; time = 0.0256s; samplesPerSecond = 9781.7
-MPI Rank 1: 05/03/2016 18:03:03:  Epoch[ 2 of 4]-Minibatch[ 201- 210, 52.50%]: CrossEntropyWithSoftmax = 0.18465636 * 250; EvalClassificationError = 0.08000000 * 250; time = 0.0256s; samplesPerSecond = 9764.1
-MPI Rank 1: 05/03/2016 18:03:03:  Epoch[ 2 of 4]-Minibatch[ 211- 220, 55.00%]: CrossEntropyWithSoftmax = 0.18269327 * 250; EvalClassificationError = 0.07600000 * 250; time = 0.0270s; samplesPerSecond = 9273.3
-MPI Rank 1: 05/03/2016 18:03:03:  Epoch[ 2 of 4]-Minibatch[ 221- 230, 57.50%]: CrossEntropyWithSoftmax = 0.14337039 * 250; EvalClassificationError = 0.06000000 * 250; time = 0.0258s; samplesPerSecond = 9684.3
-MPI Rank 1: 05/03/2016 18:03:03:  Epoch[ 2 of 4]-Minibatch[ 231- 240, 60.00%]: CrossEntropyWithSoftmax = 0.15069128 * 250; EvalClassificationError = 0.07600000 * 250; time = 0.0256s; samplesPerSecond = 9748.9
-MPI Rank 1: 05/03/2016 18:03:03:  Epoch[ 2 of 4]-Minibatch[ 241- 250, 62.50%]: CrossEntropyWithSoftmax = 0.19968366 * 250; EvalClassificationError = 0.11600000 * 250; time = 0.0257s; samplesPerSecond = 9736.7
-MPI Rank 1: 05/03/2016 18:03:03:  Epoch[ 2 of 4]-Minibatch[ 251- 260, 65.00%]: CrossEntropyWithSoftmax = 0.13331961 * 250; EvalClassificationError = 0.07200000 * 250; time = 0.0256s; samplesPerSecond = 9784.4
-MPI Rank 1: 05/03/2016 18:03:03:  Epoch[ 2 of 4]-Minibatch[ 261- 270, 67.50%]: CrossEntropyWithSoftmax = 0.18586350 * 250; EvalClassificationError = 0.11600000 * 250; time = 0.0256s; samplesPerSecond = 9763.7
-MPI Rank 1: 05/03/2016 18:03:03:  Epoch[ 2 of 4]-Minibatch[ 271- 280, 70.00%]: CrossEntropyWithSoftmax = 0.19444582 * 250; EvalClassificationError = 0.08400000 * 250; time = 0.0256s; samplesPerSecond = 9774.4
-MPI Rank 1: 05/03/2016 18:03:03:  Epoch[ 2 of 4]-Minibatch[ 281- 290, 72.50%]: CrossEntropyWithSoftmax = 0.17051888 * 250; EvalClassificationError = 0.06800000 * 250; time = 0.0259s; samplesPerSecond = 9663.0
-MPI Rank 1: 05/03/2016 18:03:03:  Epoch[ 2 of 4]-Minibatch[ 291- 300, 75.00%]: CrossEntropyWithSoftmax = 0.12971870 * 250; EvalClassificationError = 0.04800000 * 250; time = 0.0257s; samplesPerSecond = 9745.1
-MPI Rank 1: 05/03/2016 18:03:03:  Epoch[ 2 of 4]-Minibatch[ 301- 310, 77.50%]: CrossEntropyWithSoftmax = 0.17527362 * 250; EvalClassificationError = 0.08800000 * 250; time = 0.0258s; samplesPerSecond = 9673.4
-MPI Rank 1: 05/03/2016 18:03:03:  Epoch[ 2 of 4]-Minibatch[ 311- 320, 80.00%]: CrossEntropyWithSoftmax = 0.12556892 * 250; EvalClassificationError = 0.05200000 * 250; time = 0.0255s; samplesPerSecond = 9787.0
-MPI Rank 1: 05/03/2016 18:03:03:  Epoch[ 2 of 4]-Minibatch[ 321- 330, 82.50%]: CrossEntropyWithSoftmax = 0.14972169 * 250; EvalClassificationError = 0.05600000 * 250; time = 0.0257s; samplesPerSecond = 9737.5
-MPI Rank 1: 05/03/2016 18:03:03:  Epoch[ 2 of 4]-Minibatch[ 331- 340, 85.00%]: CrossEntropyWithSoftmax = 0.19739782 * 250; EvalClassificationError = 0.09200000 * 250; time = 0.0256s; samplesPerSecond = 9767.2
-MPI Rank 1: 05/03/2016 18:03:03:  Epoch[ 2 of 4]-Minibatch[ 341- 350, 87.50%]: CrossEntropyWithSoftmax = 0.12755381 * 250; EvalClassificationError = 0.05200000 * 250; time = 0.0257s; samplesPerSecond = 9708.7
-MPI Rank 1: 05/03/2016 18:03:03:  Epoch[ 2 of 4]-Minibatch[ 351- 360, 90.00%]: CrossEntropyWithSoftmax = 0.13825339 * 250; EvalClassificationError = 0.06000000 * 250; time = 0.0256s; samplesPerSecond = 9782.4
-MPI Rank 1: 05/03/2016 18:03:03:  Epoch[ 2 of 4]-Minibatch[ 361- 370, 92.50%]: CrossEntropyWithSoftmax = 0.12805567 * 250; EvalClassificationError = 0.06000000 * 250; time = 0.0256s; samplesPerSecond = 9763.3
-MPI Rank 1: 05/03/2016 18:03:03:  Epoch[ 2 of 4]-Minibatch[ 371- 380, 95.00%]: CrossEntropyWithSoftmax = 0.16653716 * 250; EvalClassificationError = 0.09600000 * 250; time = 0.0257s; samplesPerSecond = 9714.0
-MPI Rank 1: 05/03/2016 18:03:03:  Epoch[ 2 of 4]-Minibatch[ 381- 390, 97.50%]: CrossEntropyWithSoftmax = 0.20517381 * 250; EvalClassificationError = 0.11200000 * 250; time = 0.0381s; samplesPerSecond = 6557.0
-MPI Rank 1: 05/03/2016 18:03:03:  Epoch[ 2 of 4]-Minibatch[ 391- 400, 100.00%]: CrossEntropyWithSoftmax = 0.14582158 * 250; EvalClassificationError = 0.06800000 * 250; time = 0.0258s; samplesPerSecond = 9685.4
-MPI Rank 1: 05/03/2016 18:03:03: Finished Epoch[ 2 of 4]: [Training] CrossEntropyWithSoftmax = 0.17342942 * 10000; EvalClassificationError = 0.07700000 * 10000; totalSamplesSeen = 20000; learningRatePerSample = 0.0080000004; epochTime=1.04487s
-=======
-MPI Rank 1: 08/16/2016 09:57:23: Starting minibatch loop, DataParallelSGD training (MyRank = 1, NumNodes = 4, NumGradientBits = 64), distributed reading is ENABLED.
-MPI Rank 1: 08/16/2016 09:57:23:  Epoch[ 1 of 4]-Minibatch[   1-  10]: CrossEntropyWithSoftmax = 0.69934401 * 250; EvalErrorPrediction = 0.50400000 * 250; time = 0.0303s; samplesPerSecond = 8241.3
-MPI Rank 1: 08/16/2016 09:57:23:  Epoch[ 1 of 4]-Minibatch[  11-  20]: CrossEntropyWithSoftmax = 0.71365166 * 250; EvalErrorPrediction = 0.52000000 * 250; time = 0.0268s; samplesPerSecond = 9325.6
-MPI Rank 1: 08/16/2016 09:57:23:  Epoch[ 1 of 4]-Minibatch[  21-  30]: CrossEntropyWithSoftmax = 0.72803064 * 250; EvalErrorPrediction = 0.47600000 * 250; time = 0.0267s; samplesPerSecond = 9365.8
-MPI Rank 1: 08/16/2016 09:57:23:  Epoch[ 1 of 4]-Minibatch[  31-  40]: CrossEntropyWithSoftmax = 0.70088856 * 250; EvalErrorPrediction = 0.52800000 * 250; time = 0.0261s; samplesPerSecond = 9579.3
-MPI Rank 1: 08/16/2016 09:57:23:  Epoch[ 1 of 4]-Minibatch[  41-  50]: CrossEntropyWithSoftmax = 0.70609792 * 250; EvalErrorPrediction = 0.54000000 * 250; time = 0.0241s; samplesPerSecond = 10380.8
-MPI Rank 1: 08/16/2016 09:57:23:  Epoch[ 1 of 4]-Minibatch[  51-  60]: CrossEntropyWithSoftmax = 0.71542471 * 250; EvalErrorPrediction = 0.47600000 * 250; time = 0.0241s; samplesPerSecond = 10356.7
-MPI Rank 1: 08/16/2016 09:57:23:  Epoch[ 1 of 4]-Minibatch[  61-  70]: CrossEntropyWithSoftmax = 0.72109566 * 250; EvalErrorPrediction = 0.48000000 * 250; time = 0.0245s; samplesPerSecond = 10224.5
-MPI Rank 1: 08/16/2016 09:57:23:  Epoch[ 1 of 4]-Minibatch[  71-  80]: CrossEntropyWithSoftmax = 0.79807891 * 250; EvalErrorPrediction = 0.47600000 * 250; time = 0.0241s; samplesPerSecond = 10359.3
-MPI Rank 1: 08/16/2016 09:57:23:  Epoch[ 1 of 4]-Minibatch[  81-  90]: CrossEntropyWithSoftmax = 0.69671122 * 250; EvalErrorPrediction = 0.48000000 * 250; time = 0.0242s; samplesPerSecond = 10326.3
-MPI Rank 1: 08/16/2016 09:57:23:  Epoch[ 1 of 4]-Minibatch[  91- 100]: CrossEntropyWithSoftmax = 0.70714622 * 250; EvalErrorPrediction = 0.48800000 * 250; time = 0.0241s; samplesPerSecond = 10359.3
-MPI Rank 1: 08/16/2016 09:57:24:  Epoch[ 1 of 4]-Minibatch[ 101- 110]: CrossEntropyWithSoftmax = 0.71402770 * 250; EvalErrorPrediction = 0.55200000 * 250; time = 0.0246s; samplesPerSecond = 10150.2
-MPI Rank 1: 08/16/2016 09:57:24:  Epoch[ 1 of 4]-Minibatch[ 111- 120]: CrossEntropyWithSoftmax = 0.69519205 * 250; EvalErrorPrediction = 0.43600000 * 250; time = 0.0238s; samplesPerSecond = 10488.8
-MPI Rank 1: 08/16/2016 09:57:24:  Epoch[ 1 of 4]-Minibatch[ 121- 130]: CrossEntropyWithSoftmax = 0.70044883 * 250; EvalErrorPrediction = 0.44000000 * 250; time = 0.0238s; samplesPerSecond = 10490.5
-MPI Rank 1: 08/16/2016 09:57:24:  Epoch[ 1 of 4]-Minibatch[ 131- 140]: CrossEntropyWithSoftmax = 0.71830736 * 250; EvalErrorPrediction = 0.54800000 * 250; time = 0.0237s; samplesPerSecond = 10544.5
-MPI Rank 1: 08/16/2016 09:57:24:  Epoch[ 1 of 4]-Minibatch[ 141- 150]: CrossEntropyWithSoftmax = 0.72092159 * 250; EvalErrorPrediction = 0.48800000 * 250; time = 0.0238s; samplesPerSecond = 10507.3
-MPI Rank 1: 08/16/2016 09:57:24:  Epoch[ 1 of 4]-Minibatch[ 151- 160]: CrossEntropyWithSoftmax = 0.71775192 * 250; EvalErrorPrediction = 0.55200000 * 250; time = 0.0237s; samplesPerSecond = 10537.9
-MPI Rank 1: 08/16/2016 09:57:24:  Epoch[ 1 of 4]-Minibatch[ 161- 170]: CrossEntropyWithSoftmax = 0.74168480 * 250; EvalErrorPrediction = 0.50000000 * 250; time = 0.0238s; samplesPerSecond = 10508.6
-MPI Rank 1: 08/16/2016 09:57:24:  Epoch[ 1 of 4]-Minibatch[ 171- 180]: CrossEntropyWithSoftmax = 0.71839711 * 250; EvalErrorPrediction = 0.51600000 * 250; time = 0.0239s; samplesPerSecond = 10468.1
-MPI Rank 1: 08/16/2016 09:57:24:  Epoch[ 1 of 4]-Minibatch[ 181- 190]: CrossEntropyWithSoftmax = 0.71508862 * 250; EvalErrorPrediction = 0.48400000 * 250; time = 0.0237s; samplesPerSecond = 10548.1
-MPI Rank 1: 08/16/2016 09:57:24:  Epoch[ 1 of 4]-Minibatch[ 191- 200]: CrossEntropyWithSoftmax = 0.71687650 * 250; EvalErrorPrediction = 0.53200000 * 250; time = 0.0239s; samplesPerSecond = 10452.4
-MPI Rank 1: 08/16/2016 09:57:24:  Epoch[ 1 of 4]-Minibatch[ 201- 210]: CrossEntropyWithSoftmax = 0.71801546 * 250; EvalErrorPrediction = 0.55600000 * 250; time = 0.0238s; samplesPerSecond = 10487.5
-MPI Rank 1: 08/16/2016 09:57:24:  Epoch[ 1 of 4]-Minibatch[ 211- 220]: CrossEntropyWithSoftmax = 0.72090505 * 250; EvalErrorPrediction = 0.49600000 * 250; time = 0.0237s; samplesPerSecond = 10547.6
-MPI Rank 1: 08/16/2016 09:57:24:  Epoch[ 1 of 4]-Minibatch[ 221- 230]: CrossEntropyWithSoftmax = 0.71977841 * 250; EvalErrorPrediction = 0.50800000 * 250; time = 0.0238s; samplesPerSecond = 10521.0
-MPI Rank 1: 08/16/2016 09:57:24:  Epoch[ 1 of 4]-Minibatch[ 231- 240]: CrossEntropyWithSoftmax = 0.71241649 * 250; EvalErrorPrediction = 0.51200000 * 250; time = 0.0239s; samplesPerSecond = 10472.5
-MPI Rank 1: 08/16/2016 09:57:24:  Epoch[ 1 of 4]-Minibatch[ 241- 250]: CrossEntropyWithSoftmax = 0.69554658 * 250; EvalErrorPrediction = 0.50400000 * 250; time = 0.0238s; samplesPerSecond = 10520.1
-MPI Rank 1: 08/16/2016 09:57:24:  Epoch[ 1 of 4]-Minibatch[ 251- 260]: CrossEntropyWithSoftmax = 0.70014284 * 250; EvalErrorPrediction = 0.51200000 * 250; time = 0.0238s; samplesPerSecond = 10497.1
-MPI Rank 1: 08/16/2016 09:57:24:  Epoch[ 1 of 4]-Minibatch[ 261- 270]: CrossEntropyWithSoftmax = 0.70648093 * 250; EvalErrorPrediction = 0.54400000 * 250; time = 0.0236s; samplesPerSecond = 10589.2
-MPI Rank 1: 08/16/2016 09:57:24:  Epoch[ 1 of 4]-Minibatch[ 271- 280]: CrossEntropyWithSoftmax = 0.69599758 * 250; EvalErrorPrediction = 0.52800000 * 250; time = 0.0237s; samplesPerSecond = 10555.6
-MPI Rank 1: 08/16/2016 09:57:24:  Epoch[ 1 of 4]-Minibatch[ 281- 290]: CrossEntropyWithSoftmax = 0.69056928 * 250; EvalErrorPrediction = 0.44800000 * 250; time = 0.0237s; samplesPerSecond = 10538.7
-MPI Rank 1: 08/16/2016 09:57:24:  Epoch[ 1 of 4]-Minibatch[ 291- 300]: CrossEntropyWithSoftmax = 0.69038449 * 250; EvalErrorPrediction = 0.49600000 * 250; time = 0.0237s; samplesPerSecond = 10564.1
-MPI Rank 1: 08/16/2016 09:57:24:  Epoch[ 1 of 4]-Minibatch[ 301- 310]: CrossEntropyWithSoftmax = 0.68841564 * 250; EvalErrorPrediction = 0.54000000 * 250; time = 0.0237s; samplesPerSecond = 10558.8
-MPI Rank 1: 08/16/2016 09:57:24:  Epoch[ 1 of 4]-Minibatch[ 311- 320]: CrossEntropyWithSoftmax = 0.67980323 * 250; EvalErrorPrediction = 0.34800000 * 250; time = 0.0237s; samplesPerSecond = 10559.2
-MPI Rank 1: 08/16/2016 09:57:24:  Epoch[ 1 of 4]-Minibatch[ 321- 330]: CrossEntropyWithSoftmax = 0.68069507 * 250; EvalErrorPrediction = 0.46800000 * 250; time = 0.0237s; samplesPerSecond = 10542.7
-MPI Rank 1: 08/16/2016 09:57:24:  Epoch[ 1 of 4]-Minibatch[ 331- 340]: CrossEntropyWithSoftmax = 0.68902717 * 250; EvalErrorPrediction = 0.44800000 * 250; time = 0.0237s; samplesPerSecond = 10540.5
-MPI Rank 1: 08/16/2016 09:57:24:  Epoch[ 1 of 4]-Minibatch[ 341- 350]: CrossEntropyWithSoftmax = 0.67167286 * 250; EvalErrorPrediction = 0.47200000 * 250; time = 0.0236s; samplesPerSecond = 10583.4
-MPI Rank 1: 08/16/2016 09:57:24:  Epoch[ 1 of 4]-Minibatch[ 351- 360]: CrossEntropyWithSoftmax = 0.63567734 * 250; EvalErrorPrediction = 0.26400000 * 250; time = 0.0237s; samplesPerSecond = 10550.3
-MPI Rank 1: 08/16/2016 09:57:24:  Epoch[ 1 of 4]-Minibatch[ 361- 370]: CrossEntropyWithSoftmax = 0.59710013 * 250; EvalErrorPrediction = 0.18000000 * 250; time = 0.0237s; samplesPerSecond = 10559.2
-MPI Rank 1: 08/16/2016 09:57:24:  Epoch[ 1 of 4]-Minibatch[ 371- 380]: CrossEntropyWithSoftmax = 0.55360281 * 250; EvalErrorPrediction = 0.20400000 * 250; time = 0.0237s; samplesPerSecond = 10552.5
-MPI Rank 1: 08/16/2016 09:57:24:  Epoch[ 1 of 4]-Minibatch[ 381- 390]: CrossEntropyWithSoftmax = 0.47355204 * 250; EvalErrorPrediction = 0.10800000 * 250; time = 0.0237s; samplesPerSecond = 10562.3
-MPI Rank 1: 08/16/2016 09:57:24:  Epoch[ 1 of 4]-Minibatch[ 391- 400]: CrossEntropyWithSoftmax = 0.34913668 * 250; EvalErrorPrediction = 0.08400000 * 250; time = 0.0236s; samplesPerSecond = 10591.0
-MPI Rank 1: 08/16/2016 09:57:24: Finished Epoch[ 1 of 4]: [Training] CrossEntropyWithSoftmax = 0.68535215 * 10000; EvalErrorPrediction = 0.45590000 * 10000; totalSamplesSeen = 10000; learningRatePerSample = 0.02; epochTime=0.971806s
->>>>>>> 8493f118
-MPI Rank 1: 
-MPI Rank 1: 08/16/2016 09:57:24: Starting Epoch 2: learning rate per sample = 0.008000  effective momentum = 0.900000  momentum as time constant = 237.3 samples
-MPI Rank 1: 
-<<<<<<< HEAD
+MPI Rank 1: 05/03/2016 18:03:02:  Epoch[ 2 of 4]-Minibatch[   1-  10, 2.50%]: CrossEntropyWithSoftmax = 0.27493252 * 250; EvalErrorPrediction = 0.06000000 * 250; time = 0.0256s; samplesPerSecond = 9771.0
+MPI Rank 1: 05/03/2016 18:03:02:  Epoch[ 2 of 4]-Minibatch[  11-  20, 5.00%]: CrossEntropyWithSoftmax = 0.24181296 * 250; EvalErrorPrediction = 0.08800000 * 250; time = 0.0258s; samplesPerSecond = 9705.7
+MPI Rank 1: 05/03/2016 18:03:02:  Epoch[ 2 of 4]-Minibatch[  21-  30, 7.50%]: CrossEntropyWithSoftmax = 0.20316066 * 250; EvalErrorPrediction = 0.07600000 * 250; time = 0.0257s; samplesPerSecond = 9709.5
+MPI Rank 1: 05/03/2016 18:03:02:  Epoch[ 2 of 4]-Minibatch[  31-  40, 10.00%]: CrossEntropyWithSoftmax = 0.20710120 * 250; EvalErrorPrediction = 0.06400000 * 250; time = 0.0257s; samplesPerSecond = 9744.7
+MPI Rank 1: 05/03/2016 18:03:02:  Epoch[ 2 of 4]-Minibatch[  41-  50, 12.50%]: CrossEntropyWithSoftmax = 0.20417822 * 250; EvalErrorPrediction = 0.09200000 * 250; time = 0.0257s; samplesPerSecond = 9736.3
+MPI Rank 1: 05/03/2016 18:03:02:  Epoch[ 2 of 4]-Minibatch[  51-  60, 15.00%]: CrossEntropyWithSoftmax = 0.21581050 * 250; EvalErrorPrediction = 0.09600000 * 250; time = 0.0257s; samplesPerSecond = 9726.5
+MPI Rank 1: 05/03/2016 18:03:02:  Epoch[ 2 of 4]-Minibatch[  61-  70, 17.50%]: CrossEntropyWithSoftmax = 0.18358607 * 250; EvalErrorPrediction = 0.08000000 * 250; time = 0.0257s; samplesPerSecond = 9736.3
+MPI Rank 1: 05/03/2016 18:03:02:  Epoch[ 2 of 4]-Minibatch[  71-  80, 20.00%]: CrossEntropyWithSoftmax = 0.20031020 * 250; EvalErrorPrediction = 0.09200000 * 250; time = 0.0256s; samplesPerSecond = 9769.4
+MPI Rank 1: 05/03/2016 18:03:02:  Epoch[ 2 of 4]-Minibatch[  81-  90, 22.50%]: CrossEntropyWithSoftmax = 0.17298137 * 250; EvalErrorPrediction = 0.08000000 * 250; time = 0.0257s; samplesPerSecond = 9746.2
+MPI Rank 1: 05/03/2016 18:03:02:  Epoch[ 2 of 4]-Minibatch[  91- 100, 25.00%]: CrossEntropyWithSoftmax = 0.15933384 * 250; EvalErrorPrediction = 0.06800000 * 250; time = 0.0258s; samplesPerSecond = 9698.2
+MPI Rank 1: 05/03/2016 18:03:02:  Epoch[ 2 of 4]-Minibatch[ 101- 110, 27.50%]: CrossEntropyWithSoftmax = 0.15227387 * 250; EvalErrorPrediction = 0.05600000 * 250; time = 0.0257s; samplesPerSecond = 9721.6
+MPI Rank 1: 05/03/2016 18:03:02:  Epoch[ 2 of 4]-Minibatch[ 111- 120, 30.00%]: CrossEntropyWithSoftmax = 0.14937834 * 250; EvalErrorPrediction = 0.06400000 * 250; time = 0.0256s; samplesPerSecond = 9764.9
+MPI Rank 1: 05/03/2016 18:03:02:  Epoch[ 2 of 4]-Minibatch[ 121- 130, 32.50%]: CrossEntropyWithSoftmax = 0.12759442 * 250; EvalErrorPrediction = 0.05600000 * 250; time = 0.0257s; samplesPerSecond = 9733.7
+MPI Rank 1: 05/03/2016 18:03:02:  Epoch[ 2 of 4]-Minibatch[ 131- 140, 35.00%]: CrossEntropyWithSoftmax = 0.16849594 * 250; EvalErrorPrediction = 0.08800000 * 250; time = 0.0257s; samplesPerSecond = 9739.8
+MPI Rank 1: 05/03/2016 18:03:02:  Epoch[ 2 of 4]-Minibatch[ 141- 150, 37.50%]: CrossEntropyWithSoftmax = 0.13827283 * 250; EvalErrorPrediction = 0.05200000 * 250; time = 0.0256s; samplesPerSecond = 9747.3
+MPI Rank 1: 05/03/2016 18:03:02:  Epoch[ 2 of 4]-Minibatch[ 151- 160, 40.00%]: CrossEntropyWithSoftmax = 0.18215595 * 250; EvalErrorPrediction = 0.08000000 * 250; time = 0.0256s; samplesPerSecond = 9767.9
+MPI Rank 1: 05/03/2016 18:03:03:  Epoch[ 2 of 4]-Minibatch[ 161- 170, 42.50%]: CrossEntropyWithSoftmax = 0.17527448 * 250; EvalErrorPrediction = 0.09200000 * 250; time = 0.0258s; samplesPerSecond = 9694.4
+MPI Rank 1: 05/03/2016 18:03:03:  Epoch[ 2 of 4]-Minibatch[ 171- 180, 45.00%]: CrossEntropyWithSoftmax = 0.14521521 * 250; EvalErrorPrediction = 0.06400000 * 250; time = 0.0254s; samplesPerSecond = 9830.5
+MPI Rank 1: 05/03/2016 18:03:03:  Epoch[ 2 of 4]-Minibatch[ 181- 190, 47.50%]: CrossEntropyWithSoftmax = 0.18976906 * 250; EvalErrorPrediction = 0.10000000 * 250; time = 0.0258s; samplesPerSecond = 9706.5
+MPI Rank 1: 05/03/2016 18:03:03:  Epoch[ 2 of 4]-Minibatch[ 191- 200, 50.00%]: CrossEntropyWithSoftmax = 0.21122012 * 250; EvalErrorPrediction = 0.10000000 * 250; time = 0.0256s; samplesPerSecond = 9781.7
+MPI Rank 1: 05/03/2016 18:03:03:  Epoch[ 2 of 4]-Minibatch[ 201- 210, 52.50%]: CrossEntropyWithSoftmax = 0.18465636 * 250; EvalErrorPrediction = 0.08000000 * 250; time = 0.0256s; samplesPerSecond = 9764.1
+MPI Rank 1: 05/03/2016 18:03:03:  Epoch[ 2 of 4]-Minibatch[ 211- 220, 55.00%]: CrossEntropyWithSoftmax = 0.18269327 * 250; EvalErrorPrediction = 0.07600000 * 250; time = 0.0270s; samplesPerSecond = 9273.3
+MPI Rank 1: 05/03/2016 18:03:03:  Epoch[ 2 of 4]-Minibatch[ 221- 230, 57.50%]: CrossEntropyWithSoftmax = 0.14337039 * 250; EvalErrorPrediction = 0.06000000 * 250; time = 0.0258s; samplesPerSecond = 9684.3
+MPI Rank 1: 05/03/2016 18:03:03:  Epoch[ 2 of 4]-Minibatch[ 231- 240, 60.00%]: CrossEntropyWithSoftmax = 0.15069128 * 250; EvalErrorPrediction = 0.07600000 * 250; time = 0.0256s; samplesPerSecond = 9748.9
+MPI Rank 1: 05/03/2016 18:03:03:  Epoch[ 2 of 4]-Minibatch[ 241- 250, 62.50%]: CrossEntropyWithSoftmax = 0.19968366 * 250; EvalErrorPrediction = 0.11600000 * 250; time = 0.0257s; samplesPerSecond = 9736.7
+MPI Rank 1: 05/03/2016 18:03:03:  Epoch[ 2 of 4]-Minibatch[ 251- 260, 65.00%]: CrossEntropyWithSoftmax = 0.13331961 * 250; EvalErrorPrediction = 0.07200000 * 250; time = 0.0256s; samplesPerSecond = 9784.4
+MPI Rank 1: 05/03/2016 18:03:03:  Epoch[ 2 of 4]-Minibatch[ 261- 270, 67.50%]: CrossEntropyWithSoftmax = 0.18586350 * 250; EvalErrorPrediction = 0.11600000 * 250; time = 0.0256s; samplesPerSecond = 9763.7
+MPI Rank 1: 05/03/2016 18:03:03:  Epoch[ 2 of 4]-Minibatch[ 271- 280, 70.00%]: CrossEntropyWithSoftmax = 0.19444582 * 250; EvalErrorPrediction = 0.08400000 * 250; time = 0.0256s; samplesPerSecond = 9774.4
+MPI Rank 1: 05/03/2016 18:03:03:  Epoch[ 2 of 4]-Minibatch[ 281- 290, 72.50%]: CrossEntropyWithSoftmax = 0.17051888 * 250; EvalErrorPrediction = 0.06800000 * 250; time = 0.0259s; samplesPerSecond = 9663.0
+MPI Rank 1: 05/03/2016 18:03:03:  Epoch[ 2 of 4]-Minibatch[ 291- 300, 75.00%]: CrossEntropyWithSoftmax = 0.12971870 * 250; EvalErrorPrediction = 0.04800000 * 250; time = 0.0257s; samplesPerSecond = 9745.1
+MPI Rank 1: 05/03/2016 18:03:03:  Epoch[ 2 of 4]-Minibatch[ 301- 310, 77.50%]: CrossEntropyWithSoftmax = 0.17527362 * 250; EvalErrorPrediction = 0.08800000 * 250; time = 0.0258s; samplesPerSecond = 9673.4
+MPI Rank 1: 05/03/2016 18:03:03:  Epoch[ 2 of 4]-Minibatch[ 311- 320, 80.00%]: CrossEntropyWithSoftmax = 0.12556892 * 250; EvalErrorPrediction = 0.05200000 * 250; time = 0.0255s; samplesPerSecond = 9787.0
+MPI Rank 1: 05/03/2016 18:03:03:  Epoch[ 2 of 4]-Minibatch[ 321- 330, 82.50%]: CrossEntropyWithSoftmax = 0.14972169 * 250; EvalErrorPrediction = 0.05600000 * 250; time = 0.0257s; samplesPerSecond = 9737.5
+MPI Rank 1: 05/03/2016 18:03:03:  Epoch[ 2 of 4]-Minibatch[ 331- 340, 85.00%]: CrossEntropyWithSoftmax = 0.19739782 * 250; EvalErrorPrediction = 0.09200000 * 250; time = 0.0256s; samplesPerSecond = 9767.2
+MPI Rank 1: 05/03/2016 18:03:03:  Epoch[ 2 of 4]-Minibatch[ 341- 350, 87.50%]: CrossEntropyWithSoftmax = 0.12755381 * 250; EvalErrorPrediction = 0.05200000 * 250; time = 0.0257s; samplesPerSecond = 9708.7
+MPI Rank 1: 05/03/2016 18:03:03:  Epoch[ 2 of 4]-Minibatch[ 351- 360, 90.00%]: CrossEntropyWithSoftmax = 0.13825339 * 250; EvalErrorPrediction = 0.06000000 * 250; time = 0.0256s; samplesPerSecond = 9782.4
+MPI Rank 1: 05/03/2016 18:03:03:  Epoch[ 2 of 4]-Minibatch[ 361- 370, 92.50%]: CrossEntropyWithSoftmax = 0.12805567 * 250; EvalErrorPrediction = 0.06000000 * 250; time = 0.0256s; samplesPerSecond = 9763.3
+MPI Rank 1: 05/03/2016 18:03:03:  Epoch[ 2 of 4]-Minibatch[ 371- 380, 95.00%]: CrossEntropyWithSoftmax = 0.16653716 * 250; EvalErrorPrediction = 0.09600000 * 250; time = 0.0257s; samplesPerSecond = 9714.0
+MPI Rank 1: 05/03/2016 18:03:03:  Epoch[ 2 of 4]-Minibatch[ 381- 390, 97.50%]: CrossEntropyWithSoftmax = 0.20517381 * 250; EvalErrorPrediction = 0.11200000 * 250; time = 0.0381s; samplesPerSecond = 6557.0
+MPI Rank 1: 05/03/2016 18:03:03:  Epoch[ 2 of 4]-Minibatch[ 391- 400, 100.00%]: CrossEntropyWithSoftmax = 0.14582158 * 250; EvalErrorPrediction = 0.06800000 * 250; time = 0.0258s; samplesPerSecond = 9685.4
+MPI Rank 1: 05/03/2016 18:03:03: Finished Epoch[ 2 of 4]: [Training] CrossEntropyWithSoftmax = 0.17342942 * 10000; EvalErrorPrediction = 0.07700000 * 10000; totalSamplesSeen = 20000; learningRatePerSample = 0.0080000004; epochTime=1.04487s
+MPI Rank 1: 
+MPI Rank 1: 05/03/2016 18:03:03: Starting Epoch 3: learning rate per sample = 0.008000  effective momentum = 0.900000  momentum as time constant = 237.3 samples
+MPI Rank 1: starting epoch 2 at record count 20000, and file position 0
+MPI Rank 1: already there from last epoch
+MPI Rank 1: 
 MPI Rank 1: 05/03/2016 18:03:03: Starting minibatch loop, DataParallelSGD training (MyRank = 1, NumNodes = 4, NumGradientBits = 64).
-MPI Rank 1: 05/03/2016 18:03:03:  Epoch[ 3 of 4]-Minibatch[   1-  10, 2.50%]: CrossEntropyWithSoftmax = 0.12515571 * 250; EvalClassificationError = 0.05600000 * 250; time = 0.0257s; samplesPerSecond = 9731.8
-MPI Rank 1: 05/03/2016 18:03:03:  Epoch[ 3 of 4]-Minibatch[  11-  20, 5.00%]: CrossEntropyWithSoftmax = 0.17892936 * 250; EvalClassificationError = 0.09600000 * 250; time = 0.0258s; samplesPerSecond = 9693.3
-MPI Rank 1: 05/03/2016 18:03:03:  Epoch[ 3 of 4]-Minibatch[  21-  30, 7.50%]: CrossEntropyWithSoftmax = 0.14366253 * 250; EvalClassificationError = 0.07600000 * 250; time = 0.0256s; samplesPerSecond = 9758.0
-MPI Rank 1: 05/03/2016 18:03:03:  Epoch[ 3 of 4]-Minibatch[  31-  40, 10.00%]: CrossEntropyWithSoftmax = 0.15742679 * 250; EvalClassificationError = 0.06400000 * 250; time = 0.0255s; samplesPerSecond = 9793.9
-MPI Rank 1: 05/03/2016 18:03:03:  Epoch[ 3 of 4]-Minibatch[  41-  50, 12.50%]: CrossEntropyWithSoftmax = 0.16985657 * 250; EvalClassificationError = 0.09600000 * 250; time = 0.0258s; samplesPerSecond = 9705.3
-MPI Rank 1: 05/03/2016 18:03:03:  Epoch[ 3 of 4]-Minibatch[  51-  60, 15.00%]: CrossEntropyWithSoftmax = 0.18239236 * 250; EvalClassificationError = 0.08000000 * 250; time = 0.0256s; samplesPerSecond = 9755.0
-MPI Rank 1: 05/03/2016 18:03:03:  Epoch[ 3 of 4]-Minibatch[  61-  70, 17.50%]: CrossEntropyWithSoftmax = 0.14588308 * 250; EvalClassificationError = 0.07200000 * 250; time = 0.0256s; samplesPerSecond = 9755.7
-MPI Rank 1: 05/03/2016 18:03:03:  Epoch[ 3 of 4]-Minibatch[  71-  80, 20.00%]: CrossEntropyWithSoftmax = 0.18035322 * 250; EvalClassificationError = 0.09600000 * 250; time = 0.0257s; samplesPerSecond = 9725.7
-MPI Rank 1: 05/03/2016 18:03:03:  Epoch[ 3 of 4]-Minibatch[  81-  90, 22.50%]: CrossEntropyWithSoftmax = 0.15855872 * 250; EvalClassificationError = 0.07200000 * 250; time = 0.0257s; samplesPerSecond = 9740.9
-MPI Rank 1: 05/03/2016 18:03:03:  Epoch[ 3 of 4]-Minibatch[  91- 100, 25.00%]: CrossEntropyWithSoftmax = 0.14494271 * 250; EvalClassificationError = 0.07200000 * 250; time = 0.0257s; samplesPerSecond = 9741.3
-MPI Rank 1: 05/03/2016 18:03:03:  Epoch[ 3 of 4]-Minibatch[ 101- 110, 27.50%]: CrossEntropyWithSoftmax = 0.13434515 * 250; EvalClassificationError = 0.05200000 * 250; time = 0.0257s; samplesPerSecond = 9737.5
-MPI Rank 1: 05/03/2016 18:03:03:  Epoch[ 3 of 4]-Minibatch[ 111- 120, 30.00%]: CrossEntropyWithSoftmax = 0.13729294 * 250; EvalClassificationError = 0.06400000 * 250; time = 0.0256s; samplesPerSecond = 9750.8
-MPI Rank 1: 05/03/2016 18:03:03:  Epoch[ 3 of 4]-Minibatch[ 121- 130, 32.50%]: CrossEntropyWithSoftmax = 0.11626596 * 250; EvalClassificationError = 0.05600000 * 250; time = 0.0257s; samplesPerSecond = 9712.5
-MPI Rank 1: 05/03/2016 18:03:03:  Epoch[ 3 of 4]-Minibatch[ 131- 140, 35.00%]: CrossEntropyWithSoftmax = 0.16844115 * 250; EvalClassificationError = 0.08800000 * 250; time = 0.0256s; samplesPerSecond = 9755.7
-MPI Rank 1: 05/03/2016 18:03:04:  Epoch[ 3 of 4]-Minibatch[ 141- 150, 37.50%]: CrossEntropyWithSoftmax = 0.12800884 * 250; EvalClassificationError = 0.04800000 * 250; time = 0.0257s; samplesPerSecond = 9718.9
-MPI Rank 1: 05/03/2016 18:03:04:  Epoch[ 3 of 4]-Minibatch[ 151- 160, 40.00%]: CrossEntropyWithSoftmax = 0.17206584 * 250; EvalClassificationError = 0.08000000 * 250; time = 0.0257s; samplesPerSecond = 9739.4
-MPI Rank 1: 05/03/2016 18:03:04:  Epoch[ 3 of 4]-Minibatch[ 161- 170, 42.50%]: CrossEntropyWithSoftmax = 0.17652550 * 250; EvalClassificationError = 0.09600000 * 250; time = 0.0258s; samplesPerSecond = 9674.2
-MPI Rank 1: 05/03/2016 18:03:04:  Epoch[ 3 of 4]-Minibatch[ 171- 180, 45.00%]: CrossEntropyWithSoftmax = 0.14127391 * 250; EvalClassificationError = 0.06400000 * 250; time = 0.0258s; samplesPerSecond = 9692.2
-MPI Rank 1: 05/03/2016 18:03:04:  Epoch[ 3 of 4]-Minibatch[ 181- 190, 47.50%]: CrossEntropyWithSoftmax = 0.19302031 * 250; EvalClassificationError = 0.10000000 * 250; time = 0.0257s; samplesPerSecond = 9731.0
-MPI Rank 1: 05/03/2016 18:03:04:  Epoch[ 3 of 4]-Minibatch[ 191- 200, 50.00%]: CrossEntropyWithSoftmax = 0.20895650 * 250; EvalClassificationError = 0.10000000 * 250; time = 0.0256s; samplesPerSecond = 9750.8
-MPI Rank 1: 05/03/2016 18:03:04:  Epoch[ 3 of 4]-Minibatch[ 201- 210, 52.50%]: CrossEntropyWithSoftmax = 0.18495231 * 250; EvalClassificationError = 0.08000000 * 250; time = 0.0255s; samplesPerSecond = 9810.5
-MPI Rank 1: 05/03/2016 18:03:04:  Epoch[ 3 of 4]-Minibatch[ 211- 220, 55.00%]: CrossEntropyWithSoftmax = 0.18182316 * 250; EvalClassificationError = 0.07600000 * 250; time = 0.0259s; samplesPerSecond = 9663.3
-MPI Rank 1: 05/03/2016 18:03:04:  Epoch[ 3 of 4]-Minibatch[ 221- 230, 57.50%]: CrossEntropyWithSoftmax = 0.14069906 * 250; EvalClassificationError = 0.05600000 * 250; time = 0.0257s; samplesPerSecond = 9724.6
-MPI Rank 1: 05/03/2016 18:03:04:  Epoch[ 3 of 4]-Minibatch[ 231- 240, 60.00%]: CrossEntropyWithSoftmax = 0.14883786 * 250; EvalClassificationError = 0.07600000 * 250; time = 0.0257s; samplesPerSecond = 9735.6
-MPI Rank 1: 05/03/2016 18:03:04:  Epoch[ 3 of 4]-Minibatch[ 241- 250, 62.50%]: CrossEntropyWithSoftmax = 0.20343100 * 250; EvalClassificationError = 0.11200000 * 250; time = 0.0257s; samplesPerSecond = 9736.0
-MPI Rank 1: 05/03/2016 18:03:04:  Epoch[ 3 of 4]-Minibatch[ 251- 260, 65.00%]: CrossEntropyWithSoftmax = 0.12846807 * 250; EvalClassificationError = 0.07200000 * 250; time = 0.0258s; samplesPerSecond = 9703.8
-MPI Rank 1: 05/03/2016 18:03:04:  Epoch[ 3 of 4]-Minibatch[ 261- 270, 67.50%]: CrossEntropyWithSoftmax = 0.18684544 * 250; EvalClassificationError = 0.11600000 * 250; time = 0.0259s; samplesPerSecond = 9654.7
-MPI Rank 1: 05/03/2016 18:03:04:  Epoch[ 3 of 4]-Minibatch[ 271- 280, 70.00%]: CrossEntropyWithSoftmax = 0.19589316 * 250; EvalClassificationError = 0.08800000 * 250; time = 0.0255s; samplesPerSecond = 9792.8
-MPI Rank 1: 05/03/2016 18:03:04:  Epoch[ 3 of 4]-Minibatch[ 281- 290, 72.50%]: CrossEntropyWithSoftmax = 0.16597547 * 250; EvalClassificationError = 0.06800000 * 250; time = 0.0257s; samplesPerSecond = 9711.4
-MPI Rank 1: 05/03/2016 18:03:04:  Epoch[ 3 of 4]-Minibatch[ 291- 300, 75.00%]: CrossEntropyWithSoftmax = 0.12506848 * 250; EvalClassificationError = 0.04400000 * 250; time = 0.0258s; samplesPerSecond = 9684.3
-MPI Rank 1: 05/03/2016 18:03:04:  Epoch[ 3 of 4]-Minibatch[ 301- 310, 77.50%]: CrossEntropyWithSoftmax = 0.17365359 * 250; EvalClassificationError = 0.08400000 * 250; time = 0.0257s; samplesPerSecond = 9709.9
-MPI Rank 1: 05/03/2016 18:03:04:  Epoch[ 3 of 4]-Minibatch[ 311- 320, 80.00%]: CrossEntropyWithSoftmax = 0.12280271 * 250; EvalClassificationError = 0.05200000 * 250; time = 0.0256s; samplesPerSecond = 9751.9
-MPI Rank 1: 05/03/2016 18:03:04:  Epoch[ 3 of 4]-Minibatch[ 321- 330, 82.50%]: CrossEntropyWithSoftmax = 0.14754684 * 250; EvalClassificationError = 0.06000000 * 250; time = 0.0257s; samplesPerSecond = 9721.6
-MPI Rank 1: 05/03/2016 18:03:04:  Epoch[ 3 of 4]-Minibatch[ 331- 340, 85.00%]: CrossEntropyWithSoftmax = 0.19813013 * 250; EvalClassificationError = 0.09600000 * 250; time = 0.0256s; samplesPerSecond = 9772.1
-MPI Rank 1: 05/03/2016 18:03:04:  Epoch[ 3 of 4]-Minibatch[ 341- 350, 87.50%]: CrossEntropyWithSoftmax = 0.12597868 * 250; EvalClassificationError = 0.05200000 * 250; time = 0.0257s; samplesPerSecond = 9710.6
-MPI Rank 1: 05/03/2016 18:03:04:  Epoch[ 3 of 4]-Minibatch[ 351- 360, 90.00%]: CrossEntropyWithSoftmax = 0.13764279 * 250; EvalClassificationError = 0.06000000 * 250; time = 0.0257s; samplesPerSecond = 9727.6
-MPI Rank 1: 05/03/2016 18:03:04:  Epoch[ 3 of 4]-Minibatch[ 361- 370, 92.50%]: CrossEntropyWithSoftmax = 0.12857030 * 250; EvalClassificationError = 0.06000000 * 250; time = 0.0386s; samplesPerSecond = 6479.5
-MPI Rank 1: 05/03/2016 18:03:04:  Epoch[ 3 of 4]-Minibatch[ 371- 380, 95.00%]: CrossEntropyWithSoftmax = 0.16673625 * 250; EvalClassificationError = 0.09600000 * 250; time = 0.0256s; samplesPerSecond = 9746.6
-MPI Rank 1: 05/03/2016 18:03:04:  Epoch[ 3 of 4]-Minibatch[ 381- 390, 97.50%]: CrossEntropyWithSoftmax = 0.20688032 * 250; EvalClassificationError = 0.11600000 * 250; time = 0.0258s; samplesPerSecond = 9691.0
-MPI Rank 1: 05/03/2016 18:03:04:  Epoch[ 3 of 4]-Minibatch[ 391- 400, 100.00%]: CrossEntropyWithSoftmax = 0.14604649 * 250; EvalClassificationError = 0.06800000 * 250; time = 0.0256s; samplesPerSecond = 9751.9
-MPI Rank 1: 05/03/2016 18:03:04: Finished Epoch[ 3 of 4]: [Training] CrossEntropyWithSoftmax = 0.15948348 * 10000; EvalClassificationError = 0.07650000 * 10000; totalSamplesSeen = 30000; learningRatePerSample = 0.0080000004; epochTime=1.04579s
-=======
-MPI Rank 1: 08/16/2016 09:57:24: Starting minibatch loop, DataParallelSGD training (MyRank = 1, NumNodes = 4, NumGradientBits = 64), distributed reading is ENABLED.
-MPI Rank 1: 08/16/2016 09:57:24:  Epoch[ 2 of 4]-Minibatch[   1-  10, 2.50%]: CrossEntropyWithSoftmax = 0.27493252 * 250; EvalErrorPrediction = 0.06000000 * 250; time = 0.0236s; samplesPerSecond = 10591.9
-MPI Rank 1: 08/16/2016 09:57:24:  Epoch[ 2 of 4]-Minibatch[  11-  20, 5.00%]: CrossEntropyWithSoftmax = 0.24181296 * 250; EvalErrorPrediction = 0.08800000 * 250; time = 0.0236s; samplesPerSecond = 10580.7
-MPI Rank 1: 08/16/2016 09:57:24:  Epoch[ 2 of 4]-Minibatch[  21-  30, 7.50%]: CrossEntropyWithSoftmax = 0.20316066 * 250; EvalErrorPrediction = 0.07600000 * 250; time = 0.0236s; samplesPerSecond = 10592.3
-MPI Rank 1: 08/16/2016 09:57:24:  Epoch[ 2 of 4]-Minibatch[  31-  40, 10.00%]: CrossEntropyWithSoftmax = 0.20710120 * 250; EvalErrorPrediction = 0.06400000 * 250; time = 0.0237s; samplesPerSecond = 10568.1
-MPI Rank 1: 08/16/2016 09:57:24:  Epoch[ 2 of 4]-Minibatch[  41-  50, 12.50%]: CrossEntropyWithSoftmax = 0.20417822 * 250; EvalErrorPrediction = 0.09200000 * 250; time = 0.0237s; samplesPerSecond = 10548.5
-MPI Rank 1: 08/16/2016 09:57:24:  Epoch[ 2 of 4]-Minibatch[  51-  60, 15.00%]: CrossEntropyWithSoftmax = 0.21581050 * 250; EvalErrorPrediction = 0.09600000 * 250; time = 0.0236s; samplesPerSecond = 10600.4
-MPI Rank 1: 08/16/2016 09:57:24:  Epoch[ 2 of 4]-Minibatch[  61-  70, 17.50%]: CrossEntropyWithSoftmax = 0.18358607 * 250; EvalErrorPrediction = 0.08000000 * 250; time = 0.0236s; samplesPerSecond = 10591.9
-MPI Rank 1: 08/16/2016 09:57:24:  Epoch[ 2 of 4]-Minibatch[  71-  80, 20.00%]: CrossEntropyWithSoftmax = 0.20031020 * 250; EvalErrorPrediction = 0.09200000 * 250; time = 0.0234s; samplesPerSecond = 10663.7
-MPI Rank 1: 08/16/2016 09:57:24:  Epoch[ 2 of 4]-Minibatch[  81-  90, 22.50%]: CrossEntropyWithSoftmax = 0.17298137 * 250; EvalErrorPrediction = 0.08000000 * 250; time = 0.0235s; samplesPerSecond = 10656.9
-MPI Rank 1: 08/16/2016 09:57:24:  Epoch[ 2 of 4]-Minibatch[  91- 100, 25.00%]: CrossEntropyWithSoftmax = 0.15933384 * 250; EvalErrorPrediction = 0.06800000 * 250; time = 0.0234s; samplesPerSecond = 10677.8
-MPI Rank 1: 08/16/2016 09:57:24:  Epoch[ 2 of 4]-Minibatch[ 101- 110, 27.50%]: CrossEntropyWithSoftmax = 0.15227387 * 250; EvalErrorPrediction = 0.05600000 * 250; time = 0.0235s; samplesPerSecond = 10634.7
-MPI Rank 1: 08/16/2016 09:57:24:  Epoch[ 2 of 4]-Minibatch[ 111- 120, 30.00%]: CrossEntropyWithSoftmax = 0.14937834 * 250; EvalErrorPrediction = 0.06400000 * 250; time = 0.0237s; samplesPerSecond = 10565.5
-MPI Rank 1: 08/16/2016 09:57:25:  Epoch[ 2 of 4]-Minibatch[ 121- 130, 32.50%]: CrossEntropyWithSoftmax = 0.12759442 * 250; EvalErrorPrediction = 0.05600000 * 250; time = 0.0236s; samplesPerSecond = 10614.4
-MPI Rank 1: 08/16/2016 09:57:25:  Epoch[ 2 of 4]-Minibatch[ 131- 140, 35.00%]: CrossEntropyWithSoftmax = 0.16849594 * 250; EvalErrorPrediction = 0.08800000 * 250; time = 0.0236s; samplesPerSecond = 10575.3
-MPI Rank 1: 08/16/2016 09:57:25:  Epoch[ 2 of 4]-Minibatch[ 141- 150, 37.50%]: CrossEntropyWithSoftmax = 0.13827283 * 250; EvalErrorPrediction = 0.05200000 * 250; time = 0.0236s; samplesPerSecond = 10580.7
-MPI Rank 1: 08/16/2016 09:57:25:  Epoch[ 2 of 4]-Minibatch[ 151- 160, 40.00%]: CrossEntropyWithSoftmax = 0.18215595 * 250; EvalErrorPrediction = 0.08000000 * 250; time = 0.0236s; samplesPerSecond = 10609.9
-MPI Rank 1: 08/16/2016 09:57:25:  Epoch[ 2 of 4]-Minibatch[ 161- 170, 42.50%]: CrossEntropyWithSoftmax = 0.17527448 * 250; EvalErrorPrediction = 0.09200000 * 250; time = 0.0236s; samplesPerSecond = 10591.4
-MPI Rank 1: 08/16/2016 09:57:25:  Epoch[ 2 of 4]-Minibatch[ 171- 180, 45.00%]: CrossEntropyWithSoftmax = 0.14521521 * 250; EvalErrorPrediction = 0.06400000 * 250; time = 0.0237s; samplesPerSecond = 10561.4
-MPI Rank 1: 08/16/2016 09:57:25:  Epoch[ 2 of 4]-Minibatch[ 181- 190, 47.50%]: CrossEntropyWithSoftmax = 0.18976906 * 250; EvalErrorPrediction = 0.10000000 * 250; time = 0.0236s; samplesPerSecond = 10575.7
-MPI Rank 1: 08/16/2016 09:57:25:  Epoch[ 2 of 4]-Minibatch[ 191- 200, 50.00%]: CrossEntropyWithSoftmax = 0.21122012 * 250; EvalErrorPrediction = 0.10000000 * 250; time = 0.0236s; samplesPerSecond = 10579.8
-MPI Rank 1: 08/16/2016 09:57:25:  Epoch[ 2 of 4]-Minibatch[ 201- 210, 52.50%]: CrossEntropyWithSoftmax = 0.18465636 * 250; EvalErrorPrediction = 0.08000000 * 250; time = 0.0237s; samplesPerSecond = 10547.6
-MPI Rank 1: 08/16/2016 09:57:25:  Epoch[ 2 of 4]-Minibatch[ 211- 220, 55.00%]: CrossEntropyWithSoftmax = 0.18269327 * 250; EvalErrorPrediction = 0.07600000 * 250; time = 0.0236s; samplesPerSecond = 10600.0
-MPI Rank 1: 08/16/2016 09:57:25:  Epoch[ 2 of 4]-Minibatch[ 221- 230, 57.50%]: CrossEntropyWithSoftmax = 0.14337039 * 250; EvalErrorPrediction = 0.06000000 * 250; time = 0.0236s; samplesPerSecond = 10584.7
-MPI Rank 1: 08/16/2016 09:57:25:  Epoch[ 2 of 4]-Minibatch[ 231- 240, 60.00%]: CrossEntropyWithSoftmax = 0.15069128 * 250; EvalErrorPrediction = 0.07600000 * 250; time = 0.0237s; samplesPerSecond = 10564.1
-MPI Rank 1: 08/16/2016 09:57:25:  Epoch[ 2 of 4]-Minibatch[ 241- 250, 62.50%]: CrossEntropyWithSoftmax = 0.19968366 * 250; EvalErrorPrediction = 0.11600000 * 250; time = 0.0236s; samplesPerSecond = 10574.4
-MPI Rank 1: 08/16/2016 09:57:25:  Epoch[ 2 of 4]-Minibatch[ 251- 260, 65.00%]: CrossEntropyWithSoftmax = 0.13331961 * 250; EvalErrorPrediction = 0.07200000 * 250; time = 0.0239s; samplesPerSecond = 10470.3
-MPI Rank 1: 08/16/2016 09:57:25:  Epoch[ 2 of 4]-Minibatch[ 261- 270, 67.50%]: CrossEntropyWithSoftmax = 0.18586350 * 250; EvalErrorPrediction = 0.11600000 * 250; time = 0.0237s; samplesPerSecond = 10533.9
-MPI Rank 1: 08/16/2016 09:57:25:  Epoch[ 2 of 4]-Minibatch[ 271- 280, 70.00%]: CrossEntropyWithSoftmax = 0.19444582 * 250; EvalErrorPrediction = 0.08400000 * 250; time = 0.0238s; samplesPerSecond = 10498.5
-MPI Rank 1: 08/16/2016 09:57:25:  Epoch[ 2 of 4]-Minibatch[ 281- 290, 72.50%]: CrossEntropyWithSoftmax = 0.17051888 * 250; EvalErrorPrediction = 0.06800000 * 250; time = 0.0237s; samplesPerSecond = 10527.2
-MPI Rank 1: 08/16/2016 09:57:25:  Epoch[ 2 of 4]-Minibatch[ 291- 300, 75.00%]: CrossEntropyWithSoftmax = 0.12971870 * 250; EvalErrorPrediction = 0.04800000 * 250; time = 0.0238s; samplesPerSecond = 10482.6
-MPI Rank 1: 08/16/2016 09:57:25:  Epoch[ 2 of 4]-Minibatch[ 301- 310, 77.50%]: CrossEntropyWithSoftmax = 0.17527362 * 250; EvalErrorPrediction = 0.08800000 * 250; time = 0.0237s; samplesPerSecond = 10539.6
-MPI Rank 1: 08/16/2016 09:57:25:  Epoch[ 2 of 4]-Minibatch[ 311- 320, 80.00%]: CrossEntropyWithSoftmax = 0.12556892 * 250; EvalErrorPrediction = 0.05200000 * 250; time = 0.0238s; samplesPerSecond = 10525.4
-MPI Rank 1: 08/16/2016 09:57:25:  Epoch[ 2 of 4]-Minibatch[ 321- 330, 82.50%]: CrossEntropyWithSoftmax = 0.14972169 * 250; EvalErrorPrediction = 0.05600000 * 250; time = 0.0237s; samplesPerSecond = 10542.7
-MPI Rank 1: 08/16/2016 09:57:25:  Epoch[ 2 of 4]-Minibatch[ 331- 340, 85.00%]: CrossEntropyWithSoftmax = 0.19739782 * 250; EvalErrorPrediction = 0.09200000 * 250; time = 0.0237s; samplesPerSecond = 10560.1
-MPI Rank 1: 08/16/2016 09:57:25:  Epoch[ 2 of 4]-Minibatch[ 341- 350, 87.50%]: CrossEntropyWithSoftmax = 0.12755381 * 250; EvalErrorPrediction = 0.05200000 * 250; time = 0.0238s; samplesPerSecond = 10518.3
-MPI Rank 1: 08/16/2016 09:57:25:  Epoch[ 2 of 4]-Minibatch[ 351- 360, 90.00%]: CrossEntropyWithSoftmax = 0.13825339 * 250; EvalErrorPrediction = 0.06000000 * 250; time = 0.0241s; samplesPerSecond = 10389.0
-MPI Rank 1: 08/16/2016 09:57:25:  Epoch[ 2 of 4]-Minibatch[ 361- 370, 92.50%]: CrossEntropyWithSoftmax = 0.12805567 * 250; EvalErrorPrediction = 0.06000000 * 250; time = 0.0236s; samplesPerSecond = 10588.7
-MPI Rank 1: 08/16/2016 09:57:25:  Epoch[ 2 of 4]-Minibatch[ 371- 380, 95.00%]: CrossEntropyWithSoftmax = 0.16653716 * 250; EvalErrorPrediction = 0.09600000 * 250; time = 0.0237s; samplesPerSecond = 10556.1
-MPI Rank 1: 08/16/2016 09:57:25:  Epoch[ 2 of 4]-Minibatch[ 381- 390, 97.50%]: CrossEntropyWithSoftmax = 0.20517381 * 250; EvalErrorPrediction = 0.11200000 * 250; time = 0.0239s; samplesPerSecond = 10470.8
-MPI Rank 1: 08/16/2016 09:57:25:  Epoch[ 2 of 4]-Minibatch[ 391- 400, 100.00%]: CrossEntropyWithSoftmax = 0.14582158 * 250; EvalErrorPrediction = 0.06800000 * 250; time = 0.0237s; samplesPerSecond = 10543.6
-MPI Rank 1: 08/16/2016 09:57:25: Finished Epoch[ 2 of 4]: [Training] CrossEntropyWithSoftmax = 0.17342942 * 10000; EvalErrorPrediction = 0.07700000 * 10000; totalSamplesSeen = 20000; learningRatePerSample = 0.0080000004; epochTime=0.950387s
->>>>>>> 8493f118
-MPI Rank 1: 
-MPI Rank 1: 08/16/2016 09:57:25: Starting Epoch 3: learning rate per sample = 0.008000  effective momentum = 0.900000  momentum as time constant = 237.3 samples
-MPI Rank 1: 
-<<<<<<< HEAD
+MPI Rank 1: 05/03/2016 18:03:03:  Epoch[ 3 of 4]-Minibatch[   1-  10, 2.50%]: CrossEntropyWithSoftmax = 0.12515571 * 250; EvalErrorPrediction = 0.05600000 * 250; time = 0.0257s; samplesPerSecond = 9731.8
+MPI Rank 1: 05/03/2016 18:03:03:  Epoch[ 3 of 4]-Minibatch[  11-  20, 5.00%]: CrossEntropyWithSoftmax = 0.17892936 * 250; EvalErrorPrediction = 0.09600000 * 250; time = 0.0258s; samplesPerSecond = 9693.3
+MPI Rank 1: 05/03/2016 18:03:03:  Epoch[ 3 of 4]-Minibatch[  21-  30, 7.50%]: CrossEntropyWithSoftmax = 0.14366253 * 250; EvalErrorPrediction = 0.07600000 * 250; time = 0.0256s; samplesPerSecond = 9758.0
+MPI Rank 1: 05/03/2016 18:03:03:  Epoch[ 3 of 4]-Minibatch[  31-  40, 10.00%]: CrossEntropyWithSoftmax = 0.15742679 * 250; EvalErrorPrediction = 0.06400000 * 250; time = 0.0255s; samplesPerSecond = 9793.9
+MPI Rank 1: 05/03/2016 18:03:03:  Epoch[ 3 of 4]-Minibatch[  41-  50, 12.50%]: CrossEntropyWithSoftmax = 0.16985657 * 250; EvalErrorPrediction = 0.09600000 * 250; time = 0.0258s; samplesPerSecond = 9705.3
+MPI Rank 1: 05/03/2016 18:03:03:  Epoch[ 3 of 4]-Minibatch[  51-  60, 15.00%]: CrossEntropyWithSoftmax = 0.18239236 * 250; EvalErrorPrediction = 0.08000000 * 250; time = 0.0256s; samplesPerSecond = 9755.0
+MPI Rank 1: 05/03/2016 18:03:03:  Epoch[ 3 of 4]-Minibatch[  61-  70, 17.50%]: CrossEntropyWithSoftmax = 0.14588308 * 250; EvalErrorPrediction = 0.07200000 * 250; time = 0.0256s; samplesPerSecond = 9755.7
+MPI Rank 1: 05/03/2016 18:03:03:  Epoch[ 3 of 4]-Minibatch[  71-  80, 20.00%]: CrossEntropyWithSoftmax = 0.18035322 * 250; EvalErrorPrediction = 0.09600000 * 250; time = 0.0257s; samplesPerSecond = 9725.7
+MPI Rank 1: 05/03/2016 18:03:03:  Epoch[ 3 of 4]-Minibatch[  81-  90, 22.50%]: CrossEntropyWithSoftmax = 0.15855872 * 250; EvalErrorPrediction = 0.07200000 * 250; time = 0.0257s; samplesPerSecond = 9740.9
+MPI Rank 1: 05/03/2016 18:03:03:  Epoch[ 3 of 4]-Minibatch[  91- 100, 25.00%]: CrossEntropyWithSoftmax = 0.14494271 * 250; EvalErrorPrediction = 0.07200000 * 250; time = 0.0257s; samplesPerSecond = 9741.3
+MPI Rank 1: 05/03/2016 18:03:03:  Epoch[ 3 of 4]-Minibatch[ 101- 110, 27.50%]: CrossEntropyWithSoftmax = 0.13434515 * 250; EvalErrorPrediction = 0.05200000 * 250; time = 0.0257s; samplesPerSecond = 9737.5
+MPI Rank 1: 05/03/2016 18:03:03:  Epoch[ 3 of 4]-Minibatch[ 111- 120, 30.00%]: CrossEntropyWithSoftmax = 0.13729294 * 250; EvalErrorPrediction = 0.06400000 * 250; time = 0.0256s; samplesPerSecond = 9750.8
+MPI Rank 1: 05/03/2016 18:03:03:  Epoch[ 3 of 4]-Minibatch[ 121- 130, 32.50%]: CrossEntropyWithSoftmax = 0.11626596 * 250; EvalErrorPrediction = 0.05600000 * 250; time = 0.0257s; samplesPerSecond = 9712.5
+MPI Rank 1: 05/03/2016 18:03:03:  Epoch[ 3 of 4]-Minibatch[ 131- 140, 35.00%]: CrossEntropyWithSoftmax = 0.16844115 * 250; EvalErrorPrediction = 0.08800000 * 250; time = 0.0256s; samplesPerSecond = 9755.7
+MPI Rank 1: 05/03/2016 18:03:04:  Epoch[ 3 of 4]-Minibatch[ 141- 150, 37.50%]: CrossEntropyWithSoftmax = 0.12800884 * 250; EvalErrorPrediction = 0.04800000 * 250; time = 0.0257s; samplesPerSecond = 9718.9
+MPI Rank 1: 05/03/2016 18:03:04:  Epoch[ 3 of 4]-Minibatch[ 151- 160, 40.00%]: CrossEntropyWithSoftmax = 0.17206584 * 250; EvalErrorPrediction = 0.08000000 * 250; time = 0.0257s; samplesPerSecond = 9739.4
+MPI Rank 1: 05/03/2016 18:03:04:  Epoch[ 3 of 4]-Minibatch[ 161- 170, 42.50%]: CrossEntropyWithSoftmax = 0.17652550 * 250; EvalErrorPrediction = 0.09600000 * 250; time = 0.0258s; samplesPerSecond = 9674.2
+MPI Rank 1: 05/03/2016 18:03:04:  Epoch[ 3 of 4]-Minibatch[ 171- 180, 45.00%]: CrossEntropyWithSoftmax = 0.14127391 * 250; EvalErrorPrediction = 0.06400000 * 250; time = 0.0258s; samplesPerSecond = 9692.2
+MPI Rank 1: 05/03/2016 18:03:04:  Epoch[ 3 of 4]-Minibatch[ 181- 190, 47.50%]: CrossEntropyWithSoftmax = 0.19302031 * 250; EvalErrorPrediction = 0.10000000 * 250; time = 0.0257s; samplesPerSecond = 9731.0
+MPI Rank 1: 05/03/2016 18:03:04:  Epoch[ 3 of 4]-Minibatch[ 191- 200, 50.00%]: CrossEntropyWithSoftmax = 0.20895650 * 250; EvalErrorPrediction = 0.10000000 * 250; time = 0.0256s; samplesPerSecond = 9750.8
+MPI Rank 1: 05/03/2016 18:03:04:  Epoch[ 3 of 4]-Minibatch[ 201- 210, 52.50%]: CrossEntropyWithSoftmax = 0.18495231 * 250; EvalErrorPrediction = 0.08000000 * 250; time = 0.0255s; samplesPerSecond = 9810.5
+MPI Rank 1: 05/03/2016 18:03:04:  Epoch[ 3 of 4]-Minibatch[ 211- 220, 55.00%]: CrossEntropyWithSoftmax = 0.18182316 * 250; EvalErrorPrediction = 0.07600000 * 250; time = 0.0259s; samplesPerSecond = 9663.3
+MPI Rank 1: 05/03/2016 18:03:04:  Epoch[ 3 of 4]-Minibatch[ 221- 230, 57.50%]: CrossEntropyWithSoftmax = 0.14069906 * 250; EvalErrorPrediction = 0.05600000 * 250; time = 0.0257s; samplesPerSecond = 9724.6
+MPI Rank 1: 05/03/2016 18:03:04:  Epoch[ 3 of 4]-Minibatch[ 231- 240, 60.00%]: CrossEntropyWithSoftmax = 0.14883786 * 250; EvalErrorPrediction = 0.07600000 * 250; time = 0.0257s; samplesPerSecond = 9735.6
+MPI Rank 1: 05/03/2016 18:03:04:  Epoch[ 3 of 4]-Minibatch[ 241- 250, 62.50%]: CrossEntropyWithSoftmax = 0.20343100 * 250; EvalErrorPrediction = 0.11200000 * 250; time = 0.0257s; samplesPerSecond = 9736.0
+MPI Rank 1: 05/03/2016 18:03:04:  Epoch[ 3 of 4]-Minibatch[ 251- 260, 65.00%]: CrossEntropyWithSoftmax = 0.12846807 * 250; EvalErrorPrediction = 0.07200000 * 250; time = 0.0258s; samplesPerSecond = 9703.8
+MPI Rank 1: 05/03/2016 18:03:04:  Epoch[ 3 of 4]-Minibatch[ 261- 270, 67.50%]: CrossEntropyWithSoftmax = 0.18684544 * 250; EvalErrorPrediction = 0.11600000 * 250; time = 0.0259s; samplesPerSecond = 9654.7
+MPI Rank 1: 05/03/2016 18:03:04:  Epoch[ 3 of 4]-Minibatch[ 271- 280, 70.00%]: CrossEntropyWithSoftmax = 0.19589316 * 250; EvalErrorPrediction = 0.08800000 * 250; time = 0.0255s; samplesPerSecond = 9792.8
+MPI Rank 1: 05/03/2016 18:03:04:  Epoch[ 3 of 4]-Minibatch[ 281- 290, 72.50%]: CrossEntropyWithSoftmax = 0.16597547 * 250; EvalErrorPrediction = 0.06800000 * 250; time = 0.0257s; samplesPerSecond = 9711.4
+MPI Rank 1: 05/03/2016 18:03:04:  Epoch[ 3 of 4]-Minibatch[ 291- 300, 75.00%]: CrossEntropyWithSoftmax = 0.12506848 * 250; EvalErrorPrediction = 0.04400000 * 250; time = 0.0258s; samplesPerSecond = 9684.3
+MPI Rank 1: 05/03/2016 18:03:04:  Epoch[ 3 of 4]-Minibatch[ 301- 310, 77.50%]: CrossEntropyWithSoftmax = 0.17365359 * 250; EvalErrorPrediction = 0.08400000 * 250; time = 0.0257s; samplesPerSecond = 9709.9
+MPI Rank 1: 05/03/2016 18:03:04:  Epoch[ 3 of 4]-Minibatch[ 311- 320, 80.00%]: CrossEntropyWithSoftmax = 0.12280271 * 250; EvalErrorPrediction = 0.05200000 * 250; time = 0.0256s; samplesPerSecond = 9751.9
+MPI Rank 1: 05/03/2016 18:03:04:  Epoch[ 3 of 4]-Minibatch[ 321- 330, 82.50%]: CrossEntropyWithSoftmax = 0.14754684 * 250; EvalErrorPrediction = 0.06000000 * 250; time = 0.0257s; samplesPerSecond = 9721.6
+MPI Rank 1: 05/03/2016 18:03:04:  Epoch[ 3 of 4]-Minibatch[ 331- 340, 85.00%]: CrossEntropyWithSoftmax = 0.19813013 * 250; EvalErrorPrediction = 0.09600000 * 250; time = 0.0256s; samplesPerSecond = 9772.1
+MPI Rank 1: 05/03/2016 18:03:04:  Epoch[ 3 of 4]-Minibatch[ 341- 350, 87.50%]: CrossEntropyWithSoftmax = 0.12597868 * 250; EvalErrorPrediction = 0.05200000 * 250; time = 0.0257s; samplesPerSecond = 9710.6
+MPI Rank 1: 05/03/2016 18:03:04:  Epoch[ 3 of 4]-Minibatch[ 351- 360, 90.00%]: CrossEntropyWithSoftmax = 0.13764279 * 250; EvalErrorPrediction = 0.06000000 * 250; time = 0.0257s; samplesPerSecond = 9727.6
+MPI Rank 1: 05/03/2016 18:03:04:  Epoch[ 3 of 4]-Minibatch[ 361- 370, 92.50%]: CrossEntropyWithSoftmax = 0.12857030 * 250; EvalErrorPrediction = 0.06000000 * 250; time = 0.0386s; samplesPerSecond = 6479.5
+MPI Rank 1: 05/03/2016 18:03:04:  Epoch[ 3 of 4]-Minibatch[ 371- 380, 95.00%]: CrossEntropyWithSoftmax = 0.16673625 * 250; EvalErrorPrediction = 0.09600000 * 250; time = 0.0256s; samplesPerSecond = 9746.6
+MPI Rank 1: 05/03/2016 18:03:04:  Epoch[ 3 of 4]-Minibatch[ 381- 390, 97.50%]: CrossEntropyWithSoftmax = 0.20688032 * 250; EvalErrorPrediction = 0.11600000 * 250; time = 0.0258s; samplesPerSecond = 9691.0
+MPI Rank 1: 05/03/2016 18:03:04:  Epoch[ 3 of 4]-Minibatch[ 391- 400, 100.00%]: CrossEntropyWithSoftmax = 0.14604649 * 250; EvalErrorPrediction = 0.06800000 * 250; time = 0.0256s; samplesPerSecond = 9751.9
+MPI Rank 1: 05/03/2016 18:03:04: Finished Epoch[ 3 of 4]: [Training] CrossEntropyWithSoftmax = 0.15948348 * 10000; EvalErrorPrediction = 0.07650000 * 10000; totalSamplesSeen = 30000; learningRatePerSample = 0.0080000004; epochTime=1.04579s
+MPI Rank 1: 
+MPI Rank 1: 05/03/2016 18:03:04: Starting Epoch 4: learning rate per sample = 0.008000  effective momentum = 0.900000  momentum as time constant = 237.3 samples
+MPI Rank 1: starting epoch 3 at record count 30000, and file position 0
+MPI Rank 1: already there from last epoch
+MPI Rank 1: 
 MPI Rank 1: 05/03/2016 18:03:04: Starting minibatch loop, DataParallelSGD training (MyRank = 1, NumNodes = 4, NumGradientBits = 64).
-MPI Rank 1: 05/03/2016 18:03:04:  Epoch[ 4 of 4]-Minibatch[   1-  10, 2.50%]: CrossEntropyWithSoftmax = 0.12380915 * 250; EvalClassificationError = 0.06000000 * 250; time = 0.0258s; samplesPerSecond = 9696.7
-MPI Rank 1: 05/03/2016 18:03:04:  Epoch[ 4 of 4]-Minibatch[  11-  20, 5.00%]: CrossEntropyWithSoftmax = 0.18110099 * 250; EvalClassificationError = 0.09600000 * 250; time = 0.0257s; samplesPerSecond = 9730.7
-MPI Rank 1: 05/03/2016 18:03:04:  Epoch[ 4 of 4]-Minibatch[  21-  30, 7.50%]: CrossEntropyWithSoftmax = 0.14240048 * 250; EvalClassificationError = 0.07600000 * 250; time = 0.0258s; samplesPerSecond = 9683.9
-MPI Rank 1: 05/03/2016 18:03:04:  Epoch[ 4 of 4]-Minibatch[  31-  40, 10.00%]: CrossEntropyWithSoftmax = 0.15624088 * 250; EvalClassificationError = 0.06400000 * 250; time = 0.0257s; samplesPerSecond = 9722.7
-MPI Rank 1: 05/03/2016 18:03:04:  Epoch[ 4 of 4]-Minibatch[  41-  50, 12.50%]: CrossEntropyWithSoftmax = 0.16933936 * 250; EvalClassificationError = 0.09600000 * 250; time = 0.0257s; samplesPerSecond = 9738.2
-MPI Rank 1: 05/03/2016 18:03:04:  Epoch[ 4 of 4]-Minibatch[  51-  60, 15.00%]: CrossEntropyWithSoftmax = 0.18186733 * 250; EvalClassificationError = 0.08000000 * 250; time = 0.0256s; samplesPerSecond = 9766.4
-MPI Rank 1: 05/03/2016 18:03:04:  Epoch[ 4 of 4]-Minibatch[  61-  70, 17.50%]: CrossEntropyWithSoftmax = 0.14474379 * 250; EvalClassificationError = 0.07200000 * 250; time = 0.0256s; samplesPerSecond = 9782.8
-MPI Rank 1: 05/03/2016 18:03:04:  Epoch[ 4 of 4]-Minibatch[  71-  80, 20.00%]: CrossEntropyWithSoftmax = 0.18027784 * 250; EvalClassificationError = 0.09600000 * 250; time = 0.0257s; samplesPerSecond = 9724.2
-MPI Rank 1: 05/03/2016 18:03:04:  Epoch[ 4 of 4]-Minibatch[  81-  90, 22.50%]: CrossEntropyWithSoftmax = 0.15853979 * 250; EvalClassificationError = 0.07600000 * 250; time = 0.0257s; samplesPerSecond = 9739.0
-MPI Rank 1: 05/03/2016 18:03:04:  Epoch[ 4 of 4]-Minibatch[  91- 100, 25.00%]: CrossEntropyWithSoftmax = 0.14494443 * 250; EvalClassificationError = 0.07200000 * 250; time = 0.0255s; samplesPerSecond = 9786.7
-MPI Rank 1: 05/03/2016 18:03:04:  Epoch[ 4 of 4]-Minibatch[ 101- 110, 27.50%]: CrossEntropyWithSoftmax = 0.13356766 * 250; EvalClassificationError = 0.05200000 * 250; time = 0.0257s; samplesPerSecond = 9739.4
-MPI Rank 1: 05/03/2016 18:03:04:  Epoch[ 4 of 4]-Minibatch[ 111- 120, 30.00%]: CrossEntropyWithSoftmax = 0.13727553 * 250; EvalClassificationError = 0.06400000 * 250; time = 0.0500s; samplesPerSecond = 4998.6
-MPI Rank 1: 05/03/2016 18:03:05:  Epoch[ 4 of 4]-Minibatch[ 121- 130, 32.50%]: CrossEntropyWithSoftmax = 0.11570274 * 250; EvalClassificationError = 0.05600000 * 250; time = 0.0434s; samplesPerSecond = 5755.9
-MPI Rank 1: 05/03/2016 18:03:05:  Epoch[ 4 of 4]-Minibatch[ 131- 140, 35.00%]: CrossEntropyWithSoftmax = 0.16924789 * 250; EvalClassificationError = 0.08800000 * 250; time = 0.0562s; samplesPerSecond = 4447.1
-MPI Rank 1: 05/03/2016 18:03:05:  Epoch[ 4 of 4]-Minibatch[ 141- 150, 37.50%]: CrossEntropyWithSoftmax = 0.12756586 * 250; EvalClassificationError = 0.04800000 * 250; time = 0.0257s; samplesPerSecond = 9710.6
-MPI Rank 1: 05/03/2016 18:03:05:  Epoch[ 4 of 4]-Minibatch[ 151- 160, 40.00%]: CrossEntropyWithSoftmax = 0.17074018 * 250; EvalClassificationError = 0.08400000 * 250; time = 0.0259s; samplesPerSecond = 9656.6
-MPI Rank 1: 05/03/2016 18:03:05:  Epoch[ 4 of 4]-Minibatch[ 161- 170, 42.50%]: CrossEntropyWithSoftmax = 0.17671936 * 250; EvalClassificationError = 0.10000000 * 250; time = 0.0256s; samplesPerSecond = 9780.5
-MPI Rank 1: 05/03/2016 18:03:05:  Epoch[ 4 of 4]-Minibatch[ 171- 180, 45.00%]: CrossEntropyWithSoftmax = 0.14113643 * 250; EvalClassificationError = 0.06400000 * 250; time = 0.0258s; samplesPerSecond = 9685.0
-MPI Rank 1: 05/03/2016 18:03:05:  Epoch[ 4 of 4]-Minibatch[ 181- 190, 47.50%]: CrossEntropyWithSoftmax = 0.19361828 * 250; EvalClassificationError = 0.10000000 * 250; time = 0.0256s; samplesPerSecond = 9758.4
-MPI Rank 1: 05/03/2016 18:03:05:  Epoch[ 4 of 4]-Minibatch[ 191- 200, 50.00%]: CrossEntropyWithSoftmax = 0.20846850 * 250; EvalClassificationError = 0.10000000 * 250; time = 0.0257s; samplesPerSecond = 9709.9
-MPI Rank 1: 05/03/2016 18:03:05:  Epoch[ 4 of 4]-Minibatch[ 201- 210, 52.50%]: CrossEntropyWithSoftmax = 0.18513294 * 250; EvalClassificationError = 0.08000000 * 250; time = 0.0257s; samplesPerSecond = 9728.4
-MPI Rank 1: 05/03/2016 18:03:05:  Epoch[ 4 of 4]-Minibatch[ 211- 220, 55.00%]: CrossEntropyWithSoftmax = 0.18145039 * 250; EvalClassificationError = 0.07600000 * 250; time = 0.0256s; samplesPerSecond = 9754.2
-MPI Rank 1: 05/03/2016 18:03:05:  Epoch[ 4 of 4]-Minibatch[ 221- 230, 57.50%]: CrossEntropyWithSoftmax = 0.14040066 * 250; EvalClassificationError = 0.05600000 * 250; time = 0.0257s; samplesPerSecond = 9718.9
-MPI Rank 1: 05/03/2016 18:03:05:  Epoch[ 4 of 4]-Minibatch[ 231- 240, 60.00%]: CrossEntropyWithSoftmax = 0.14875034 * 250; EvalClassificationError = 0.07600000 * 250; time = 0.0257s; samplesPerSecond = 9740.9
-MPI Rank 1: 05/03/2016 18:03:05:  Epoch[ 4 of 4]-Minibatch[ 241- 250, 62.50%]: CrossEntropyWithSoftmax = 0.20370867 * 250; EvalClassificationError = 0.11200000 * 250; time = 0.0258s; samplesPerSecond = 9695.9
-MPI Rank 1: 05/03/2016 18:03:05:  Epoch[ 4 of 4]-Minibatch[ 251- 260, 65.00%]: CrossEntropyWithSoftmax = 0.12825410 * 250; EvalClassificationError = 0.07200000 * 250; time = 0.0258s; samplesPerSecond = 9696.3
-MPI Rank 1: 05/03/2016 18:03:05:  Epoch[ 4 of 4]-Minibatch[ 261- 270, 67.50%]: CrossEntropyWithSoftmax = 0.18685021 * 250; EvalClassificationError = 0.11600000 * 250; time = 0.0258s; samplesPerSecond = 9674.9
-MPI Rank 1: 05/03/2016 18:03:05:  Epoch[ 4 of 4]-Minibatch[ 271- 280, 70.00%]: CrossEntropyWithSoftmax = 0.19554195 * 250; EvalClassificationError = 0.08400000 * 250; time = 0.0258s; samplesPerSecond = 9699.3
-MPI Rank 1: 05/03/2016 18:03:05:  Epoch[ 4 of 4]-Minibatch[ 281- 290, 72.50%]: CrossEntropyWithSoftmax = 0.16400454 * 250; EvalClassificationError = 0.06800000 * 250; time = 0.0256s; samplesPerSecond = 9773.6
-MPI Rank 1: 05/03/2016 18:03:05:  Epoch[ 4 of 4]-Minibatch[ 291- 300, 75.00%]: CrossEntropyWithSoftmax = 0.12461172 * 250; EvalClassificationError = 0.04400000 * 250; time = 0.0256s; samplesPerSecond = 9779.8
-MPI Rank 1: 05/03/2016 18:03:05:  Epoch[ 4 of 4]-Minibatch[ 301- 310, 77.50%]: CrossEntropyWithSoftmax = 0.17266601 * 250; EvalClassificationError = 0.08400000 * 250; time = 0.0256s; samplesPerSecond = 9780.5
-MPI Rank 1: 05/03/2016 18:03:05:  Epoch[ 4 of 4]-Minibatch[ 311- 320, 80.00%]: CrossEntropyWithSoftmax = 0.12261446 * 250; EvalClassificationError = 0.05200000 * 250; time = 0.0337s; samplesPerSecond = 7413.6
-MPI Rank 1: 05/03/2016 18:03:05:  Epoch[ 4 of 4]-Minibatch[ 321- 330, 82.50%]: CrossEntropyWithSoftmax = 0.14725311 * 250; EvalClassificationError = 0.06000000 * 250; time = 0.0257s; samplesPerSecond = 9735.6
-MPI Rank 1: 05/03/2016 18:03:05:  Epoch[ 4 of 4]-Minibatch[ 331- 340, 85.00%]: CrossEntropyWithSoftmax = 0.19797789 * 250; EvalClassificationError = 0.09200000 * 250; time = 0.0257s; samplesPerSecond = 9741.3
-MPI Rank 1: 05/03/2016 18:03:05:  Epoch[ 4 of 4]-Minibatch[ 341- 350, 87.50%]: CrossEntropyWithSoftmax = 0.12586069 * 250; EvalClassificationError = 0.05200000 * 250; time = 0.0257s; samplesPerSecond = 9744.7
-MPI Rank 1: 05/03/2016 18:03:05:  Epoch[ 4 of 4]-Minibatch[ 351- 360, 90.00%]: CrossEntropyWithSoftmax = 0.13754454 * 250; EvalClassificationError = 0.06000000 * 250; time = 0.0259s; samplesPerSecond = 9667.4
-MPI Rank 1: 05/03/2016 18:03:05:  Epoch[ 4 of 4]-Minibatch[ 361- 370, 92.50%]: CrossEntropyWithSoftmax = 0.12855952 * 250; EvalClassificationError = 0.06000000 * 250; time = 0.0257s; samplesPerSecond = 9743.2
-MPI Rank 1: 05/03/2016 18:03:05:  Epoch[ 4 of 4]-Minibatch[ 371- 380, 95.00%]: CrossEntropyWithSoftmax = 0.16665200 * 250; EvalClassificationError = 0.09600000 * 250; time = 0.0257s; samplesPerSecond = 9717.4
-MPI Rank 1: 05/03/2016 18:03:05:  Epoch[ 4 of 4]-Minibatch[ 381- 390, 97.50%]: CrossEntropyWithSoftmax = 0.20702565 * 250; EvalClassificationError = 0.11600000 * 250; time = 0.0258s; samplesPerSecond = 9683.5
-MPI Rank 1: 05/03/2016 18:03:05:  Epoch[ 4 of 4]-Minibatch[ 391- 400, 100.00%]: CrossEntropyWithSoftmax = 0.14604076 * 250; EvalClassificationError = 0.06400000 * 250; time = 0.0258s; samplesPerSecond = 9706.5
-MPI Rank 1: 05/03/2016 18:03:05: Finished Epoch[ 4 of 4]: [Training] CrossEntropyWithSoftmax = 0.15920517 * 10000; EvalClassificationError = 0.07660000 * 10000; totalSamplesSeen = 40000; learningRatePerSample = 0.0080000004; epochTime=1.11303s
+MPI Rank 1: 05/03/2016 18:03:04:  Epoch[ 4 of 4]-Minibatch[   1-  10, 2.50%]: CrossEntropyWithSoftmax = 0.12380915 * 250; EvalErrorPrediction = 0.06000000 * 250; time = 0.0258s; samplesPerSecond = 9696.7
+MPI Rank 1: 05/03/2016 18:03:04:  Epoch[ 4 of 4]-Minibatch[  11-  20, 5.00%]: CrossEntropyWithSoftmax = 0.18110099 * 250; EvalErrorPrediction = 0.09600000 * 250; time = 0.0257s; samplesPerSecond = 9730.7
+MPI Rank 1: 05/03/2016 18:03:04:  Epoch[ 4 of 4]-Minibatch[  21-  30, 7.50%]: CrossEntropyWithSoftmax = 0.14240048 * 250; EvalErrorPrediction = 0.07600000 * 250; time = 0.0258s; samplesPerSecond = 9683.9
+MPI Rank 1: 05/03/2016 18:03:04:  Epoch[ 4 of 4]-Minibatch[  31-  40, 10.00%]: CrossEntropyWithSoftmax = 0.15624088 * 250; EvalErrorPrediction = 0.06400000 * 250; time = 0.0257s; samplesPerSecond = 9722.7
+MPI Rank 1: 05/03/2016 18:03:04:  Epoch[ 4 of 4]-Minibatch[  41-  50, 12.50%]: CrossEntropyWithSoftmax = 0.16933936 * 250; EvalErrorPrediction = 0.09600000 * 250; time = 0.0257s; samplesPerSecond = 9738.2
+MPI Rank 1: 05/03/2016 18:03:04:  Epoch[ 4 of 4]-Minibatch[  51-  60, 15.00%]: CrossEntropyWithSoftmax = 0.18186733 * 250; EvalErrorPrediction = 0.08000000 * 250; time = 0.0256s; samplesPerSecond = 9766.4
+MPI Rank 1: 05/03/2016 18:03:04:  Epoch[ 4 of 4]-Minibatch[  61-  70, 17.50%]: CrossEntropyWithSoftmax = 0.14474379 * 250; EvalErrorPrediction = 0.07200000 * 250; time = 0.0256s; samplesPerSecond = 9782.8
+MPI Rank 1: 05/03/2016 18:03:04:  Epoch[ 4 of 4]-Minibatch[  71-  80, 20.00%]: CrossEntropyWithSoftmax = 0.18027784 * 250; EvalErrorPrediction = 0.09600000 * 250; time = 0.0257s; samplesPerSecond = 9724.2
+MPI Rank 1: 05/03/2016 18:03:04:  Epoch[ 4 of 4]-Minibatch[  81-  90, 22.50%]: CrossEntropyWithSoftmax = 0.15853979 * 250; EvalErrorPrediction = 0.07600000 * 250; time = 0.0257s; samplesPerSecond = 9739.0
+MPI Rank 1: 05/03/2016 18:03:04:  Epoch[ 4 of 4]-Minibatch[  91- 100, 25.00%]: CrossEntropyWithSoftmax = 0.14494443 * 250; EvalErrorPrediction = 0.07200000 * 250; time = 0.0255s; samplesPerSecond = 9786.7
+MPI Rank 1: 05/03/2016 18:03:04:  Epoch[ 4 of 4]-Minibatch[ 101- 110, 27.50%]: CrossEntropyWithSoftmax = 0.13356766 * 250; EvalErrorPrediction = 0.05200000 * 250; time = 0.0257s; samplesPerSecond = 9739.4
+MPI Rank 1: 05/03/2016 18:03:04:  Epoch[ 4 of 4]-Minibatch[ 111- 120, 30.00%]: CrossEntropyWithSoftmax = 0.13727553 * 250; EvalErrorPrediction = 0.06400000 * 250; time = 0.0500s; samplesPerSecond = 4998.6
+MPI Rank 1: 05/03/2016 18:03:05:  Epoch[ 4 of 4]-Minibatch[ 121- 130, 32.50%]: CrossEntropyWithSoftmax = 0.11570274 * 250; EvalErrorPrediction = 0.05600000 * 250; time = 0.0434s; samplesPerSecond = 5755.9
+MPI Rank 1: 05/03/2016 18:03:05:  Epoch[ 4 of 4]-Minibatch[ 131- 140, 35.00%]: CrossEntropyWithSoftmax = 0.16924789 * 250; EvalErrorPrediction = 0.08800000 * 250; time = 0.0562s; samplesPerSecond = 4447.1
+MPI Rank 1: 05/03/2016 18:03:05:  Epoch[ 4 of 4]-Minibatch[ 141- 150, 37.50%]: CrossEntropyWithSoftmax = 0.12756586 * 250; EvalErrorPrediction = 0.04800000 * 250; time = 0.0257s; samplesPerSecond = 9710.6
+MPI Rank 1: 05/03/2016 18:03:05:  Epoch[ 4 of 4]-Minibatch[ 151- 160, 40.00%]: CrossEntropyWithSoftmax = 0.17074018 * 250; EvalErrorPrediction = 0.08400000 * 250; time = 0.0259s; samplesPerSecond = 9656.6
+MPI Rank 1: 05/03/2016 18:03:05:  Epoch[ 4 of 4]-Minibatch[ 161- 170, 42.50%]: CrossEntropyWithSoftmax = 0.17671936 * 250; EvalErrorPrediction = 0.10000000 * 250; time = 0.0256s; samplesPerSecond = 9780.5
+MPI Rank 1: 05/03/2016 18:03:05:  Epoch[ 4 of 4]-Minibatch[ 171- 180, 45.00%]: CrossEntropyWithSoftmax = 0.14113643 * 250; EvalErrorPrediction = 0.06400000 * 250; time = 0.0258s; samplesPerSecond = 9685.0
+MPI Rank 1: 05/03/2016 18:03:05:  Epoch[ 4 of 4]-Minibatch[ 181- 190, 47.50%]: CrossEntropyWithSoftmax = 0.19361828 * 250; EvalErrorPrediction = 0.10000000 * 250; time = 0.0256s; samplesPerSecond = 9758.4
+MPI Rank 1: 05/03/2016 18:03:05:  Epoch[ 4 of 4]-Minibatch[ 191- 200, 50.00%]: CrossEntropyWithSoftmax = 0.20846850 * 250; EvalErrorPrediction = 0.10000000 * 250; time = 0.0257s; samplesPerSecond = 9709.9
+MPI Rank 1: 05/03/2016 18:03:05:  Epoch[ 4 of 4]-Minibatch[ 201- 210, 52.50%]: CrossEntropyWithSoftmax = 0.18513294 * 250; EvalErrorPrediction = 0.08000000 * 250; time = 0.0257s; samplesPerSecond = 9728.4
+MPI Rank 1: 05/03/2016 18:03:05:  Epoch[ 4 of 4]-Minibatch[ 211- 220, 55.00%]: CrossEntropyWithSoftmax = 0.18145039 * 250; EvalErrorPrediction = 0.07600000 * 250; time = 0.0256s; samplesPerSecond = 9754.2
+MPI Rank 1: 05/03/2016 18:03:05:  Epoch[ 4 of 4]-Minibatch[ 221- 230, 57.50%]: CrossEntropyWithSoftmax = 0.14040066 * 250; EvalErrorPrediction = 0.05600000 * 250; time = 0.0257s; samplesPerSecond = 9718.9
+MPI Rank 1: 05/03/2016 18:03:05:  Epoch[ 4 of 4]-Minibatch[ 231- 240, 60.00%]: CrossEntropyWithSoftmax = 0.14875034 * 250; EvalErrorPrediction = 0.07600000 * 250; time = 0.0257s; samplesPerSecond = 9740.9
+MPI Rank 1: 05/03/2016 18:03:05:  Epoch[ 4 of 4]-Minibatch[ 241- 250, 62.50%]: CrossEntropyWithSoftmax = 0.20370867 * 250; EvalErrorPrediction = 0.11200000 * 250; time = 0.0258s; samplesPerSecond = 9695.9
+MPI Rank 1: 05/03/2016 18:03:05:  Epoch[ 4 of 4]-Minibatch[ 251- 260, 65.00%]: CrossEntropyWithSoftmax = 0.12825410 * 250; EvalErrorPrediction = 0.07200000 * 250; time = 0.0258s; samplesPerSecond = 9696.3
+MPI Rank 1: 05/03/2016 18:03:05:  Epoch[ 4 of 4]-Minibatch[ 261- 270, 67.50%]: CrossEntropyWithSoftmax = 0.18685021 * 250; EvalErrorPrediction = 0.11600000 * 250; time = 0.0258s; samplesPerSecond = 9674.9
+MPI Rank 1: 05/03/2016 18:03:05:  Epoch[ 4 of 4]-Minibatch[ 271- 280, 70.00%]: CrossEntropyWithSoftmax = 0.19554195 * 250; EvalErrorPrediction = 0.08400000 * 250; time = 0.0258s; samplesPerSecond = 9699.3
+MPI Rank 1: 05/03/2016 18:03:05:  Epoch[ 4 of 4]-Minibatch[ 281- 290, 72.50%]: CrossEntropyWithSoftmax = 0.16400454 * 250; EvalErrorPrediction = 0.06800000 * 250; time = 0.0256s; samplesPerSecond = 9773.6
+MPI Rank 1: 05/03/2016 18:03:05:  Epoch[ 4 of 4]-Minibatch[ 291- 300, 75.00%]: CrossEntropyWithSoftmax = 0.12461172 * 250; EvalErrorPrediction = 0.04400000 * 250; time = 0.0256s; samplesPerSecond = 9779.8
+MPI Rank 1: 05/03/2016 18:03:05:  Epoch[ 4 of 4]-Minibatch[ 301- 310, 77.50%]: CrossEntropyWithSoftmax = 0.17266601 * 250; EvalErrorPrediction = 0.08400000 * 250; time = 0.0256s; samplesPerSecond = 9780.5
+MPI Rank 1: 05/03/2016 18:03:05:  Epoch[ 4 of 4]-Minibatch[ 311- 320, 80.00%]: CrossEntropyWithSoftmax = 0.12261446 * 250; EvalErrorPrediction = 0.05200000 * 250; time = 0.0337s; samplesPerSecond = 7413.6
+MPI Rank 1: 05/03/2016 18:03:05:  Epoch[ 4 of 4]-Minibatch[ 321- 330, 82.50%]: CrossEntropyWithSoftmax = 0.14725311 * 250; EvalErrorPrediction = 0.06000000 * 250; time = 0.0257s; samplesPerSecond = 9735.6
+MPI Rank 1: 05/03/2016 18:03:05:  Epoch[ 4 of 4]-Minibatch[ 331- 340, 85.00%]: CrossEntropyWithSoftmax = 0.19797789 * 250; EvalErrorPrediction = 0.09200000 * 250; time = 0.0257s; samplesPerSecond = 9741.3
+MPI Rank 1: 05/03/2016 18:03:05:  Epoch[ 4 of 4]-Minibatch[ 341- 350, 87.50%]: CrossEntropyWithSoftmax = 0.12586069 * 250; EvalErrorPrediction = 0.05200000 * 250; time = 0.0257s; samplesPerSecond = 9744.7
+MPI Rank 1: 05/03/2016 18:03:05:  Epoch[ 4 of 4]-Minibatch[ 351- 360, 90.00%]: CrossEntropyWithSoftmax = 0.13754454 * 250; EvalErrorPrediction = 0.06000000 * 250; time = 0.0259s; samplesPerSecond = 9667.4
+MPI Rank 1: 05/03/2016 18:03:05:  Epoch[ 4 of 4]-Minibatch[ 361- 370, 92.50%]: CrossEntropyWithSoftmax = 0.12855952 * 250; EvalErrorPrediction = 0.06000000 * 250; time = 0.0257s; samplesPerSecond = 9743.2
+MPI Rank 1: 05/03/2016 18:03:05:  Epoch[ 4 of 4]-Minibatch[ 371- 380, 95.00%]: CrossEntropyWithSoftmax = 0.16665200 * 250; EvalErrorPrediction = 0.09600000 * 250; time = 0.0257s; samplesPerSecond = 9717.4
+MPI Rank 1: 05/03/2016 18:03:05:  Epoch[ 4 of 4]-Minibatch[ 381- 390, 97.50%]: CrossEntropyWithSoftmax = 0.20702565 * 250; EvalErrorPrediction = 0.11600000 * 250; time = 0.0258s; samplesPerSecond = 9683.5
+MPI Rank 1: 05/03/2016 18:03:05:  Epoch[ 4 of 4]-Minibatch[ 391- 400, 100.00%]: CrossEntropyWithSoftmax = 0.14604076 * 250; EvalErrorPrediction = 0.06400000 * 250; time = 0.0258s; samplesPerSecond = 9706.5
+MPI Rank 1: 05/03/2016 18:03:05: Finished Epoch[ 4 of 4]: [Training] CrossEntropyWithSoftmax = 0.15920517 * 10000; EvalErrorPrediction = 0.07660000 * 10000; totalSamplesSeen = 40000; learningRatePerSample = 0.0080000004; epochTime=1.11303s
 MPI Rank 1: 05/03/2016 18:03:05: CNTKCommandTrainEnd: SimpleMultiGPU
-=======
-MPI Rank 1: 08/16/2016 09:57:25: Starting minibatch loop, DataParallelSGD training (MyRank = 1, NumNodes = 4, NumGradientBits = 64), distributed reading is ENABLED.
-MPI Rank 1: 08/16/2016 09:57:25:  Epoch[ 3 of 4]-Minibatch[   1-  10, 2.50%]: CrossEntropyWithSoftmax = 0.12515571 * 250; EvalErrorPrediction = 0.05600000 * 250; time = 0.0239s; samplesPerSecond = 10468.1
-MPI Rank 1: 08/16/2016 09:57:25:  Epoch[ 3 of 4]-Minibatch[  11-  20, 5.00%]: CrossEntropyWithSoftmax = 0.17892936 * 250; EvalErrorPrediction = 0.09600000 * 250; time = 0.0239s; samplesPerSecond = 10454.6
-MPI Rank 1: 08/16/2016 09:57:25:  Epoch[ 3 of 4]-Minibatch[  21-  30, 7.50%]: CrossEntropyWithSoftmax = 0.14366253 * 250; EvalErrorPrediction = 0.07600000 * 250; time = 0.0237s; samplesPerSecond = 10534.3
-MPI Rank 1: 08/16/2016 09:57:25:  Epoch[ 3 of 4]-Minibatch[  31-  40, 10.00%]: CrossEntropyWithSoftmax = 0.15742679 * 250; EvalErrorPrediction = 0.06400000 * 250; time = 0.0238s; samplesPerSecond = 10516.6
-MPI Rank 1: 08/16/2016 09:57:25:  Epoch[ 3 of 4]-Minibatch[  41-  50, 12.50%]: CrossEntropyWithSoftmax = 0.16985657 * 250; EvalErrorPrediction = 0.09600000 * 250; time = 0.0236s; samplesPerSecond = 10583.8
-MPI Rank 1: 08/16/2016 09:57:25:  Epoch[ 3 of 4]-Minibatch[  51-  60, 15.00%]: CrossEntropyWithSoftmax = 0.18239236 * 250; EvalErrorPrediction = 0.08000000 * 250; time = 0.0237s; samplesPerSecond = 10566.8
-MPI Rank 1: 08/16/2016 09:57:25:  Epoch[ 3 of 4]-Minibatch[  61-  70, 17.50%]: CrossEntropyWithSoftmax = 0.14588308 * 250; EvalErrorPrediction = 0.07200000 * 250; time = 0.0237s; samplesPerSecond = 10564.6
-MPI Rank 1: 08/16/2016 09:57:25:  Epoch[ 3 of 4]-Minibatch[  71-  80, 20.00%]: CrossEntropyWithSoftmax = 0.18035322 * 250; EvalErrorPrediction = 0.09600000 * 250; time = 0.0238s; samplesPerSecond = 10524.1
-MPI Rank 1: 08/16/2016 09:57:25:  Epoch[ 3 of 4]-Minibatch[  81-  90, 22.50%]: CrossEntropyWithSoftmax = 0.15855872 * 250; EvalErrorPrediction = 0.07200000 * 250; time = 0.0236s; samplesPerSecond = 10610.3
-MPI Rank 1: 08/16/2016 09:57:25:  Epoch[ 3 of 4]-Minibatch[  91- 100, 25.00%]: CrossEntropyWithSoftmax = 0.14494271 * 250; EvalErrorPrediction = 0.07200000 * 250; time = 0.0239s; samplesPerSecond = 10481.3
-MPI Rank 1: 08/16/2016 09:57:25:  Epoch[ 3 of 4]-Minibatch[ 101- 110, 27.50%]: CrossEntropyWithSoftmax = 0.13434515 * 250; EvalErrorPrediction = 0.05200000 * 250; time = 0.0237s; samplesPerSecond = 10541.9
-MPI Rank 1: 08/16/2016 09:57:25:  Epoch[ 3 of 4]-Minibatch[ 111- 120, 30.00%]: CrossEntropyWithSoftmax = 0.13729294 * 250; EvalErrorPrediction = 0.06400000 * 250; time = 0.0239s; samplesPerSecond = 10458.9
-MPI Rank 1: 08/16/2016 09:57:25:  Epoch[ 3 of 4]-Minibatch[ 121- 130, 32.50%]: CrossEntropyWithSoftmax = 0.11626596 * 250; EvalErrorPrediction = 0.05600000 * 250; time = 0.0238s; samplesPerSecond = 10510.4
-MPI Rank 1: 08/16/2016 09:57:25:  Epoch[ 3 of 4]-Minibatch[ 131- 140, 35.00%]: CrossEntropyWithSoftmax = 0.16844115 * 250; EvalErrorPrediction = 0.08800000 * 250; time = 0.0237s; samplesPerSecond = 10537.9
-MPI Rank 1: 08/16/2016 09:57:26:  Epoch[ 3 of 4]-Minibatch[ 141- 150, 37.50%]: CrossEntropyWithSoftmax = 0.12800884 * 250; EvalErrorPrediction = 0.04800000 * 250; time = 0.0235s; samplesPerSecond = 10632.0
-MPI Rank 1: 08/16/2016 09:57:26:  Epoch[ 3 of 4]-Minibatch[ 151- 160, 40.00%]: CrossEntropyWithSoftmax = 0.17206584 * 250; EvalErrorPrediction = 0.08000000 * 250; time = 0.0236s; samplesPerSecond = 10584.3
-MPI Rank 1: 08/16/2016 09:57:26:  Epoch[ 3 of 4]-Minibatch[ 161- 170, 42.50%]: CrossEntropyWithSoftmax = 0.17652550 * 250; EvalErrorPrediction = 0.09600000 * 250; time = 0.0236s; samplesPerSecond = 10605.8
-MPI Rank 1: 08/16/2016 09:57:26:  Epoch[ 3 of 4]-Minibatch[ 171- 180, 45.00%]: CrossEntropyWithSoftmax = 0.14127391 * 250; EvalErrorPrediction = 0.06400000 * 250; time = 0.0236s; samplesPerSecond = 10599.5
-MPI Rank 1: 08/16/2016 09:57:26:  Epoch[ 3 of 4]-Minibatch[ 181- 190, 47.50%]: CrossEntropyWithSoftmax = 0.19302031 * 250; EvalErrorPrediction = 0.10000000 * 250; time = 0.0238s; samplesPerSecond = 10497.1
-MPI Rank 1: 08/16/2016 09:57:26:  Epoch[ 3 of 4]-Minibatch[ 191- 200, 50.00%]: CrossEntropyWithSoftmax = 0.20895650 * 250; EvalErrorPrediction = 0.10000000 * 250; time = 0.0237s; samplesPerSecond = 10552.5
-MPI Rank 1: 08/16/2016 09:57:26:  Epoch[ 3 of 4]-Minibatch[ 201- 210, 52.50%]: CrossEntropyWithSoftmax = 0.18495231 * 250; EvalErrorPrediction = 0.08000000 * 250; time = 0.0240s; samplesPerSecond = 10411.5
-MPI Rank 1: 08/16/2016 09:57:26:  Epoch[ 3 of 4]-Minibatch[ 211- 220, 55.00%]: CrossEntropyWithSoftmax = 0.18182316 * 250; EvalErrorPrediction = 0.07600000 * 250; time = 0.0238s; samplesPerSecond = 10490.5
-MPI Rank 1: 08/16/2016 09:57:26:  Epoch[ 3 of 4]-Minibatch[ 221- 230, 57.50%]: CrossEntropyWithSoftmax = 0.14069906 * 250; EvalErrorPrediction = 0.05600000 * 250; time = 0.0236s; samplesPerSecond = 10586.9
-MPI Rank 1: 08/16/2016 09:57:26:  Epoch[ 3 of 4]-Minibatch[ 231- 240, 60.00%]: CrossEntropyWithSoftmax = 0.14883786 * 250; EvalErrorPrediction = 0.07600000 * 250; time = 0.0238s; samplesPerSecond = 10484.4
-MPI Rank 1: 08/16/2016 09:57:26:  Epoch[ 3 of 4]-Minibatch[ 241- 250, 62.50%]: CrossEntropyWithSoftmax = 0.20343100 * 250; EvalErrorPrediction = 0.11200000 * 250; time = 0.0237s; samplesPerSecond = 10555.2
-MPI Rank 1: 08/16/2016 09:57:26:  Epoch[ 3 of 4]-Minibatch[ 251- 260, 65.00%]: CrossEntropyWithSoftmax = 0.12846807 * 250; EvalErrorPrediction = 0.07200000 * 250; time = 0.0239s; samplesPerSecond = 10458.5
-MPI Rank 1: 08/16/2016 09:57:26:  Epoch[ 3 of 4]-Minibatch[ 261- 270, 67.50%]: CrossEntropyWithSoftmax = 0.18684544 * 250; EvalErrorPrediction = 0.11600000 * 250; time = 0.0237s; samplesPerSecond = 10553.0
-MPI Rank 1: 08/16/2016 09:57:26:  Epoch[ 3 of 4]-Minibatch[ 271- 280, 70.00%]: CrossEntropyWithSoftmax = 0.19589316 * 250; EvalErrorPrediction = 0.08800000 * 250; time = 0.0238s; samplesPerSecond = 10499.8
-MPI Rank 1: 08/16/2016 09:57:26:  Epoch[ 3 of 4]-Minibatch[ 281- 290, 72.50%]: CrossEntropyWithSoftmax = 0.16597547 * 250; EvalErrorPrediction = 0.06800000 * 250; time = 0.0237s; samplesPerSecond = 10569.5
-MPI Rank 1: 08/16/2016 09:57:26:  Epoch[ 3 of 4]-Minibatch[ 291- 300, 75.00%]: CrossEntropyWithSoftmax = 0.12506848 * 250; EvalErrorPrediction = 0.04400000 * 250; time = 0.0238s; samplesPerSecond = 10499.8
-MPI Rank 1: 08/16/2016 09:57:26:  Epoch[ 3 of 4]-Minibatch[ 301- 310, 77.50%]: CrossEntropyWithSoftmax = 0.17365359 * 250; EvalErrorPrediction = 0.08400000 * 250; time = 0.0239s; samplesPerSecond = 10481.3
-MPI Rank 1: 08/16/2016 09:57:26:  Epoch[ 3 of 4]-Minibatch[ 311- 320, 80.00%]: CrossEntropyWithSoftmax = 0.12280271 * 250; EvalErrorPrediction = 0.05200000 * 250; time = 0.0242s; samplesPerSecond = 10318.6
-MPI Rank 1: 08/16/2016 09:57:26:  Epoch[ 3 of 4]-Minibatch[ 321- 330, 82.50%]: CrossEntropyWithSoftmax = 0.14754684 * 250; EvalErrorPrediction = 0.06000000 * 250; time = 0.0238s; samplesPerSecond = 10517.5
-MPI Rank 1: 08/16/2016 09:57:26:  Epoch[ 3 of 4]-Minibatch[ 331- 340, 85.00%]: CrossEntropyWithSoftmax = 0.19813013 * 250; EvalErrorPrediction = 0.09600000 * 250; time = 0.0238s; samplesPerSecond = 10514.8
-MPI Rank 1: 08/16/2016 09:57:26:  Epoch[ 3 of 4]-Minibatch[ 341- 350, 87.50%]: CrossEntropyWithSoftmax = 0.12597868 * 250; EvalErrorPrediction = 0.05200000 * 250; time = 0.0237s; samplesPerSecond = 10550.3
-MPI Rank 1: 08/16/2016 09:57:26:  Epoch[ 3 of 4]-Minibatch[ 351- 360, 90.00%]: CrossEntropyWithSoftmax = 0.13764279 * 250; EvalErrorPrediction = 0.06000000 * 250; time = 0.0237s; samplesPerSecond = 10535.2
-MPI Rank 1: 08/16/2016 09:57:26:  Epoch[ 3 of 4]-Minibatch[ 361- 370, 92.50%]: CrossEntropyWithSoftmax = 0.12857030 * 250; EvalErrorPrediction = 0.06000000 * 250; time = 0.0238s; samplesPerSecond = 10514.8
-MPI Rank 1: 08/16/2016 09:57:26:  Epoch[ 3 of 4]-Minibatch[ 371- 380, 95.00%]: CrossEntropyWithSoftmax = 0.16673625 * 250; EvalErrorPrediction = 0.09600000 * 250; time = 0.0237s; samplesPerSecond = 10561.0
-MPI Rank 1: 08/16/2016 09:57:26:  Epoch[ 3 of 4]-Minibatch[ 381- 390, 97.50%]: CrossEntropyWithSoftmax = 0.20688032 * 250; EvalErrorPrediction = 0.11600000 * 250; time = 0.0237s; samplesPerSecond = 10543.6
-MPI Rank 1: 08/16/2016 09:57:26:  Epoch[ 3 of 4]-Minibatch[ 391- 400, 100.00%]: CrossEntropyWithSoftmax = 0.14604649 * 250; EvalErrorPrediction = 0.06800000 * 250; time = 0.0237s; samplesPerSecond = 10554.3
-MPI Rank 1: 08/16/2016 09:57:26: Finished Epoch[ 3 of 4]: [Training] CrossEntropyWithSoftmax = 0.15948348 * 10000; EvalErrorPrediction = 0.07650000 * 10000; totalSamplesSeen = 30000; learningRatePerSample = 0.0080000004; epochTime=0.953902s
->>>>>>> 8493f118
-MPI Rank 1: 
-MPI Rank 1: 08/16/2016 09:57:26: Starting Epoch 4: learning rate per sample = 0.008000  effective momentum = 0.900000  momentum as time constant = 237.3 samples
-MPI Rank 1: 
-MPI Rank 1: 08/16/2016 09:57:26: Starting minibatch loop, DataParallelSGD training (MyRank = 1, NumNodes = 4, NumGradientBits = 64), distributed reading is ENABLED.
-MPI Rank 1: 08/16/2016 09:57:26:  Epoch[ 4 of 4]-Minibatch[   1-  10, 2.50%]: CrossEntropyWithSoftmax = 0.12380915 * 250; EvalErrorPrediction = 0.06000000 * 250; time = 0.0238s; samplesPerSecond = 10494.5
-MPI Rank 1: 08/16/2016 09:57:26:  Epoch[ 4 of 4]-Minibatch[  11-  20, 5.00%]: CrossEntropyWithSoftmax = 0.18110099 * 250; EvalErrorPrediction = 0.09600000 * 250; time = 0.0237s; samplesPerSecond = 10551.6
-MPI Rank 1: 08/16/2016 09:57:26:  Epoch[ 4 of 4]-Minibatch[  21-  30, 7.50%]: CrossEntropyWithSoftmax = 0.14240048 * 250; EvalErrorPrediction = 0.07600000 * 250; time = 0.0238s; samplesPerSecond = 10494.5
-MPI Rank 1: 08/16/2016 09:57:26:  Epoch[ 4 of 4]-Minibatch[  31-  40, 10.00%]: CrossEntropyWithSoftmax = 0.15624088 * 250; EvalErrorPrediction = 0.06400000 * 250; time = 0.0236s; samplesPerSecond = 10598.2
-MPI Rank 1: 08/16/2016 09:57:26:  Epoch[ 4 of 4]-Minibatch[  41-  50, 12.50%]: CrossEntropyWithSoftmax = 0.16933936 * 250; EvalErrorPrediction = 0.09600000 * 250; time = 0.0238s; samplesPerSecond = 10518.8
-MPI Rank 1: 08/16/2016 09:57:26:  Epoch[ 4 of 4]-Minibatch[  51-  60, 15.00%]: CrossEntropyWithSoftmax = 0.18186733 * 250; EvalErrorPrediction = 0.08000000 * 250; time = 0.0238s; samplesPerSecond = 10489.2
-MPI Rank 1: 08/16/2016 09:57:26:  Epoch[ 4 of 4]-Minibatch[  61-  70, 17.50%]: CrossEntropyWithSoftmax = 0.14474379 * 250; EvalErrorPrediction = 0.07200000 * 250; time = 0.0237s; samplesPerSecond = 10529.0
-MPI Rank 1: 08/16/2016 09:57:26:  Epoch[ 4 of 4]-Minibatch[  71-  80, 20.00%]: CrossEntropyWithSoftmax = 0.18027784 * 250; EvalErrorPrediction = 0.09600000 * 250; time = 0.0237s; samplesPerSecond = 10548.5
-MPI Rank 1: 08/16/2016 09:57:26:  Epoch[ 4 of 4]-Minibatch[  81-  90, 22.50%]: CrossEntropyWithSoftmax = 0.15853979 * 250; EvalErrorPrediction = 0.07600000 * 250; time = 0.0237s; samplesPerSecond = 10534.7
-MPI Rank 1: 08/16/2016 09:57:26:  Epoch[ 4 of 4]-Minibatch[  91- 100, 25.00%]: CrossEntropyWithSoftmax = 0.14494443 * 250; EvalErrorPrediction = 0.07200000 * 250; time = 0.0237s; samplesPerSecond = 10545.0
-MPI Rank 1: 08/16/2016 09:57:26:  Epoch[ 4 of 4]-Minibatch[ 101- 110, 27.50%]: CrossEntropyWithSoftmax = 0.13356766 * 250; EvalErrorPrediction = 0.05200000 * 250; time = 0.0238s; samplesPerSecond = 10492.7
-MPI Rank 1: 08/16/2016 09:57:26:  Epoch[ 4 of 4]-Minibatch[ 111- 120, 30.00%]: CrossEntropyWithSoftmax = 0.13727553 * 250; EvalErrorPrediction = 0.06400000 * 250; time = 0.0237s; samplesPerSecond = 10558.3
-MPI Rank 1: 08/16/2016 09:57:26:  Epoch[ 4 of 4]-Minibatch[ 121- 130, 32.50%]: CrossEntropyWithSoftmax = 0.11570274 * 250; EvalErrorPrediction = 0.05600000 * 250; time = 0.0237s; samplesPerSecond = 10555.6
-MPI Rank 1: 08/16/2016 09:57:26:  Epoch[ 4 of 4]-Minibatch[ 131- 140, 35.00%]: CrossEntropyWithSoftmax = 0.16924789 * 250; EvalErrorPrediction = 0.08800000 * 250; time = 0.0237s; samplesPerSecond = 10534.3
-MPI Rank 1: 08/16/2016 09:57:26:  Epoch[ 4 of 4]-Minibatch[ 141- 150, 37.50%]: CrossEntropyWithSoftmax = 0.12756586 * 250; EvalErrorPrediction = 0.04800000 * 250; time = 0.0236s; samplesPerSecond = 10572.6
-MPI Rank 1: 08/16/2016 09:57:26:  Epoch[ 4 of 4]-Minibatch[ 151- 160, 40.00%]: CrossEntropyWithSoftmax = 0.17074018 * 250; EvalErrorPrediction = 0.08400000 * 250; time = 0.0237s; samplesPerSecond = 10546.3
-MPI Rank 1: 08/16/2016 09:57:27:  Epoch[ 4 of 4]-Minibatch[ 161- 170, 42.50%]: CrossEntropyWithSoftmax = 0.17671936 * 250; EvalErrorPrediction = 0.10000000 * 250; time = 0.0238s; samplesPerSecond = 10499.3
-MPI Rank 1: 08/16/2016 09:57:27:  Epoch[ 4 of 4]-Minibatch[ 171- 180, 45.00%]: CrossEntropyWithSoftmax = 0.14113643 * 250; EvalErrorPrediction = 0.06400000 * 250; time = 0.0236s; samplesPerSecond = 10575.7
-MPI Rank 1: 08/16/2016 09:57:27:  Epoch[ 4 of 4]-Minibatch[ 181- 190, 47.50%]: CrossEntropyWithSoftmax = 0.19361828 * 250; EvalErrorPrediction = 0.10000000 * 250; time = 0.0237s; samplesPerSecond = 10554.8
-MPI Rank 1: 08/16/2016 09:57:27:  Epoch[ 4 of 4]-Minibatch[ 191- 200, 50.00%]: CrossEntropyWithSoftmax = 0.20846850 * 250; EvalErrorPrediction = 0.10000000 * 250; time = 0.0237s; samplesPerSecond = 10545.4
-MPI Rank 1: 08/16/2016 09:57:27:  Epoch[ 4 of 4]-Minibatch[ 201- 210, 52.50%]: CrossEntropyWithSoftmax = 0.18513294 * 250; EvalErrorPrediction = 0.08000000 * 250; time = 0.0237s; samplesPerSecond = 10547.6
-MPI Rank 1: 08/16/2016 09:57:27:  Epoch[ 4 of 4]-Minibatch[ 211- 220, 55.00%]: CrossEntropyWithSoftmax = 0.18145039 * 250; EvalErrorPrediction = 0.07600000 * 250; time = 0.0238s; samplesPerSecond = 10498.0
-MPI Rank 1: 08/16/2016 09:57:27:  Epoch[ 4 of 4]-Minibatch[ 221- 230, 57.50%]: CrossEntropyWithSoftmax = 0.14040066 * 250; EvalErrorPrediction = 0.05600000 * 250; time = 0.0236s; samplesPerSecond = 10574.8
-MPI Rank 1: 08/16/2016 09:57:27:  Epoch[ 4 of 4]-Minibatch[ 231- 240, 60.00%]: CrossEntropyWithSoftmax = 0.14875034 * 250; EvalErrorPrediction = 0.07600000 * 250; time = 0.0238s; samplesPerSecond = 10521.9
-MPI Rank 1: 08/16/2016 09:57:27:  Epoch[ 4 of 4]-Minibatch[ 241- 250, 62.50%]: CrossEntropyWithSoftmax = 0.20370867 * 250; EvalErrorPrediction = 0.11200000 * 250; time = 0.0237s; samplesPerSecond = 10561.4
-MPI Rank 1: 08/16/2016 09:57:27:  Epoch[ 4 of 4]-Minibatch[ 251- 260, 65.00%]: CrossEntropyWithSoftmax = 0.12825410 * 250; EvalErrorPrediction = 0.07200000 * 250; time = 0.0239s; samplesPerSecond = 10476.5
-MPI Rank 1: 08/16/2016 09:57:27:  Epoch[ 4 of 4]-Minibatch[ 261- 270, 67.50%]: CrossEntropyWithSoftmax = 0.18685021 * 250; EvalErrorPrediction = 0.11600000 * 250; time = 0.0237s; samplesPerSecond = 10546.3
-MPI Rank 1: 08/16/2016 09:57:27:  Epoch[ 4 of 4]-Minibatch[ 271- 280, 70.00%]: CrossEntropyWithSoftmax = 0.19554195 * 250; EvalErrorPrediction = 0.08400000 * 250; time = 0.0237s; samplesPerSecond = 10544.5
-MPI Rank 1: 08/16/2016 09:57:27:  Epoch[ 4 of 4]-Minibatch[ 281- 290, 72.50%]: CrossEntropyWithSoftmax = 0.16400454 * 250; EvalErrorPrediction = 0.06800000 * 250; time = 0.0238s; samplesPerSecond = 10525.9
-MPI Rank 1: 08/16/2016 09:57:27:  Epoch[ 4 of 4]-Minibatch[ 291- 300, 75.00%]: CrossEntropyWithSoftmax = 0.12461172 * 250; EvalErrorPrediction = 0.04400000 * 250; time = 0.0238s; samplesPerSecond = 10521.9
-MPI Rank 1: 08/16/2016 09:57:27:  Epoch[ 4 of 4]-Minibatch[ 301- 310, 77.50%]: CrossEntropyWithSoftmax = 0.17266601 * 250; EvalErrorPrediction = 0.08400000 * 250; time = 0.0237s; samplesPerSecond = 10559.2
-MPI Rank 1: 08/16/2016 09:57:27:  Epoch[ 4 of 4]-Minibatch[ 311- 320, 80.00%]: CrossEntropyWithSoftmax = 0.12261446 * 250; EvalErrorPrediction = 0.05200000 * 250; time = 0.0236s; samplesPerSecond = 10591.0
-MPI Rank 1: 08/16/2016 09:57:27:  Epoch[ 4 of 4]-Minibatch[ 321- 330, 82.50%]: CrossEntropyWithSoftmax = 0.14725311 * 250; EvalErrorPrediction = 0.06000000 * 250; time = 0.0236s; samplesPerSecond = 10576.2
-MPI Rank 1: 08/16/2016 09:57:27:  Epoch[ 4 of 4]-Minibatch[ 331- 340, 85.00%]: CrossEntropyWithSoftmax = 0.19797789 * 250; EvalErrorPrediction = 0.09200000 * 250; time = 0.0237s; samplesPerSecond = 10537.9
-MPI Rank 1: 08/16/2016 09:57:27:  Epoch[ 4 of 4]-Minibatch[ 341- 350, 87.50%]: CrossEntropyWithSoftmax = 0.12586069 * 250; EvalErrorPrediction = 0.05200000 * 250; time = 0.0236s; samplesPerSecond = 10578.0
-MPI Rank 1: 08/16/2016 09:57:27:  Epoch[ 4 of 4]-Minibatch[ 351- 360, 90.00%]: CrossEntropyWithSoftmax = 0.13754454 * 250; EvalErrorPrediction = 0.06000000 * 250; time = 0.0238s; samplesPerSecond = 10518.3
-MPI Rank 1: 08/16/2016 09:57:27:  Epoch[ 4 of 4]-Minibatch[ 361- 370, 92.50%]: CrossEntropyWithSoftmax = 0.12855952 * 250; EvalErrorPrediction = 0.06000000 * 250; time = 0.0238s; samplesPerSecond = 10524.5
-MPI Rank 1: 08/16/2016 09:57:27:  Epoch[ 4 of 4]-Minibatch[ 371- 380, 95.00%]: CrossEntropyWithSoftmax = 0.16665200 * 250; EvalErrorPrediction = 0.09600000 * 250; time = 0.0238s; samplesPerSecond = 10483.5
-MPI Rank 1: 08/16/2016 09:57:27:  Epoch[ 4 of 4]-Minibatch[ 381- 390, 97.50%]: CrossEntropyWithSoftmax = 0.20702565 * 250; EvalErrorPrediction = 0.11600000 * 250; time = 0.0237s; samplesPerSecond = 10564.1
-MPI Rank 1: 08/16/2016 09:57:27:  Epoch[ 4 of 4]-Minibatch[ 391- 400, 100.00%]: CrossEntropyWithSoftmax = 0.14604076 * 250; EvalErrorPrediction = 0.06400000 * 250; time = 0.0238s; samplesPerSecond = 10524.1
-MPI Rank 1: 08/16/2016 09:57:27: Finished Epoch[ 4 of 4]: [Training] CrossEntropyWithSoftmax = 0.15920517 * 10000; EvalErrorPrediction = 0.07660000 * 10000; totalSamplesSeen = 40000; learningRatePerSample = 0.0080000004; epochTime=0.952956s
-MPI Rank 1: 08/16/2016 09:57:27: CNTKCommandTrainEnd: SimpleMultiGPU
-MPI Rank 1: 
-MPI Rank 1: 08/16/2016 09:57:27: Action "train" complete.
-MPI Rank 1: 
-MPI Rank 1: 08/16/2016 09:57:27: __COMPLETED__
-MPI Rank 1: ~MPIWrapper
-MPI Rank 2: 08/16/2016 09:57:21: -------------------------------------------------------------------
-MPI Rank 2: 08/16/2016 09:57:21: Build info: 
-MPI Rank 2: 
-MPI Rank 2: 08/16/2016 09:57:21: 		Built time: Aug 16 2016 09:41:56
-MPI Rank 2: 08/16/2016 09:57:21: 		Last modified date: Fri Aug 12 07:32:43 2016
-MPI Rank 2: 08/16/2016 09:57:21: 		Build type: release
-MPI Rank 2: 08/16/2016 09:57:21: 		Build target: GPU
-MPI Rank 2: 08/16/2016 09:57:21: 		With 1bit-SGD: no
-MPI Rank 2: 08/16/2016 09:57:21: 		Math lib: mkl
-MPI Rank 2: 08/16/2016 09:57:21: 		CUDA_PATH: /usr/local/cuda-7.5
-MPI Rank 2: 08/16/2016 09:57:21: 		CUB_PATH: /usr/local/cub-1.4.1
-MPI Rank 2: 08/16/2016 09:57:21: 		CUDNN_PATH: /usr/local/cudnn-4.0
-MPI Rank 2: 08/16/2016 09:57:21: 		Build Branch: HEAD
-MPI Rank 2: 08/16/2016 09:57:21: 		Build SHA1: 026b1e772b963461e189f8f00aa7ed6951298f84
-MPI Rank 2: 08/16/2016 09:57:21: 		Built by philly on f67b30a647de
-MPI Rank 2: 08/16/2016 09:57:21: 		Build Path: /home/philly/jenkins/workspace/CNTK-Build-Linux
-MPI Rank 2: 08/16/2016 09:57:21: -------------------------------------------------------------------
-MPI Rank 2: 08/16/2016 09:57:23: -------------------------------------------------------------------
-MPI Rank 2: 08/16/2016 09:57:23: GPU info:
-MPI Rank 2: 
-MPI Rank 2: 08/16/2016 09:57:23: 		Device[0]: cores = 2880; computeCapability = 3.5; type = "GeForce GTX 780 Ti"; memory = 3071 MB
-MPI Rank 2: 08/16/2016 09:57:23: 		Device[1]: cores = 2880; computeCapability = 3.5; type = "GeForce GTX 780 Ti"; memory = 3071 MB
-MPI Rank 2: 08/16/2016 09:57:23: 		Device[2]: cores = 2880; computeCapability = 3.5; type = "GeForce GTX 780 Ti"; memory = 3071 MB
-MPI Rank 2: 08/16/2016 09:57:23: 		Device[3]: cores = 2880; computeCapability = 3.5; type = "GeForce GTX 780 Ti"; memory = 3071 MB
-MPI Rank 2: 08/16/2016 09:57:23: -------------------------------------------------------------------
-MPI Rank 2: 
-MPI Rank 2: 08/16/2016 09:57:23: Running on localhost at 2016/08/16 09:57:23
-MPI Rank 2: 08/16/2016 09:57:23: Command line: 
-MPI Rank 2: /home/philly/jenkins/workspace/CNTK-Test-Linux-W2/build/gpu/release/bin/cntk  configFile=/home/philly/jenkins/workspace/CNTK-Test-Linux-W2/Tests/EndToEndTests/ParallelTraining/NoQuantization/DoublePrecision/../../SimpleMultiGPU.cntk  currentDirectory=/home/philly/jenkins/workspace/CNTK-Test-Linux-W2/Tests/EndToEndTests/ParallelTraining/Data  RunDir=/tmp/cntk-test-20160816095705.492453/ParallelTraining/NoQuantization_DoublePrecision@release_gpu  DataDir=/home/philly/jenkins/workspace/CNTK-Test-Linux-W2/Tests/EndToEndTests/ParallelTraining/Data  ConfigDir=/home/philly/jenkins/workspace/CNTK-Test-Linux-W2/Tests/EndToEndTests/ParallelTraining/NoQuantization/DoublePrecision/../..  OutputDir=/tmp/cntk-test-20160816095705.492453/ParallelTraining/NoQuantization_DoublePrecision@release_gpu  DeviceId=0  timestamping=true  numCPUThreads=6  precision=double  SimpleMultiGPU=[SGD=[ParallelTrain=[DataParallelSGD=[gradientBits=64]]]]  stderr=/tmp/cntk-test-20160816095705.492453/ParallelTraining/NoQuantization_DoublePrecision@release_gpu/stderr
-MPI Rank 2: 
-MPI Rank 2: 
-MPI Rank 2: 
-MPI Rank 2: 08/16/2016 09:57:23: >>>>>>>>>>>>>>>>>>>> RAW CONFIG (VARIABLES NOT RESOLVED) >>>>>>>>>>>>>>>>>>>>
-MPI Rank 2: 08/16/2016 09:57:23: deviceId = $DeviceId$
+MPI Rank 1: 
+MPI Rank 1: 05/03/2016 18:03:05: Action "train" complete.
+MPI Rank 1: 
+MPI Rank 1: 05/03/2016 18:03:05: __COMPLETED__
+MPI Rank 2: 05/03/2016 18:03:00: -------------------------------------------------------------------
+MPI Rank 2: 05/03/2016 18:03:00: Build info: 
+MPI Rank 2: 
+MPI Rank 2: 05/03/2016 18:03:00: 		Built time: May  3 2016 17:56:15
+MPI Rank 2: 05/03/2016 18:03:00: 		Last modified date: Tue May  3 11:36:22 2016
+MPI Rank 2: 05/03/2016 18:03:00: 		Build type: release
+MPI Rank 2: 05/03/2016 18:03:00: 		Build target: GPU
+MPI Rank 2: 05/03/2016 18:03:00: 		With 1bit-SGD: no
+MPI Rank 2: 05/03/2016 18:03:00: 		Math lib: acml
+MPI Rank 2: 05/03/2016 18:03:00: 		CUDA_PATH: /usr/local/cuda-7.5
+MPI Rank 2: 05/03/2016 18:03:00: 		CUB_PATH: /usr/local/cub-1.4.1
+MPI Rank 2: 05/03/2016 18:03:00: 		CUDNN_PATH: /usr/local/cudnn-4.0
+MPI Rank 2: 05/03/2016 18:03:00: 		Build Branch: HEAD
+MPI Rank 2: 05/03/2016 18:03:00: 		Build SHA1: 571b092d60e131fd529081a5ed52af2dc815dc82
+MPI Rank 2: 05/03/2016 18:03:00: 		Built by philly on 18750d26eb32
+MPI Rank 2: 05/03/2016 18:03:00: 		Build Path: /home/philly/jenkins/workspace/CNTK-Build-Linux
+MPI Rank 2: 05/03/2016 18:03:00: -------------------------------------------------------------------
+MPI Rank 2: 
+MPI Rank 2: 05/03/2016 18:03:00: Running on localhost at 2016/05/03 18:03:00
+MPI Rank 2: 05/03/2016 18:03:00: Command line: 
+MPI Rank 2: /home/philly/jenkins/workspace/CNTK-Test-Linux-W2/build/gpu/release/bin/cntk  configFile=/home/philly/jenkins/workspace/CNTK-Test-Linux-W2/Tests/EndToEndTests/ParallelTraining/NoQuantization/DoublePrecision/../../SimpleMultiGPU.cntk  currentDirectory=/home/philly/jenkins/workspace/CNTK-Test-Linux-W2/Tests/EndToEndTests/ParallelTraining/Data  RunDir=/tmp/cntk-test-20160503175932.483858/ParallelTraining/NoQuantization_DoublePrecision@release_gpu  DataDir=/home/philly/jenkins/workspace/CNTK-Test-Linux-W2/Tests/EndToEndTests/ParallelTraining/Data  ConfigDir=/home/philly/jenkins/workspace/CNTK-Test-Linux-W2/Tests/EndToEndTests/ParallelTraining/NoQuantization/DoublePrecision/../..  OutputDir=/tmp/cntk-test-20160503175932.483858/ParallelTraining/NoQuantization_DoublePrecision@release_gpu  DeviceId=0  timestamping=true  numCPUThreads=1  precision=double  SimpleMultiGPU=[SGD=[ParallelTrain=[DataParallelSGD=[gradientBits=64]]]]  stderr=/tmp/cntk-test-20160503175932.483858/ParallelTraining/NoQuantization_DoublePrecision@release_gpu/stderr
+MPI Rank 2: 
+MPI Rank 2: 
+MPI Rank 2: 
+MPI Rank 2: 05/03/2016 18:03:00: >>>>>>>>>>>>>>>>>>>> RAW CONFIG (VARIABLES NOT RESOLVED) >>>>>>>>>>>>>>>>>>>>
+MPI Rank 2: 05/03/2016 18:03:00: deviceId = $DeviceId$
 MPI Rank 2: command = SimpleMultiGPU
 MPI Rank 2: precision = "float"
 MPI Rank 2: parallelTrain = true
@@ -1692,7 +1257,7 @@
 MPI Rank 2:     SimpleNetworkBuilder = [
 MPI Rank 2:         layerSizes = 2:50*2:2
 MPI Rank 2:         trainingCriterion = "CrossEntropyWithSoftmax"
-MPI Rank 2:         evalCriterion = "ClassificationError"
+MPI Rank 2:         evalCriterion = "ErrorPrediction"
 MPI Rank 2:         layerTypes = "Sigmoid"
 MPI Rank 2:         initValueScale = 1.0
 MPI Rank 2:         applyMeanVarNorm = true
@@ -1707,7 +1272,6 @@
 MPI Rank 2:         dropoutRate = 0.0
 MPI Rank 2:         maxEpochs = 4
 MPI Rank 2:         ParallelTrain = [
-MPI Rank 2:             distributedMBReading = true
 MPI Rank 2:             parallelizationMethod = "DataParallelSGD"
 MPI Rank 2:             DataParallelSGD = [
 MPI Rank 2:                 gradientBits = 1
@@ -1715,50 +1279,50 @@
 MPI Rank 2:         ]
 MPI Rank 2:     ]
 MPI Rank 2:     reader = [
-MPI Rank 2:         readerType = "CNTKTextFormatReader"
-MPI Rank 2:         file = "$DataDir$/SimpleDataTrain_cntk_text.txt"
-MPI Rank 2:         randomize = false
-MPI Rank 2:         input = [
-MPI Rank 2:             features = [
-MPI Rank 2:                 alias = "F"
-MPI Rank 2:                 dim = 2
-MPI Rank 2:                 format = "dense"
-MPI Rank 2:             ]
-MPI Rank 2:             labels = [
-MPI Rank 2:                 alias = "L"
-MPI Rank 2:                 dim = 2
-MPI Rank 2:                 format = "dense"
-MPI Rank 2:             ]
+MPI Rank 2:         readerType = "UCIFastReader"
+MPI Rank 2:         file = "$DataDir$/SimpleDataTrain.txt"
+MPI Rank 2:         miniBatchMode = "partial"
+MPI Rank 2:         randomize = "none"
+MPI Rank 2:         verbosity = 1   
+MPI Rank 2:         features = [
+MPI Rank 2: dim = 2      
+MPI Rank 2: start = 0    
+MPI Rank 2:         ]
+MPI Rank 2:         labels = [
+MPI Rank 2: start = 2      
+MPI Rank 2: dim = 1        
+MPI Rank 2: labelDim = 2   
+MPI Rank 2:             labelMappingFile = "$DataDir$/SimpleMapping.txt"
 MPI Rank 2:         ]
 MPI Rank 2:     ]
 MPI Rank 2: ]
 MPI Rank 2: currentDirectory=/home/philly/jenkins/workspace/CNTK-Test-Linux-W2/Tests/EndToEndTests/ParallelTraining/Data
-MPI Rank 2: RunDir=/tmp/cntk-test-20160816095705.492453/ParallelTraining/NoQuantization_DoublePrecision@release_gpu
+MPI Rank 2: RunDir=/tmp/cntk-test-20160503175932.483858/ParallelTraining/NoQuantization_DoublePrecision@release_gpu
 MPI Rank 2: DataDir=/home/philly/jenkins/workspace/CNTK-Test-Linux-W2/Tests/EndToEndTests/ParallelTraining/Data
 MPI Rank 2: ConfigDir=/home/philly/jenkins/workspace/CNTK-Test-Linux-W2/Tests/EndToEndTests/ParallelTraining/NoQuantization/DoublePrecision/../..
-MPI Rank 2: OutputDir=/tmp/cntk-test-20160816095705.492453/ParallelTraining/NoQuantization_DoublePrecision@release_gpu
+MPI Rank 2: OutputDir=/tmp/cntk-test-20160503175932.483858/ParallelTraining/NoQuantization_DoublePrecision@release_gpu
 MPI Rank 2: DeviceId=0
 MPI Rank 2: timestamping=true
-MPI Rank 2: numCPUThreads=6
+MPI Rank 2: numCPUThreads=1
 MPI Rank 2: precision=double
 MPI Rank 2: SimpleMultiGPU=[SGD=[ParallelTrain=[DataParallelSGD=[gradientBits=64]]]]
-MPI Rank 2: stderr=/tmp/cntk-test-20160816095705.492453/ParallelTraining/NoQuantization_DoublePrecision@release_gpu/stderr
-MPI Rank 2: 
-MPI Rank 2: 08/16/2016 09:57:23: <<<<<<<<<<<<<<<<<<<< RAW CONFIG (VARIABLES NOT RESOLVED)  <<<<<<<<<<<<<<<<<<<<
-MPI Rank 2: 
-MPI Rank 2: 08/16/2016 09:57:23: >>>>>>>>>>>>>>>>>>>> RAW CONFIG WITH ALL VARIABLES RESOLVED >>>>>>>>>>>>>>>>>>>>
-MPI Rank 2: 08/16/2016 09:57:23: deviceId = 0
+MPI Rank 2: stderr=/tmp/cntk-test-20160503175932.483858/ParallelTraining/NoQuantization_DoublePrecision@release_gpu/stderr
+MPI Rank 2: 
+MPI Rank 2: 05/03/2016 18:03:00: <<<<<<<<<<<<<<<<<<<< RAW CONFIG (VARIABLES NOT RESOLVED)  <<<<<<<<<<<<<<<<<<<<
+MPI Rank 2: 
+MPI Rank 2: 05/03/2016 18:03:00: >>>>>>>>>>>>>>>>>>>> RAW CONFIG WITH ALL VARIABLES RESOLVED >>>>>>>>>>>>>>>>>>>>
+MPI Rank 2: 05/03/2016 18:03:00: deviceId = 0
 MPI Rank 2: command = SimpleMultiGPU
 MPI Rank 2: precision = "float"
 MPI Rank 2: parallelTrain = true
 MPI Rank 2: SimpleMultiGPU = [
 MPI Rank 2:     action = "train"
-MPI Rank 2:     modelPath = "/tmp/cntk-test-20160816095705.492453/ParallelTraining/NoQuantization_DoublePrecision@release_gpu/models/Simple.dnn"
+MPI Rank 2:     modelPath = "/tmp/cntk-test-20160503175932.483858/ParallelTraining/NoQuantization_DoublePrecision@release_gpu/models/Simple.dnn"
 MPI Rank 2:     traceLevel = 1
 MPI Rank 2:     SimpleNetworkBuilder = [
 MPI Rank 2:         layerSizes = 2:50*2:2
 MPI Rank 2:         trainingCriterion = "CrossEntropyWithSoftmax"
-MPI Rank 2:         evalCriterion = "ClassificationError"
+MPI Rank 2:         evalCriterion = "ErrorPrediction"
 MPI Rank 2:         layerTypes = "Sigmoid"
 MPI Rank 2:         initValueScale = 1.0
 MPI Rank 2:         applyMeanVarNorm = true
@@ -1773,7 +1337,6 @@
 MPI Rank 2:         dropoutRate = 0.0
 MPI Rank 2:         maxEpochs = 4
 MPI Rank 2:         ParallelTrain = [
-MPI Rank 2:             distributedMBReading = true
 MPI Rank 2:             parallelizationMethod = "DataParallelSGD"
 MPI Rank 2:             DataParallelSGD = [
 MPI Rank 2:                 gradientBits = 1
@@ -1781,56 +1344,56 @@
 MPI Rank 2:         ]
 MPI Rank 2:     ]
 MPI Rank 2:     reader = [
-MPI Rank 2:         readerType = "CNTKTextFormatReader"
-MPI Rank 2:         file = "/home/philly/jenkins/workspace/CNTK-Test-Linux-W2/Tests/EndToEndTests/ParallelTraining/Data/SimpleDataTrain_cntk_text.txt"
-MPI Rank 2:         randomize = false
-MPI Rank 2:         input = [
-MPI Rank 2:             features = [
-MPI Rank 2:                 alias = "F"
-MPI Rank 2:                 dim = 2
-MPI Rank 2:                 format = "dense"
-MPI Rank 2:             ]
-MPI Rank 2:             labels = [
-MPI Rank 2:                 alias = "L"
-MPI Rank 2:                 dim = 2
-MPI Rank 2:                 format = "dense"
-MPI Rank 2:             ]
+MPI Rank 2:         readerType = "UCIFastReader"
+MPI Rank 2:         file = "/home/philly/jenkins/workspace/CNTK-Test-Linux-W2/Tests/EndToEndTests/ParallelTraining/Data/SimpleDataTrain.txt"
+MPI Rank 2:         miniBatchMode = "partial"
+MPI Rank 2:         randomize = "none"
+MPI Rank 2:         verbosity = 1   
+MPI Rank 2:         features = [
+MPI Rank 2: dim = 2      
+MPI Rank 2: start = 0    
+MPI Rank 2:         ]
+MPI Rank 2:         labels = [
+MPI Rank 2: start = 2      
+MPI Rank 2: dim = 1        
+MPI Rank 2: labelDim = 2   
+MPI Rank 2:             labelMappingFile = "/home/philly/jenkins/workspace/CNTK-Test-Linux-W2/Tests/EndToEndTests/ParallelTraining/Data/SimpleMapping.txt"
 MPI Rank 2:         ]
 MPI Rank 2:     ]
 MPI Rank 2: ]
 MPI Rank 2: currentDirectory=/home/philly/jenkins/workspace/CNTK-Test-Linux-W2/Tests/EndToEndTests/ParallelTraining/Data
-MPI Rank 2: RunDir=/tmp/cntk-test-20160816095705.492453/ParallelTraining/NoQuantization_DoublePrecision@release_gpu
+MPI Rank 2: RunDir=/tmp/cntk-test-20160503175932.483858/ParallelTraining/NoQuantization_DoublePrecision@release_gpu
 MPI Rank 2: DataDir=/home/philly/jenkins/workspace/CNTK-Test-Linux-W2/Tests/EndToEndTests/ParallelTraining/Data
 MPI Rank 2: ConfigDir=/home/philly/jenkins/workspace/CNTK-Test-Linux-W2/Tests/EndToEndTests/ParallelTraining/NoQuantization/DoublePrecision/../..
-MPI Rank 2: OutputDir=/tmp/cntk-test-20160816095705.492453/ParallelTraining/NoQuantization_DoublePrecision@release_gpu
+MPI Rank 2: OutputDir=/tmp/cntk-test-20160503175932.483858/ParallelTraining/NoQuantization_DoublePrecision@release_gpu
 MPI Rank 2: DeviceId=0
 MPI Rank 2: timestamping=true
-MPI Rank 2: numCPUThreads=6
+MPI Rank 2: numCPUThreads=1
 MPI Rank 2: precision=double
 MPI Rank 2: SimpleMultiGPU=[SGD=[ParallelTrain=[DataParallelSGD=[gradientBits=64]]]]
-MPI Rank 2: stderr=/tmp/cntk-test-20160816095705.492453/ParallelTraining/NoQuantization_DoublePrecision@release_gpu/stderr
-MPI Rank 2: 
-MPI Rank 2: 08/16/2016 09:57:23: <<<<<<<<<<<<<<<<<<<< RAW CONFIG WITH ALL VARIABLES RESOLVED <<<<<<<<<<<<<<<<<<<<
-MPI Rank 2: 
-MPI Rank 2: 08/16/2016 09:57:23: >>>>>>>>>>>>>>>>>>>> PROCESSED CONFIG WITH ALL VARIABLES RESOLVED >>>>>>>>>>>>>>>>>>>>
+MPI Rank 2: stderr=/tmp/cntk-test-20160503175932.483858/ParallelTraining/NoQuantization_DoublePrecision@release_gpu/stderr
+MPI Rank 2: 
+MPI Rank 2: 05/03/2016 18:03:00: <<<<<<<<<<<<<<<<<<<< RAW CONFIG WITH ALL VARIABLES RESOLVED <<<<<<<<<<<<<<<<<<<<
+MPI Rank 2: 
+MPI Rank 2: 05/03/2016 18:03:00: >>>>>>>>>>>>>>>>>>>> PROCESSED CONFIG WITH ALL VARIABLES RESOLVED >>>>>>>>>>>>>>>>>>>>
 MPI Rank 2: configparameters: SimpleMultiGPU.cntk:command=SimpleMultiGPU
 MPI Rank 2: configparameters: SimpleMultiGPU.cntk:ConfigDir=/home/philly/jenkins/workspace/CNTK-Test-Linux-W2/Tests/EndToEndTests/ParallelTraining/NoQuantization/DoublePrecision/../..
 MPI Rank 2: configparameters: SimpleMultiGPU.cntk:currentDirectory=/home/philly/jenkins/workspace/CNTK-Test-Linux-W2/Tests/EndToEndTests/ParallelTraining/Data
 MPI Rank 2: configparameters: SimpleMultiGPU.cntk:DataDir=/home/philly/jenkins/workspace/CNTK-Test-Linux-W2/Tests/EndToEndTests/ParallelTraining/Data
 MPI Rank 2: configparameters: SimpleMultiGPU.cntk:deviceId=0
-MPI Rank 2: configparameters: SimpleMultiGPU.cntk:numCPUThreads=6
-MPI Rank 2: configparameters: SimpleMultiGPU.cntk:OutputDir=/tmp/cntk-test-20160816095705.492453/ParallelTraining/NoQuantization_DoublePrecision@release_gpu
+MPI Rank 2: configparameters: SimpleMultiGPU.cntk:numCPUThreads=1
+MPI Rank 2: configparameters: SimpleMultiGPU.cntk:OutputDir=/tmp/cntk-test-20160503175932.483858/ParallelTraining/NoQuantization_DoublePrecision@release_gpu
 MPI Rank 2: configparameters: SimpleMultiGPU.cntk:parallelTrain=true
 MPI Rank 2: configparameters: SimpleMultiGPU.cntk:precision=double
-MPI Rank 2: configparameters: SimpleMultiGPU.cntk:RunDir=/tmp/cntk-test-20160816095705.492453/ParallelTraining/NoQuantization_DoublePrecision@release_gpu
+MPI Rank 2: configparameters: SimpleMultiGPU.cntk:RunDir=/tmp/cntk-test-20160503175932.483858/ParallelTraining/NoQuantization_DoublePrecision@release_gpu
 MPI Rank 2: configparameters: SimpleMultiGPU.cntk:SimpleMultiGPU=[
 MPI Rank 2:     action = "train"
-MPI Rank 2:     modelPath = "/tmp/cntk-test-20160816095705.492453/ParallelTraining/NoQuantization_DoublePrecision@release_gpu/models/Simple.dnn"
+MPI Rank 2:     modelPath = "/tmp/cntk-test-20160503175932.483858/ParallelTraining/NoQuantization_DoublePrecision@release_gpu/models/Simple.dnn"
 MPI Rank 2:     traceLevel = 1
 MPI Rank 2:     SimpleNetworkBuilder = [
 MPI Rank 2:         layerSizes = 2:50*2:2
 MPI Rank 2:         trainingCriterion = "CrossEntropyWithSoftmax"
-MPI Rank 2:         evalCriterion = "ClassificationError"
+MPI Rank 2:         evalCriterion = "ErrorPrediction"
 MPI Rank 2:         layerTypes = "Sigmoid"
 MPI Rank 2:         initValueScale = 1.0
 MPI Rank 2:         applyMeanVarNorm = true
@@ -1845,7 +1408,6 @@
 MPI Rank 2:         dropoutRate = 0.0
 MPI Rank 2:         maxEpochs = 4
 MPI Rank 2:         ParallelTrain = [
-MPI Rank 2:             distributedMBReading = true
 MPI Rank 2:             parallelizationMethod = "DataParallelSGD"
 MPI Rank 2:             DataParallelSGD = [
 MPI Rank 2:                 gradientBits = 1
@@ -1853,63 +1415,52 @@
 MPI Rank 2:         ]
 MPI Rank 2:     ]
 MPI Rank 2:     reader = [
-MPI Rank 2:         readerType = "CNTKTextFormatReader"
-MPI Rank 2:         file = "/home/philly/jenkins/workspace/CNTK-Test-Linux-W2/Tests/EndToEndTests/ParallelTraining/Data/SimpleDataTrain_cntk_text.txt"
-MPI Rank 2:         randomize = false
-MPI Rank 2:         input = [
-MPI Rank 2:             features = [
-MPI Rank 2:                 alias = "F"
-MPI Rank 2:                 dim = 2
-MPI Rank 2:                 format = "dense"
-MPI Rank 2:             ]
-MPI Rank 2:             labels = [
-MPI Rank 2:                 alias = "L"
-MPI Rank 2:                 dim = 2
-MPI Rank 2:                 format = "dense"
-MPI Rank 2:             ]
+MPI Rank 2:         readerType = "UCIFastReader"
+MPI Rank 2:         file = "/home/philly/jenkins/workspace/CNTK-Test-Linux-W2/Tests/EndToEndTests/ParallelTraining/Data/SimpleDataTrain.txt"
+MPI Rank 2:         miniBatchMode = "partial"
+MPI Rank 2:         randomize = "none"
+MPI Rank 2:         verbosity = 1   
+MPI Rank 2:         features = [
+MPI Rank 2: dim = 2      
+MPI Rank 2: start = 0    
+MPI Rank 2:         ]
+MPI Rank 2:         labels = [
+MPI Rank 2: start = 2      
+MPI Rank 2: dim = 1        
+MPI Rank 2: labelDim = 2   
+MPI Rank 2:             labelMappingFile = "/home/philly/jenkins/workspace/CNTK-Test-Linux-W2/Tests/EndToEndTests/ParallelTraining/Data/SimpleMapping.txt"
 MPI Rank 2:         ]
 MPI Rank 2:     ]
 MPI Rank 2: ] [SGD=[ParallelTrain=[DataParallelSGD=[gradientBits=64]]]]
 MPI Rank 2: 
-MPI Rank 2: configparameters: SimpleMultiGPU.cntk:stderr=/tmp/cntk-test-20160816095705.492453/ParallelTraining/NoQuantization_DoublePrecision@release_gpu/stderr
+MPI Rank 2: configparameters: SimpleMultiGPU.cntk:stderr=/tmp/cntk-test-20160503175932.483858/ParallelTraining/NoQuantization_DoublePrecision@release_gpu/stderr
 MPI Rank 2: configparameters: SimpleMultiGPU.cntk:timestamping=true
-MPI Rank 2: 08/16/2016 09:57:23: <<<<<<<<<<<<<<<<<<<< PROCESSED CONFIG WITH ALL VARIABLES RESOLVED <<<<<<<<<<<<<<<<<<<<
-MPI Rank 2: 08/16/2016 09:57:23: Commands: SimpleMultiGPU
-MPI Rank 2: 08/16/2016 09:57:23: Precision = "double"
-MPI Rank 2: 08/16/2016 09:57:23: Using 6 CPU threads.
-MPI Rank 2: 08/16/2016 09:57:23: CNTKModelPath: /tmp/cntk-test-20160816095705.492453/ParallelTraining/NoQuantization_DoublePrecision@release_gpu/models/Simple.dnn
-MPI Rank 2: 08/16/2016 09:57:23: CNTKCommandTrainInfo: SimpleMultiGPU : 4
-MPI Rank 2: 08/16/2016 09:57:23: CNTKCommandTrainInfo: CNTKNoMoreCommands_Total : 4
-MPI Rank 2: 
-MPI Rank 2: 08/16/2016 09:57:23: ##############################################################################
-MPI Rank 2: 08/16/2016 09:57:23: #                                                                            #
-MPI Rank 2: 08/16/2016 09:57:23: # Action "train"                                                             #
-MPI Rank 2: 08/16/2016 09:57:23: #                                                                            #
-MPI Rank 2: 08/16/2016 09:57:23: ##############################################################################
-MPI Rank 2: 
-MPI Rank 2: 08/16/2016 09:57:23: CNTKCommandTrainBegin: SimpleMultiGPU
+MPI Rank 2: 05/03/2016 18:03:00: <<<<<<<<<<<<<<<<<<<< PROCESSED CONFIG WITH ALL VARIABLES RESOLVED <<<<<<<<<<<<<<<<<<<<
+MPI Rank 2: 05/03/2016 18:03:00: Commands: SimpleMultiGPU
+MPI Rank 2: 05/03/2016 18:03:00: Precision = "double"
+MPI Rank 2: 05/03/2016 18:03:00: Using 1 CPU threads.
+MPI Rank 2: 05/03/2016 18:03:00: CNTKModelPath: /tmp/cntk-test-20160503175932.483858/ParallelTraining/NoQuantization_DoublePrecision@release_gpu/models/Simple.dnn
+MPI Rank 2: 05/03/2016 18:03:00: CNTKCommandTrainInfo: SimpleMultiGPU : 4
+MPI Rank 2: 05/03/2016 18:03:00: CNTKCommandTrainInfo: CNTKNoMoreCommands_Total : 4
+MPI Rank 2: 
+MPI Rank 2: 05/03/2016 18:03:00: ##############################################################################
+MPI Rank 2: 05/03/2016 18:03:00: #                                                                            #
+MPI Rank 2: 05/03/2016 18:03:00: # Action "train"                                                             #
+MPI Rank 2: 05/03/2016 18:03:00: #                                                                            #
+MPI Rank 2: 05/03/2016 18:03:00: ##############################################################################
+MPI Rank 2: 
+MPI Rank 2: 05/03/2016 18:03:00: CNTKCommandTrainBegin: SimpleMultiGPU
 MPI Rank 2: SimpleNetworkBuilder Using GPU 0
-MPI Rank 2: 
-MPI Rank 2: 08/16/2016 09:57:23: Creating virgin network.
-MPI Rank 2: Node 'W0' (LearnableParameter operation): Initializing Parameter[50 x 2] <- 0.000000.
-MPI Rank 2: Node 'W0' (LearnableParameter operation): Initializing Parameter[50 x 2] <- uniform(seed=1, range=0.050000*1.000000, onCPU=false).
+MPI Rank 2: Reading UCI file /home/philly/jenkins/workspace/CNTK-Test-Linux-W2/Tests/EndToEndTests/ParallelTraining/Data/SimpleDataTrain.txt
+MPI Rank 2: 
+MPI Rank 2: 05/03/2016 18:03:00: Creating virgin network.
 MPI Rank 2: SetUniformRandomValue (GPU): creating curand object with seed 1, sizeof(ElemType)==8
-MPI Rank 2: Node 'B0' (LearnableParameter operation): Initializing Parameter[50 x 1] <- 0.000000.
-MPI Rank 2: Node 'B0' (LearnableParameter operation): Initializing Parameter[50 x 1] <- 0.000000.
-MPI Rank 2: Node 'W1' (LearnableParameter operation): Initializing Parameter[50 x 50] <- 0.000000.
-MPI Rank 2: Node 'W1' (LearnableParameter operation): Initializing Parameter[50 x 50] <- uniform(seed=2, range=0.050000*1.000000, onCPU=false).
-MPI Rank 2: Node 'B1' (LearnableParameter operation): Initializing Parameter[50 x 1] <- 0.000000.
-MPI Rank 2: Node 'B1' (LearnableParameter operation): Initializing Parameter[50 x 1] <- 0.000000.
-MPI Rank 2: Node 'W2' (LearnableParameter operation): Initializing Parameter[2 x 50] <- 0.000000.
-MPI Rank 2: Node 'W2' (LearnableParameter operation): Initializing Parameter[2 x 50] <- uniform(seed=3, range=0.050000*1.000000, onCPU=false).
-MPI Rank 2: Node 'B2' (LearnableParameter operation): Initializing Parameter[2 x 1] <- 0.000000.
-MPI Rank 2: Node 'B2' (LearnableParameter operation): Initializing Parameter[2 x 1] <- 0.000000.
 MPI Rank 2: 
 MPI Rank 2: Post-processing network...
 MPI Rank 2: 
 MPI Rank 2: 7 roots:
 MPI Rank 2: 	CrossEntropyWithSoftmax = CrossEntropyWithSoftmax()
-MPI Rank 2: 	EvalClassificationError = ClassificationError()
+MPI Rank 2: 	EvalErrorPrediction = ErrorPrediction()
 MPI Rank 2: 	InvStdOfFeatures = InvStdDev()
 MPI Rank 2: 	MeanOfFeatures = Mean()
 MPI Rank 2: 	PosteriorProb = Softmax()
@@ -1938,7 +1489,7 @@
 MPI Rank 2: Validating --> B2 = LearnableParameter() :  -> [2 x 1]
 MPI Rank 2: Validating --> HLast = Plus (W2*H1, B2) : [2 x 1 x *], [2 x 1] -> [2 x 1 x *]
 MPI Rank 2: Validating --> CrossEntropyWithSoftmax = CrossEntropyWithSoftmax (labels, HLast) : [2 x *], [2 x 1 x *] -> [1]
-MPI Rank 2: Validating --> EvalClassificationError = ClassificationError (labels, HLast) : [2 x *], [2 x 1 x *] -> [1]
+MPI Rank 2: Validating --> EvalErrorPrediction = ErrorPrediction (labels, HLast) : [2 x *], [2 x 1 x *] -> [1]
 MPI Rank 2: Validating --> PosteriorProb = Softmax (HLast) : [2 x 1 x *] -> [2 x 1 x *]
 MPI Rank 2: Validating --> Prior = Mean (labels) : [2 x *] -> [2]
 MPI Rank 2: Validating --> LogOfPrior = Log (Prior) : [2] -> [2]
@@ -1955,48 +1506,21 @@
 MPI Rank 2: 
 MPI Rank 2: Post-processing network complete.
 MPI Rank 2: 
-MPI Rank 2: 08/16/2016 09:57:23: Created model with 25 nodes on GPU 0.
-MPI Rank 2: 
-MPI Rank 2: 08/16/2016 09:57:23: Training criterion node(s):
-MPI Rank 2: 08/16/2016 09:57:23: 	CrossEntropyWithSoftmax = CrossEntropyWithSoftmax
-MPI Rank 2: 
-<<<<<<< HEAD
+MPI Rank 2: 05/03/2016 18:03:00: Created model with 25 nodes on GPU 0.
+MPI Rank 2: 
+MPI Rank 2: 05/03/2016 18:03:00: Training criterion node(s):
+MPI Rank 2: 05/03/2016 18:03:00: 	CrossEntropyWithSoftmax = CrossEntropyWithSoftmax
+MPI Rank 2: 
 MPI Rank 2: 05/03/2016 18:03:00: Evaluation criterion node(s):
 MPI Rank 2: 
-MPI Rank 2: 05/03/2016 18:03:00: 	EvalClassificationError = ClassificationError
-=======
-MPI Rank 2: 08/16/2016 09:57:23: Evaluation criterion node(s):
-MPI Rank 2: 08/16/2016 09:57:23: 	EvalErrorPrediction = ErrorPrediction
->>>>>>> 8493f118
+MPI Rank 2: 05/03/2016 18:03:00: 	EvalErrorPrediction = ErrorPrediction
 MPI Rank 2: 
 MPI Rank 2: 
 MPI Rank 2: Allocating matrices for forward and/or backward propagation.
 MPI Rank 2: 
-MPI Rank 2: Memory Sharing: Out of 40 matrices, 19 are shared as 8, and 21 are not shared.
-MPI Rank 2: 
-MPI Rank 2: 	{ W0 : [50 x 2] (gradient)
-MPI Rank 2: 	  W0*features+B0 : [50 x 1 x *] }
-MPI Rank 2: 	{ H1 : [50 x 1 x *]
-MPI Rank 2: 	  W0*features : [50 x *] (gradient) }
-MPI Rank 2: 	{ W0*features+B0 : [50 x 1 x *] (gradient)
-MPI Rank 2: 	  W1*H1 : [50 x 1 x *] }
-MPI Rank 2: 	{ W1 : [50 x 50] (gradient)
-MPI Rank 2: 	  W1*H1+B1 : [50 x 1 x *] }
-MPI Rank 2: 	{ H2 : [50 x 1 x *]
-MPI Rank 2: 	  W1*H1 : [50 x 1 x *] (gradient) }
-MPI Rank 2: 	{ B0 : [50 x 1] (gradient)
-MPI Rank 2: 	  H1 : [50 x 1 x *] (gradient)
-MPI Rank 2: 	  W1*H1+B1 : [50 x 1 x *] (gradient)
-MPI Rank 2: 	  W2*H1 : [2 x 1 x *] }
-MPI Rank 2: 	{ HLast : [2 x 1 x *]
-MPI Rank 2: 	  W2 : [2 x 50] (gradient) }
-MPI Rank 2: 	{ B1 : [50 x 1] (gradient)
-MPI Rank 2: 	  H2 : [50 x 1 x *] (gradient)
-MPI Rank 2: 	  HLast : [2 x 1 x *] (gradient) }
-MPI Rank 2: 
-MPI Rank 2: 
-<<<<<<< HEAD
-MPI Rank 2: (nil): {[EvalClassificationError Gradient[1]] [InvStdOfFeatures Gradient[2]] [LogOfPrior Gradient[2]] [MVNormalizedFeatures Gradient[2 x *]] [MeanOfFeatures Gradient[2]] [PosteriorProb Gradient[2 x 1 x *]] [PosteriorProb Value[2 x 1 x *]] [Prior Gradient[2]] [ScaledLogLikelihood Gradient[2 x 1 x *]] [features Gradient[2 x *]] [labels Gradient[2 x *]] }
+MPI Rank 2: Memory Sharing Structure:
+MPI Rank 2: 
+MPI Rank 2: (nil): {[EvalErrorPrediction Gradient[1]] [InvStdOfFeatures Gradient[2]] [LogOfPrior Gradient[2]] [MVNormalizedFeatures Gradient[2 x *]] [MeanOfFeatures Gradient[2]] [PosteriorProb Gradient[2 x 1 x *]] [PosteriorProb Value[2 x 1 x *]] [Prior Gradient[2]] [ScaledLogLikelihood Gradient[2 x 1 x *]] [features Gradient[2 x *]] [labels Gradient[2 x *]] }
 MPI Rank 2: 0x176f518: {[features Value[2 x *]] }
 MPI Rank 2: 0x1e93638: {[MeanOfFeatures Value[2]] }
 MPI Rank 2: 0x1e93b48: {[InvStdOfFeatures Value[2]] }
@@ -2007,7 +1531,7 @@
 MPI Rank 2: 0x232de68: {[B2 Value[2 x 1]] }
 MPI Rank 2: 0x232ee48: {[labels Value[2 x *]] }
 MPI Rank 2: 0x2330088: {[Prior Value[2]] }
-MPI Rank 2: 0x2335998: {[EvalClassificationError Value[1]] }
+MPI Rank 2: 0x2335998: {[EvalErrorPrediction Value[1]] }
 MPI Rank 2: 0x2335b38: {[ScaledLogLikelihood Value[2 x 1 x *]] }
 MPI Rank 2: 0x2335cf8: {[CrossEntropyWithSoftmax Value[1]] }
 MPI Rank 2: 0x23363b8: {[LogOfPrior Value[2]] }
@@ -2025,427 +1549,239 @@
 MPI Rank 2: 0x25f95a8: {[B1 Gradient[50 x 1]] [H2 Gradient[50 x 1 x *]] [HLast Gradient[2 x 1 x *]] }
 MPI Rank 2: 0x25f9768: {[W2*H1 Gradient[2 x 1 x *]] }
 MPI Rank 2: 0x25f9928: {[B2 Gradient[2 x 1]] }
-=======
-MPI Rank 2: 08/16/2016 09:57:23: Training 2802 parameters in 6 out of 6 parameter tensors and 15 nodes with gradient:
->>>>>>> 8493f118
-MPI Rank 2: 
-MPI Rank 2: 08/16/2016 09:57:23: 	Node 'B0' (LearnableParameter operation) : [50 x 1]
-MPI Rank 2: 08/16/2016 09:57:23: 	Node 'B1' (LearnableParameter operation) : [50 x 1]
-MPI Rank 2: 08/16/2016 09:57:23: 	Node 'B2' (LearnableParameter operation) : [2 x 1]
-MPI Rank 2: 08/16/2016 09:57:23: 	Node 'W0' (LearnableParameter operation) : [50 x 2]
-MPI Rank 2: 08/16/2016 09:57:23: 	Node 'W1' (LearnableParameter operation) : [50 x 50]
-MPI Rank 2: 08/16/2016 09:57:23: 	Node 'W2' (LearnableParameter operation) : [2 x 50]
-MPI Rank 2: 
-MPI Rank 2: 
-MPI Rank 2: 08/16/2016 09:57:23: Precomputing --> 3 PreCompute nodes found.
-MPI Rank 2: 
-MPI Rank 2: 08/16/2016 09:57:23: 	MeanOfFeatures = Mean()
-MPI Rank 2: 08/16/2016 09:57:23: 	InvStdOfFeatures = InvStdDev()
-MPI Rank 2: 08/16/2016 09:57:23: 	Prior = Mean()
-MPI Rank 2: 
-MPI Rank 2: 08/16/2016 09:57:23: Precomputing --> Completed.
-MPI Rank 2: 
-MPI Rank 2: 
-<<<<<<< HEAD
+MPI Rank 2: 
+MPI Rank 2: 
+MPI Rank 2: 05/03/2016 18:03:00: Precomputing --> 3 PreCompute nodes found.
+MPI Rank 2: 
+MPI Rank 2: 05/03/2016 18:03:00: 	MeanOfFeatures = Mean()
+MPI Rank 2: 05/03/2016 18:03:00: 	InvStdOfFeatures = InvStdDev()
+MPI Rank 2: 05/03/2016 18:03:00: 	Prior = Mean()
+MPI Rank 2: UCIFastReader: Starting at epoch 0, counting lines to determine record count...
+MPI Rank 2:  10000 records found.
+MPI Rank 2: starting epoch 0 at record count 0, and file position 0
+MPI Rank 2: already there from last epoch
+MPI Rank 2: 
+MPI Rank 2: 05/03/2016 18:03:01: Precomputing --> Completed.
+MPI Rank 2: 
+MPI Rank 2: 
+MPI Rank 2: 05/03/2016 18:03:01: Starting Epoch 1: learning rate per sample = 0.020000  effective momentum = 0.900000  momentum as time constant = 237.3 samples
+MPI Rank 2: starting epoch 0 at record count 0, and file position 0
+MPI Rank 2: already there from last epoch
+MPI Rank 2: 
 MPI Rank 2: 05/03/2016 18:03:01: Starting minibatch loop, DataParallelSGD training (MyRank = 2, NumNodes = 4, NumGradientBits = 64).
-MPI Rank 2: 05/03/2016 18:03:01:  Epoch[ 1 of 4]-Minibatch[   1-  10]: CrossEntropyWithSoftmax = 0.69934401 * 250; EvalClassificationError = 0.50400000 * 250; time = 0.0304s; samplesPerSecond = 8219.4
-MPI Rank 2: 05/03/2016 18:03:01:  Epoch[ 1 of 4]-Minibatch[  11-  20]: CrossEntropyWithSoftmax = 0.71365166 * 250; EvalClassificationError = 0.52000000 * 250; time = 0.0382s; samplesPerSecond = 6544.8
-MPI Rank 2: 05/03/2016 18:03:01:  Epoch[ 1 of 4]-Minibatch[  21-  30]: CrossEntropyWithSoftmax = 0.72803064 * 250; EvalClassificationError = 0.47600000 * 250; time = 0.0257s; samplesPerSecond = 9731.4
-MPI Rank 2: 05/03/2016 18:03:01:  Epoch[ 1 of 4]-Minibatch[  31-  40]: CrossEntropyWithSoftmax = 0.70088856 * 250; EvalClassificationError = 0.52800000 * 250; time = 0.0257s; samplesPerSecond = 9731.4
-MPI Rank 2: 05/03/2016 18:03:01:  Epoch[ 1 of 4]-Minibatch[  41-  50]: CrossEntropyWithSoftmax = 0.70609792 * 250; EvalClassificationError = 0.54000000 * 250; time = 0.0258s; samplesPerSecond = 9675.3
-MPI Rank 2: 05/03/2016 18:03:01:  Epoch[ 1 of 4]-Minibatch[  51-  60]: CrossEntropyWithSoftmax = 0.71542471 * 250; EvalClassificationError = 0.47600000 * 250; time = 0.0256s; samplesPerSecond = 9764.9
-MPI Rank 2: 05/03/2016 18:03:01:  Epoch[ 1 of 4]-Minibatch[  61-  70]: CrossEntropyWithSoftmax = 0.72109566 * 250; EvalClassificationError = 0.48000000 * 250; time = 0.0257s; samplesPerSecond = 9742.0
-MPI Rank 2: 05/03/2016 18:03:01:  Epoch[ 1 of 4]-Minibatch[  71-  80]: CrossEntropyWithSoftmax = 0.79807891 * 250; EvalClassificationError = 0.47600000 * 250; time = 0.0257s; samplesPerSecond = 9728.0
-MPI Rank 2: 05/03/2016 18:03:01:  Epoch[ 1 of 4]-Minibatch[  81-  90]: CrossEntropyWithSoftmax = 0.69671122 * 250; EvalClassificationError = 0.48000000 * 250; time = 0.0260s; samplesPerSecond = 9612.1
-MPI Rank 2: 05/03/2016 18:03:01:  Epoch[ 1 of 4]-Minibatch[  91- 100]: CrossEntropyWithSoftmax = 0.70714622 * 250; EvalClassificationError = 0.48800000 * 250; time = 0.0256s; samplesPerSecond = 9779.0
-MPI Rank 2: 05/03/2016 18:03:01:  Epoch[ 1 of 4]-Minibatch[ 101- 110]: CrossEntropyWithSoftmax = 0.71402770 * 250; EvalClassificationError = 0.55200000 * 250; time = 0.0256s; samplesPerSecond = 9753.1
-MPI Rank 2: 05/03/2016 18:03:01:  Epoch[ 1 of 4]-Minibatch[ 111- 120]: CrossEntropyWithSoftmax = 0.69519205 * 250; EvalClassificationError = 0.43600000 * 250; time = 0.0257s; samplesPerSecond = 9711.8
-MPI Rank 2: 05/03/2016 18:03:01:  Epoch[ 1 of 4]-Minibatch[ 121- 130]: CrossEntropyWithSoftmax = 0.70044883 * 250; EvalClassificationError = 0.44000000 * 250; time = 0.0256s; samplesPerSecond = 9772.9
-MPI Rank 2: 05/03/2016 18:03:01:  Epoch[ 1 of 4]-Minibatch[ 131- 140]: CrossEntropyWithSoftmax = 0.71830736 * 250; EvalClassificationError = 0.54800000 * 250; time = 0.0258s; samplesPerSecond = 9704.2
-MPI Rank 2: 05/03/2016 18:03:01:  Epoch[ 1 of 4]-Minibatch[ 141- 150]: CrossEntropyWithSoftmax = 0.72092159 * 250; EvalClassificationError = 0.48800000 * 250; time = 0.0256s; samplesPerSecond = 9757.2
-MPI Rank 2: 05/03/2016 18:03:01:  Epoch[ 1 of 4]-Minibatch[ 151- 160]: CrossEntropyWithSoftmax = 0.71775192 * 250; EvalClassificationError = 0.55200000 * 250; time = 0.0257s; samplesPerSecond = 9730.7
-MPI Rank 2: 05/03/2016 18:03:01:  Epoch[ 1 of 4]-Minibatch[ 161- 170]: CrossEntropyWithSoftmax = 0.74168480 * 250; EvalClassificationError = 0.50000000 * 250; time = 0.0256s; samplesPerSecond = 9775.2
-MPI Rank 2: 05/03/2016 18:03:01:  Epoch[ 1 of 4]-Minibatch[ 171- 180]: CrossEntropyWithSoftmax = 0.71839711 * 250; EvalClassificationError = 0.51600000 * 250; time = 0.0258s; samplesPerSecond = 9704.2
-MPI Rank 2: 05/03/2016 18:03:02:  Epoch[ 1 of 4]-Minibatch[ 181- 190]: CrossEntropyWithSoftmax = 0.71508862 * 250; EvalClassificationError = 0.48400000 * 250; time = 0.0255s; samplesPerSecond = 9794.3
-MPI Rank 2: 05/03/2016 18:03:02:  Epoch[ 1 of 4]-Minibatch[ 191- 200]: CrossEntropyWithSoftmax = 0.71687650 * 250; EvalClassificationError = 0.53200000 * 250; time = 0.0256s; samplesPerSecond = 9775.9
-MPI Rank 2: 05/03/2016 18:03:02:  Epoch[ 1 of 4]-Minibatch[ 201- 210]: CrossEntropyWithSoftmax = 0.71801546 * 250; EvalClassificationError = 0.55600000 * 250; time = 0.0258s; samplesPerSecond = 9671.2
-MPI Rank 2: 05/03/2016 18:03:02:  Epoch[ 1 of 4]-Minibatch[ 211- 220]: CrossEntropyWithSoftmax = 0.72090505 * 250; EvalClassificationError = 0.49600000 * 250; time = 0.0255s; samplesPerSecond = 9786.3
-MPI Rank 2: 05/03/2016 18:03:02:  Epoch[ 1 of 4]-Minibatch[ 221- 230]: CrossEntropyWithSoftmax = 0.71977841 * 250; EvalClassificationError = 0.50800000 * 250; time = 0.0257s; samplesPerSecond = 9730.7
-MPI Rank 2: 05/03/2016 18:03:02:  Epoch[ 1 of 4]-Minibatch[ 231- 240]: CrossEntropyWithSoftmax = 0.71241649 * 250; EvalClassificationError = 0.51200000 * 250; time = 0.0257s; samplesPerSecond = 9723.5
-MPI Rank 2: 05/03/2016 18:03:02:  Epoch[ 1 of 4]-Minibatch[ 241- 250]: CrossEntropyWithSoftmax = 0.69554658 * 250; EvalClassificationError = 0.50400000 * 250; time = 0.0257s; samplesPerSecond = 9725.7
-MPI Rank 2: 05/03/2016 18:03:02:  Epoch[ 1 of 4]-Minibatch[ 251- 260]: CrossEntropyWithSoftmax = 0.70014284 * 250; EvalClassificationError = 0.51200000 * 250; time = 0.0256s; samplesPerSecond = 9769.1
-MPI Rank 2: 05/03/2016 18:03:02:  Epoch[ 1 of 4]-Minibatch[ 261- 270]: CrossEntropyWithSoftmax = 0.70648093 * 250; EvalClassificationError = 0.54400000 * 250; time = 0.0255s; samplesPerSecond = 9807.0
-MPI Rank 2: 05/03/2016 18:03:02:  Epoch[ 1 of 4]-Minibatch[ 271- 280]: CrossEntropyWithSoftmax = 0.69599758 * 250; EvalClassificationError = 0.52800000 * 250; time = 0.0257s; samplesPerSecond = 9730.7
-MPI Rank 2: 05/03/2016 18:03:02:  Epoch[ 1 of 4]-Minibatch[ 281- 290]: CrossEntropyWithSoftmax = 0.69056928 * 250; EvalClassificationError = 0.44800000 * 250; time = 0.0257s; samplesPerSecond = 9726.1
-MPI Rank 2: 05/03/2016 18:03:02:  Epoch[ 1 of 4]-Minibatch[ 291- 300]: CrossEntropyWithSoftmax = 0.69038449 * 250; EvalClassificationError = 0.49600000 * 250; time = 0.0254s; samplesPerSecond = 9825.5
-MPI Rank 2: 05/03/2016 18:03:02:  Epoch[ 1 of 4]-Minibatch[ 301- 310]: CrossEntropyWithSoftmax = 0.68841564 * 250; EvalClassificationError = 0.54000000 * 250; time = 0.0258s; samplesPerSecond = 9688.8
-MPI Rank 2: 05/03/2016 18:03:02:  Epoch[ 1 of 4]-Minibatch[ 311- 320]: CrossEntropyWithSoftmax = 0.67980323 * 250; EvalClassificationError = 0.34800000 * 250; time = 0.0258s; samplesPerSecond = 9708.7
-MPI Rank 2: 05/03/2016 18:03:02:  Epoch[ 1 of 4]-Minibatch[ 321- 330]: CrossEntropyWithSoftmax = 0.68069507 * 250; EvalClassificationError = 0.46800000 * 250; time = 0.0255s; samplesPerSecond = 9786.3
-MPI Rank 2: 05/03/2016 18:03:02:  Epoch[ 1 of 4]-Minibatch[ 331- 340]: CrossEntropyWithSoftmax = 0.68902717 * 250; EvalClassificationError = 0.44800000 * 250; time = 0.0255s; samplesPerSecond = 9784.7
-MPI Rank 2: 05/03/2016 18:03:02:  Epoch[ 1 of 4]-Minibatch[ 341- 350]: CrossEntropyWithSoftmax = 0.67167286 * 250; EvalClassificationError = 0.47200000 * 250; time = 0.0257s; samplesPerSecond = 9718.9
-MPI Rank 2: 05/03/2016 18:03:02:  Epoch[ 1 of 4]-Minibatch[ 351- 360]: CrossEntropyWithSoftmax = 0.63567734 * 250; EvalClassificationError = 0.26400000 * 250; time = 0.0256s; samplesPerSecond = 9775.6
-MPI Rank 2: 05/03/2016 18:03:02:  Epoch[ 1 of 4]-Minibatch[ 361- 370]: CrossEntropyWithSoftmax = 0.59710013 * 250; EvalClassificationError = 0.18000000 * 250; time = 0.0257s; samplesPerSecond = 9733.3
-MPI Rank 2: 05/03/2016 18:03:02:  Epoch[ 1 of 4]-Minibatch[ 371- 380]: CrossEntropyWithSoftmax = 0.55360281 * 250; EvalClassificationError = 0.20400000 * 250; time = 0.0255s; samplesPerSecond = 9785.9
-MPI Rank 2: 05/03/2016 18:03:02:  Epoch[ 1 of 4]-Minibatch[ 381- 390]: CrossEntropyWithSoftmax = 0.47355204 * 250; EvalClassificationError = 0.10800000 * 250; time = 0.0256s; samplesPerSecond = 9750.4
-MPI Rank 2: 05/03/2016 18:03:02:  Epoch[ 1 of 4]-Minibatch[ 391- 400]: CrossEntropyWithSoftmax = 0.34913668 * 250; EvalClassificationError = 0.08400000 * 250; time = 0.0259s; samplesPerSecond = 9646.2
-MPI Rank 2: 05/03/2016 18:03:02: Finished Epoch[ 1 of 4]: [Training] CrossEntropyWithSoftmax = 0.68535215 * 10000; EvalClassificationError = 0.45590000 * 10000; totalSamplesSeen = 10000; learningRatePerSample = 0.02; epochTime=1.04801s
-=======
-MPI Rank 2: 08/16/2016 09:57:23: Starting Epoch 1: learning rate per sample = 0.020000  effective momentum = 0.900000  momentum as time constant = 237.3 samples
->>>>>>> 8493f118
-MPI Rank 2: 
-MPI Rank 2: 08/16/2016 09:57:23: Starting minibatch loop, DataParallelSGD training (MyRank = 2, NumNodes = 4, NumGradientBits = 64), distributed reading is ENABLED.
-MPI Rank 2: 08/16/2016 09:57:23:  Epoch[ 1 of 4]-Minibatch[   1-  10]: CrossEntropyWithSoftmax = 0.69934401 * 250; EvalErrorPrediction = 0.50400000 * 250; time = 0.0303s; samplesPerSecond = 8252.7
-MPI Rank 2: 08/16/2016 09:57:23:  Epoch[ 1 of 4]-Minibatch[  11-  20]: CrossEntropyWithSoftmax = 0.71365166 * 250; EvalErrorPrediction = 0.52000000 * 250; time = 0.0268s; samplesPerSecond = 9325.9
-MPI Rank 2: 08/16/2016 09:57:23:  Epoch[ 1 of 4]-Minibatch[  21-  30]: CrossEntropyWithSoftmax = 0.72803064 * 250; EvalErrorPrediction = 0.47600000 * 250; time = 0.0267s; samplesPerSecond = 9361.5
-MPI Rank 2: 08/16/2016 09:57:23:  Epoch[ 1 of 4]-Minibatch[  31-  40]: CrossEntropyWithSoftmax = 0.70088856 * 250; EvalErrorPrediction = 0.52800000 * 250; time = 0.0261s; samplesPerSecond = 9580.7
-MPI Rank 2: 08/16/2016 09:57:23:  Epoch[ 1 of 4]-Minibatch[  41-  50]: CrossEntropyWithSoftmax = 0.70609792 * 250; EvalErrorPrediction = 0.54000000 * 250; time = 0.0241s; samplesPerSecond = 10382.1
-MPI Rank 2: 08/16/2016 09:57:23:  Epoch[ 1 of 4]-Minibatch[  51-  60]: CrossEntropyWithSoftmax = 0.71542471 * 250; EvalErrorPrediction = 0.47600000 * 250; time = 0.0241s; samplesPerSecond = 10356.7
-MPI Rank 2: 08/16/2016 09:57:23:  Epoch[ 1 of 4]-Minibatch[  61-  70]: CrossEntropyWithSoftmax = 0.72109566 * 250; EvalErrorPrediction = 0.48000000 * 250; time = 0.0244s; samplesPerSecond = 10227.5
-MPI Rank 2: 08/16/2016 09:57:23:  Epoch[ 1 of 4]-Minibatch[  71-  80]: CrossEntropyWithSoftmax = 0.79807891 * 250; EvalErrorPrediction = 0.47600000 * 250; time = 0.0241s; samplesPerSecond = 10362.3
-MPI Rank 2: 08/16/2016 09:57:23:  Epoch[ 1 of 4]-Minibatch[  81-  90]: CrossEntropyWithSoftmax = 0.69671122 * 250; EvalErrorPrediction = 0.48000000 * 250; time = 0.0242s; samplesPerSecond = 10320.8
-MPI Rank 2: 08/16/2016 09:57:23:  Epoch[ 1 of 4]-Minibatch[  91- 100]: CrossEntropyWithSoftmax = 0.70714622 * 250; EvalErrorPrediction = 0.48800000 * 250; time = 0.0241s; samplesPerSecond = 10362.7
-MPI Rank 2: 08/16/2016 09:57:24:  Epoch[ 1 of 4]-Minibatch[ 101- 110]: CrossEntropyWithSoftmax = 0.71402770 * 250; EvalErrorPrediction = 0.55200000 * 250; time = 0.0246s; samplesPerSecond = 10142.8
-MPI Rank 2: 08/16/2016 09:57:24:  Epoch[ 1 of 4]-Minibatch[ 111- 120]: CrossEntropyWithSoftmax = 0.69519205 * 250; EvalErrorPrediction = 0.43600000 * 250; time = 0.0238s; samplesPerSecond = 10488.8
-MPI Rank 2: 08/16/2016 09:57:24:  Epoch[ 1 of 4]-Minibatch[ 121- 130]: CrossEntropyWithSoftmax = 0.70044883 * 250; EvalErrorPrediction = 0.44000000 * 250; time = 0.0238s; samplesPerSecond = 10489.2
-MPI Rank 2: 08/16/2016 09:57:24:  Epoch[ 1 of 4]-Minibatch[ 131- 140]: CrossEntropyWithSoftmax = 0.71830736 * 250; EvalErrorPrediction = 0.54800000 * 250; time = 0.0237s; samplesPerSecond = 10550.3
-MPI Rank 2: 08/16/2016 09:57:24:  Epoch[ 1 of 4]-Minibatch[ 141- 150]: CrossEntropyWithSoftmax = 0.72092159 * 250; EvalErrorPrediction = 0.48800000 * 250; time = 0.0238s; samplesPerSecond = 10502.4
-MPI Rank 2: 08/16/2016 09:57:24:  Epoch[ 1 of 4]-Minibatch[ 151- 160]: CrossEntropyWithSoftmax = 0.71775192 * 250; EvalErrorPrediction = 0.55200000 * 250; time = 0.0238s; samplesPerSecond = 10525.0
-MPI Rank 2: 08/16/2016 09:57:24:  Epoch[ 1 of 4]-Minibatch[ 161- 170]: CrossEntropyWithSoftmax = 0.74168480 * 250; EvalErrorPrediction = 0.50000000 * 250; time = 0.0238s; samplesPerSecond = 10510.4
-MPI Rank 2: 08/16/2016 09:57:24:  Epoch[ 1 of 4]-Minibatch[ 171- 180]: CrossEntropyWithSoftmax = 0.71839711 * 250; EvalErrorPrediction = 0.51600000 * 250; time = 0.0239s; samplesPerSecond = 10469.9
-MPI Rank 2: 08/16/2016 09:57:24:  Epoch[ 1 of 4]-Minibatch[ 181- 190]: CrossEntropyWithSoftmax = 0.71508862 * 250; EvalErrorPrediction = 0.48400000 * 250; time = 0.0237s; samplesPerSecond = 10550.3
-MPI Rank 2: 08/16/2016 09:57:24:  Epoch[ 1 of 4]-Minibatch[ 191- 200]: CrossEntropyWithSoftmax = 0.71687650 * 250; EvalErrorPrediction = 0.53200000 * 250; time = 0.0239s; samplesPerSecond = 10448.9
-MPI Rank 2: 08/16/2016 09:57:24:  Epoch[ 1 of 4]-Minibatch[ 201- 210]: CrossEntropyWithSoftmax = 0.71801546 * 250; EvalErrorPrediction = 0.55600000 * 250; time = 0.0238s; samplesPerSecond = 10491.0
-MPI Rank 2: 08/16/2016 09:57:24:  Epoch[ 1 of 4]-Minibatch[ 211- 220]: CrossEntropyWithSoftmax = 0.72090505 * 250; EvalErrorPrediction = 0.49600000 * 250; time = 0.0237s; samplesPerSecond = 10553.4
-MPI Rank 2: 08/16/2016 09:57:24:  Epoch[ 1 of 4]-Minibatch[ 221- 230]: CrossEntropyWithSoftmax = 0.71977841 * 250; EvalErrorPrediction = 0.50800000 * 250; time = 0.0238s; samplesPerSecond = 10518.8
-MPI Rank 2: 08/16/2016 09:57:24:  Epoch[ 1 of 4]-Minibatch[ 231- 240]: CrossEntropyWithSoftmax = 0.71241649 * 250; EvalErrorPrediction = 0.51200000 * 250; time = 0.0239s; samplesPerSecond = 10471.2
-MPI Rank 2: 08/16/2016 09:57:24:  Epoch[ 1 of 4]-Minibatch[ 241- 250]: CrossEntropyWithSoftmax = 0.69554658 * 250; EvalErrorPrediction = 0.50400000 * 250; time = 0.0238s; samplesPerSecond = 10525.9
-MPI Rank 2: 08/16/2016 09:57:24:  Epoch[ 1 of 4]-Minibatch[ 251- 260]: CrossEntropyWithSoftmax = 0.70014284 * 250; EvalErrorPrediction = 0.51200000 * 250; time = 0.0238s; samplesPerSecond = 10499.8
-MPI Rank 2: 08/16/2016 09:57:24:  Epoch[ 1 of 4]-Minibatch[ 261- 270]: CrossEntropyWithSoftmax = 0.70648093 * 250; EvalErrorPrediction = 0.54400000 * 250; time = 0.0236s; samplesPerSecond = 10588.3
-MPI Rank 2: 08/16/2016 09:57:24:  Epoch[ 1 of 4]-Minibatch[ 271- 280]: CrossEntropyWithSoftmax = 0.69599758 * 250; EvalErrorPrediction = 0.52800000 * 250; time = 0.0237s; samplesPerSecond = 10557.9
-MPI Rank 2: 08/16/2016 09:57:24:  Epoch[ 1 of 4]-Minibatch[ 281- 290]: CrossEntropyWithSoftmax = 0.69056928 * 250; EvalErrorPrediction = 0.44800000 * 250; time = 0.0237s; samplesPerSecond = 10536.5
-MPI Rank 2: 08/16/2016 09:57:24:  Epoch[ 1 of 4]-Minibatch[ 291- 300]: CrossEntropyWithSoftmax = 0.69038449 * 250; EvalErrorPrediction = 0.49600000 * 250; time = 0.0237s; samplesPerSecond = 10561.9
-MPI Rank 2: 08/16/2016 09:57:24:  Epoch[ 1 of 4]-Minibatch[ 301- 310]: CrossEntropyWithSoftmax = 0.68841564 * 250; EvalErrorPrediction = 0.54000000 * 250; time = 0.0237s; samplesPerSecond = 10564.1
-MPI Rank 2: 08/16/2016 09:57:24:  Epoch[ 1 of 4]-Minibatch[ 311- 320]: CrossEntropyWithSoftmax = 0.67980323 * 250; EvalErrorPrediction = 0.34800000 * 250; time = 0.0237s; samplesPerSecond = 10564.1
-MPI Rank 2: 08/16/2016 09:57:24:  Epoch[ 1 of 4]-Minibatch[ 321- 330]: CrossEntropyWithSoftmax = 0.68069507 * 250; EvalErrorPrediction = 0.46800000 * 250; time = 0.0237s; samplesPerSecond = 10549.9
-MPI Rank 2: 08/16/2016 09:57:24:  Epoch[ 1 of 4]-Minibatch[ 331- 340]: CrossEntropyWithSoftmax = 0.68902717 * 250; EvalErrorPrediction = 0.44800000 * 250; time = 0.0237s; samplesPerSecond = 10545.0
-MPI Rank 2: 08/16/2016 09:57:24:  Epoch[ 1 of 4]-Minibatch[ 341- 350]: CrossEntropyWithSoftmax = 0.67167286 * 250; EvalErrorPrediction = 0.47200000 * 250; time = 0.0236s; samplesPerSecond = 10585.1
-MPI Rank 2: 08/16/2016 09:57:24:  Epoch[ 1 of 4]-Minibatch[ 351- 360]: CrossEntropyWithSoftmax = 0.63567734 * 250; EvalErrorPrediction = 0.26400000 * 250; time = 0.0237s; samplesPerSecond = 10555.2
-MPI Rank 2: 08/16/2016 09:57:24:  Epoch[ 1 of 4]-Minibatch[ 361- 370]: CrossEntropyWithSoftmax = 0.59710013 * 250; EvalErrorPrediction = 0.18000000 * 250; time = 0.0237s; samplesPerSecond = 10557.0
-MPI Rank 2: 08/16/2016 09:57:24:  Epoch[ 1 of 4]-Minibatch[ 371- 380]: CrossEntropyWithSoftmax = 0.55360281 * 250; EvalErrorPrediction = 0.20400000 * 250; time = 0.0237s; samplesPerSecond = 10553.9
-MPI Rank 2: 08/16/2016 09:57:24:  Epoch[ 1 of 4]-Minibatch[ 381- 390]: CrossEntropyWithSoftmax = 0.47355204 * 250; EvalErrorPrediction = 0.10800000 * 250; time = 0.0237s; samplesPerSecond = 10561.4
-MPI Rank 2: 08/16/2016 09:57:24:  Epoch[ 1 of 4]-Minibatch[ 391- 400]: CrossEntropyWithSoftmax = 0.34913668 * 250; EvalErrorPrediction = 0.08400000 * 250; time = 0.0236s; samplesPerSecond = 10592.8
-MPI Rank 2: 08/16/2016 09:57:24: Finished Epoch[ 1 of 4]: [Training] CrossEntropyWithSoftmax = 0.68535215 * 10000; EvalErrorPrediction = 0.45590000 * 10000; totalSamplesSeen = 10000; learningRatePerSample = 0.02; epochTime=0.971779s
-MPI Rank 2: 
-<<<<<<< HEAD
+MPI Rank 2: 05/03/2016 18:03:01:  Epoch[ 1 of 4]-Minibatch[   1-  10]: CrossEntropyWithSoftmax = 0.69934401 * 250; EvalErrorPrediction = 0.50400000 * 250; time = 0.0304s; samplesPerSecond = 8219.4
+MPI Rank 2: 05/03/2016 18:03:01:  Epoch[ 1 of 4]-Minibatch[  11-  20]: CrossEntropyWithSoftmax = 0.71365166 * 250; EvalErrorPrediction = 0.52000000 * 250; time = 0.0382s; samplesPerSecond = 6544.8
+MPI Rank 2: 05/03/2016 18:03:01:  Epoch[ 1 of 4]-Minibatch[  21-  30]: CrossEntropyWithSoftmax = 0.72803064 * 250; EvalErrorPrediction = 0.47600000 * 250; time = 0.0257s; samplesPerSecond = 9731.4
+MPI Rank 2: 05/03/2016 18:03:01:  Epoch[ 1 of 4]-Minibatch[  31-  40]: CrossEntropyWithSoftmax = 0.70088856 * 250; EvalErrorPrediction = 0.52800000 * 250; time = 0.0257s; samplesPerSecond = 9731.4
+MPI Rank 2: 05/03/2016 18:03:01:  Epoch[ 1 of 4]-Minibatch[  41-  50]: CrossEntropyWithSoftmax = 0.70609792 * 250; EvalErrorPrediction = 0.54000000 * 250; time = 0.0258s; samplesPerSecond = 9675.3
+MPI Rank 2: 05/03/2016 18:03:01:  Epoch[ 1 of 4]-Minibatch[  51-  60]: CrossEntropyWithSoftmax = 0.71542471 * 250; EvalErrorPrediction = 0.47600000 * 250; time = 0.0256s; samplesPerSecond = 9764.9
+MPI Rank 2: 05/03/2016 18:03:01:  Epoch[ 1 of 4]-Minibatch[  61-  70]: CrossEntropyWithSoftmax = 0.72109566 * 250; EvalErrorPrediction = 0.48000000 * 250; time = 0.0257s; samplesPerSecond = 9742.0
+MPI Rank 2: 05/03/2016 18:03:01:  Epoch[ 1 of 4]-Minibatch[  71-  80]: CrossEntropyWithSoftmax = 0.79807891 * 250; EvalErrorPrediction = 0.47600000 * 250; time = 0.0257s; samplesPerSecond = 9728.0
+MPI Rank 2: 05/03/2016 18:03:01:  Epoch[ 1 of 4]-Minibatch[  81-  90]: CrossEntropyWithSoftmax = 0.69671122 * 250; EvalErrorPrediction = 0.48000000 * 250; time = 0.0260s; samplesPerSecond = 9612.1
+MPI Rank 2: 05/03/2016 18:03:01:  Epoch[ 1 of 4]-Minibatch[  91- 100]: CrossEntropyWithSoftmax = 0.70714622 * 250; EvalErrorPrediction = 0.48800000 * 250; time = 0.0256s; samplesPerSecond = 9779.0
+MPI Rank 2: 05/03/2016 18:03:01:  Epoch[ 1 of 4]-Minibatch[ 101- 110]: CrossEntropyWithSoftmax = 0.71402770 * 250; EvalErrorPrediction = 0.55200000 * 250; time = 0.0256s; samplesPerSecond = 9753.1
+MPI Rank 2: 05/03/2016 18:03:01:  Epoch[ 1 of 4]-Minibatch[ 111- 120]: CrossEntropyWithSoftmax = 0.69519205 * 250; EvalErrorPrediction = 0.43600000 * 250; time = 0.0257s; samplesPerSecond = 9711.8
+MPI Rank 2: 05/03/2016 18:03:01:  Epoch[ 1 of 4]-Minibatch[ 121- 130]: CrossEntropyWithSoftmax = 0.70044883 * 250; EvalErrorPrediction = 0.44000000 * 250; time = 0.0256s; samplesPerSecond = 9772.9
+MPI Rank 2: 05/03/2016 18:03:01:  Epoch[ 1 of 4]-Minibatch[ 131- 140]: CrossEntropyWithSoftmax = 0.71830736 * 250; EvalErrorPrediction = 0.54800000 * 250; time = 0.0258s; samplesPerSecond = 9704.2
+MPI Rank 2: 05/03/2016 18:03:01:  Epoch[ 1 of 4]-Minibatch[ 141- 150]: CrossEntropyWithSoftmax = 0.72092159 * 250; EvalErrorPrediction = 0.48800000 * 250; time = 0.0256s; samplesPerSecond = 9757.2
+MPI Rank 2: 05/03/2016 18:03:01:  Epoch[ 1 of 4]-Minibatch[ 151- 160]: CrossEntropyWithSoftmax = 0.71775192 * 250; EvalErrorPrediction = 0.55200000 * 250; time = 0.0257s; samplesPerSecond = 9730.7
+MPI Rank 2: 05/03/2016 18:03:01:  Epoch[ 1 of 4]-Minibatch[ 161- 170]: CrossEntropyWithSoftmax = 0.74168480 * 250; EvalErrorPrediction = 0.50000000 * 250; time = 0.0256s; samplesPerSecond = 9775.2
+MPI Rank 2: 05/03/2016 18:03:01:  Epoch[ 1 of 4]-Minibatch[ 171- 180]: CrossEntropyWithSoftmax = 0.71839711 * 250; EvalErrorPrediction = 0.51600000 * 250; time = 0.0258s; samplesPerSecond = 9704.2
+MPI Rank 2: 05/03/2016 18:03:02:  Epoch[ 1 of 4]-Minibatch[ 181- 190]: CrossEntropyWithSoftmax = 0.71508862 * 250; EvalErrorPrediction = 0.48400000 * 250; time = 0.0255s; samplesPerSecond = 9794.3
+MPI Rank 2: 05/03/2016 18:03:02:  Epoch[ 1 of 4]-Minibatch[ 191- 200]: CrossEntropyWithSoftmax = 0.71687650 * 250; EvalErrorPrediction = 0.53200000 * 250; time = 0.0256s; samplesPerSecond = 9775.9
+MPI Rank 2: 05/03/2016 18:03:02:  Epoch[ 1 of 4]-Minibatch[ 201- 210]: CrossEntropyWithSoftmax = 0.71801546 * 250; EvalErrorPrediction = 0.55600000 * 250; time = 0.0258s; samplesPerSecond = 9671.2
+MPI Rank 2: 05/03/2016 18:03:02:  Epoch[ 1 of 4]-Minibatch[ 211- 220]: CrossEntropyWithSoftmax = 0.72090505 * 250; EvalErrorPrediction = 0.49600000 * 250; time = 0.0255s; samplesPerSecond = 9786.3
+MPI Rank 2: 05/03/2016 18:03:02:  Epoch[ 1 of 4]-Minibatch[ 221- 230]: CrossEntropyWithSoftmax = 0.71977841 * 250; EvalErrorPrediction = 0.50800000 * 250; time = 0.0257s; samplesPerSecond = 9730.7
+MPI Rank 2: 05/03/2016 18:03:02:  Epoch[ 1 of 4]-Minibatch[ 231- 240]: CrossEntropyWithSoftmax = 0.71241649 * 250; EvalErrorPrediction = 0.51200000 * 250; time = 0.0257s; samplesPerSecond = 9723.5
+MPI Rank 2: 05/03/2016 18:03:02:  Epoch[ 1 of 4]-Minibatch[ 241- 250]: CrossEntropyWithSoftmax = 0.69554658 * 250; EvalErrorPrediction = 0.50400000 * 250; time = 0.0257s; samplesPerSecond = 9725.7
+MPI Rank 2: 05/03/2016 18:03:02:  Epoch[ 1 of 4]-Minibatch[ 251- 260]: CrossEntropyWithSoftmax = 0.70014284 * 250; EvalErrorPrediction = 0.51200000 * 250; time = 0.0256s; samplesPerSecond = 9769.1
+MPI Rank 2: 05/03/2016 18:03:02:  Epoch[ 1 of 4]-Minibatch[ 261- 270]: CrossEntropyWithSoftmax = 0.70648093 * 250; EvalErrorPrediction = 0.54400000 * 250; time = 0.0255s; samplesPerSecond = 9807.0
+MPI Rank 2: 05/03/2016 18:03:02:  Epoch[ 1 of 4]-Minibatch[ 271- 280]: CrossEntropyWithSoftmax = 0.69599758 * 250; EvalErrorPrediction = 0.52800000 * 250; time = 0.0257s; samplesPerSecond = 9730.7
+MPI Rank 2: 05/03/2016 18:03:02:  Epoch[ 1 of 4]-Minibatch[ 281- 290]: CrossEntropyWithSoftmax = 0.69056928 * 250; EvalErrorPrediction = 0.44800000 * 250; time = 0.0257s; samplesPerSecond = 9726.1
+MPI Rank 2: 05/03/2016 18:03:02:  Epoch[ 1 of 4]-Minibatch[ 291- 300]: CrossEntropyWithSoftmax = 0.69038449 * 250; EvalErrorPrediction = 0.49600000 * 250; time = 0.0254s; samplesPerSecond = 9825.5
+MPI Rank 2: 05/03/2016 18:03:02:  Epoch[ 1 of 4]-Minibatch[ 301- 310]: CrossEntropyWithSoftmax = 0.68841564 * 250; EvalErrorPrediction = 0.54000000 * 250; time = 0.0258s; samplesPerSecond = 9688.8
+MPI Rank 2: 05/03/2016 18:03:02:  Epoch[ 1 of 4]-Minibatch[ 311- 320]: CrossEntropyWithSoftmax = 0.67980323 * 250; EvalErrorPrediction = 0.34800000 * 250; time = 0.0258s; samplesPerSecond = 9708.7
+MPI Rank 2: 05/03/2016 18:03:02:  Epoch[ 1 of 4]-Minibatch[ 321- 330]: CrossEntropyWithSoftmax = 0.68069507 * 250; EvalErrorPrediction = 0.46800000 * 250; time = 0.0255s; samplesPerSecond = 9786.3
+MPI Rank 2: 05/03/2016 18:03:02:  Epoch[ 1 of 4]-Minibatch[ 331- 340]: CrossEntropyWithSoftmax = 0.68902717 * 250; EvalErrorPrediction = 0.44800000 * 250; time = 0.0255s; samplesPerSecond = 9784.7
+MPI Rank 2: 05/03/2016 18:03:02:  Epoch[ 1 of 4]-Minibatch[ 341- 350]: CrossEntropyWithSoftmax = 0.67167286 * 250; EvalErrorPrediction = 0.47200000 * 250; time = 0.0257s; samplesPerSecond = 9718.9
+MPI Rank 2: 05/03/2016 18:03:02:  Epoch[ 1 of 4]-Minibatch[ 351- 360]: CrossEntropyWithSoftmax = 0.63567734 * 250; EvalErrorPrediction = 0.26400000 * 250; time = 0.0256s; samplesPerSecond = 9775.6
+MPI Rank 2: 05/03/2016 18:03:02:  Epoch[ 1 of 4]-Minibatch[ 361- 370]: CrossEntropyWithSoftmax = 0.59710013 * 250; EvalErrorPrediction = 0.18000000 * 250; time = 0.0257s; samplesPerSecond = 9733.3
+MPI Rank 2: 05/03/2016 18:03:02:  Epoch[ 1 of 4]-Minibatch[ 371- 380]: CrossEntropyWithSoftmax = 0.55360281 * 250; EvalErrorPrediction = 0.20400000 * 250; time = 0.0255s; samplesPerSecond = 9785.9
+MPI Rank 2: 05/03/2016 18:03:02:  Epoch[ 1 of 4]-Minibatch[ 381- 390]: CrossEntropyWithSoftmax = 0.47355204 * 250; EvalErrorPrediction = 0.10800000 * 250; time = 0.0256s; samplesPerSecond = 9750.4
+MPI Rank 2: 05/03/2016 18:03:02:  Epoch[ 1 of 4]-Minibatch[ 391- 400]: CrossEntropyWithSoftmax = 0.34913668 * 250; EvalErrorPrediction = 0.08400000 * 250; time = 0.0259s; samplesPerSecond = 9646.2
+MPI Rank 2: 05/03/2016 18:03:02: Finished Epoch[ 1 of 4]: [Training] CrossEntropyWithSoftmax = 0.68535215 * 10000; EvalErrorPrediction = 0.45590000 * 10000; totalSamplesSeen = 10000; learningRatePerSample = 0.02; epochTime=1.04801s
+MPI Rank 2: 
+MPI Rank 2: 05/03/2016 18:03:02: Starting Epoch 2: learning rate per sample = 0.008000  effective momentum = 0.900000  momentum as time constant = 237.3 samples
+MPI Rank 2: starting epoch 1 at record count 10000, and file position 0
+MPI Rank 2: already there from last epoch
+MPI Rank 2: 
 MPI Rank 2: 05/03/2016 18:03:02: Starting minibatch loop, DataParallelSGD training (MyRank = 2, NumNodes = 4, NumGradientBits = 64).
-MPI Rank 2: 05/03/2016 18:03:02:  Epoch[ 2 of 4]-Minibatch[   1-  10, 2.50%]: CrossEntropyWithSoftmax = 0.27493252 * 250; EvalClassificationError = 0.06000000 * 250; time = 0.0256s; samplesPerSecond = 9755.3
-MPI Rank 2: 05/03/2016 18:03:02:  Epoch[ 2 of 4]-Minibatch[  11-  20, 5.00%]: CrossEntropyWithSoftmax = 0.24181296 * 250; EvalClassificationError = 0.08800000 * 250; time = 0.0258s; samplesPerSecond = 9702.0
-MPI Rank 2: 05/03/2016 18:03:02:  Epoch[ 2 of 4]-Minibatch[  21-  30, 7.50%]: CrossEntropyWithSoftmax = 0.20316066 * 250; EvalClassificationError = 0.07600000 * 250; time = 0.0258s; samplesPerSecond = 9702.7
-MPI Rank 2: 05/03/2016 18:03:02:  Epoch[ 2 of 4]-Minibatch[  31-  40, 10.00%]: CrossEntropyWithSoftmax = 0.20710120 * 250; EvalClassificationError = 0.06400000 * 250; time = 0.0256s; samplesPerSecond = 9748.9
-MPI Rank 2: 05/03/2016 18:03:02:  Epoch[ 2 of 4]-Minibatch[  41-  50, 12.50%]: CrossEntropyWithSoftmax = 0.20417822 * 250; EvalClassificationError = 0.09200000 * 250; time = 0.0257s; samplesPerSecond = 9730.3
-MPI Rank 2: 05/03/2016 18:03:02:  Epoch[ 2 of 4]-Minibatch[  51-  60, 15.00%]: CrossEntropyWithSoftmax = 0.21581050 * 250; EvalClassificationError = 0.09600000 * 250; time = 0.0257s; samplesPerSecond = 9726.5
-MPI Rank 2: 05/03/2016 18:03:02:  Epoch[ 2 of 4]-Minibatch[  61-  70, 17.50%]: CrossEntropyWithSoftmax = 0.18358607 * 250; EvalClassificationError = 0.08000000 * 250; time = 0.0257s; samplesPerSecond = 9738.2
-MPI Rank 2: 05/03/2016 18:03:02:  Epoch[ 2 of 4]-Minibatch[  71-  80, 20.00%]: CrossEntropyWithSoftmax = 0.20031020 * 250; EvalClassificationError = 0.09200000 * 250; time = 0.0256s; samplesPerSecond = 9769.1
-MPI Rank 2: 05/03/2016 18:03:02:  Epoch[ 2 of 4]-Minibatch[  81-  90, 22.50%]: CrossEntropyWithSoftmax = 0.17298137 * 250; EvalClassificationError = 0.08000000 * 250; time = 0.0257s; samplesPerSecond = 9732.9
-MPI Rank 2: 05/03/2016 18:03:02:  Epoch[ 2 of 4]-Minibatch[  91- 100, 25.00%]: CrossEntropyWithSoftmax = 0.15933384 * 250; EvalClassificationError = 0.06800000 * 250; time = 0.0257s; samplesPerSecond = 9719.3
-MPI Rank 2: 05/03/2016 18:03:02:  Epoch[ 2 of 4]-Minibatch[ 101- 110, 27.50%]: CrossEntropyWithSoftmax = 0.15227387 * 250; EvalClassificationError = 0.05600000 * 250; time = 0.0257s; samplesPerSecond = 9715.9
-MPI Rank 2: 05/03/2016 18:03:02:  Epoch[ 2 of 4]-Minibatch[ 111- 120, 30.00%]: CrossEntropyWithSoftmax = 0.14937834 * 250; EvalClassificationError = 0.06400000 * 250; time = 0.0256s; samplesPerSecond = 9770.2
-MPI Rank 2: 05/03/2016 18:03:02:  Epoch[ 2 of 4]-Minibatch[ 121- 130, 32.50%]: CrossEntropyWithSoftmax = 0.12759442 * 250; EvalClassificationError = 0.05600000 * 250; time = 0.0257s; samplesPerSecond = 9728.0
-MPI Rank 2: 05/03/2016 18:03:02:  Epoch[ 2 of 4]-Minibatch[ 131- 140, 35.00%]: CrossEntropyWithSoftmax = 0.16849594 * 250; EvalClassificationError = 0.08800000 * 250; time = 0.0257s; samplesPerSecond = 9745.1
-MPI Rank 2: 05/03/2016 18:03:02:  Epoch[ 2 of 4]-Minibatch[ 141- 150, 37.50%]: CrossEntropyWithSoftmax = 0.13827283 * 250; EvalClassificationError = 0.05200000 * 250; time = 0.0257s; samplesPerSecond = 9741.3
-MPI Rank 2: 05/03/2016 18:03:02:  Epoch[ 2 of 4]-Minibatch[ 151- 160, 40.00%]: CrossEntropyWithSoftmax = 0.18215595 * 250; EvalClassificationError = 0.08000000 * 250; time = 0.0256s; samplesPerSecond = 9769.4
-MPI Rank 2: 05/03/2016 18:03:03:  Epoch[ 2 of 4]-Minibatch[ 161- 170, 42.50%]: CrossEntropyWithSoftmax = 0.17527448 * 250; EvalClassificationError = 0.09200000 * 250; time = 0.0256s; samplesPerSecond = 9761.4
-MPI Rank 2: 05/03/2016 18:03:03:  Epoch[ 2 of 4]-Minibatch[ 171- 180, 45.00%]: CrossEntropyWithSoftmax = 0.14521521 * 250; EvalClassificationError = 0.06400000 * 250; time = 0.0256s; samplesPerSecond = 9765.2
-MPI Rank 2: 05/03/2016 18:03:03:  Epoch[ 2 of 4]-Minibatch[ 181- 190, 47.50%]: CrossEntropyWithSoftmax = 0.18976906 * 250; EvalClassificationError = 0.10000000 * 250; time = 0.0258s; samplesPerSecond = 9703.8
-MPI Rank 2: 05/03/2016 18:03:03:  Epoch[ 2 of 4]-Minibatch[ 191- 200, 50.00%]: CrossEntropyWithSoftmax = 0.21122012 * 250; EvalClassificationError = 0.10000000 * 250; time = 0.0256s; samplesPerSecond = 9780.5
-MPI Rank 2: 05/03/2016 18:03:03:  Epoch[ 2 of 4]-Minibatch[ 201- 210, 52.50%]: CrossEntropyWithSoftmax = 0.18465636 * 250; EvalClassificationError = 0.08000000 * 250; time = 0.0256s; samplesPerSecond = 9769.4
-MPI Rank 2: 05/03/2016 18:03:03:  Epoch[ 2 of 4]-Minibatch[ 211- 220, 55.00%]: CrossEntropyWithSoftmax = 0.18269327 * 250; EvalClassificationError = 0.07600000 * 250; time = 0.0270s; samplesPerSecond = 9270.6
-MPI Rank 2: 05/03/2016 18:03:03:  Epoch[ 2 of 4]-Minibatch[ 221- 230, 57.50%]: CrossEntropyWithSoftmax = 0.14337039 * 250; EvalClassificationError = 0.06000000 * 250; time = 0.0256s; samplesPerSecond = 9759.1
-MPI Rank 2: 05/03/2016 18:03:03:  Epoch[ 2 of 4]-Minibatch[ 231- 240, 60.00%]: CrossEntropyWithSoftmax = 0.15069128 * 250; EvalClassificationError = 0.07600000 * 250; time = 0.0258s; samplesPerSecond = 9674.9
-MPI Rank 2: 05/03/2016 18:03:03:  Epoch[ 2 of 4]-Minibatch[ 241- 250, 62.50%]: CrossEntropyWithSoftmax = 0.19968366 * 250; EvalClassificationError = 0.11600000 * 250; time = 0.0257s; samplesPerSecond = 9735.6
-MPI Rank 2: 05/03/2016 18:03:03:  Epoch[ 2 of 4]-Minibatch[ 251- 260, 65.00%]: CrossEntropyWithSoftmax = 0.13331961 * 250; EvalClassificationError = 0.07200000 * 250; time = 0.0255s; samplesPerSecond = 9785.9
-MPI Rank 2: 05/03/2016 18:03:03:  Epoch[ 2 of 4]-Minibatch[ 261- 270, 67.50%]: CrossEntropyWithSoftmax = 0.18586350 * 250; EvalClassificationError = 0.11600000 * 250; time = 0.0256s; samplesPerSecond = 9768.3
-MPI Rank 2: 05/03/2016 18:03:03:  Epoch[ 2 of 4]-Minibatch[ 271- 280, 70.00%]: CrossEntropyWithSoftmax = 0.19444582 * 250; EvalClassificationError = 0.08400000 * 250; time = 0.0256s; samplesPerSecond = 9769.1
-MPI Rank 2: 05/03/2016 18:03:03:  Epoch[ 2 of 4]-Minibatch[ 281- 290, 72.50%]: CrossEntropyWithSoftmax = 0.17051888 * 250; EvalClassificationError = 0.06800000 * 250; time = 0.0259s; samplesPerSecond = 9659.6
-MPI Rank 2: 05/03/2016 18:03:03:  Epoch[ 2 of 4]-Minibatch[ 291- 300, 75.00%]: CrossEntropyWithSoftmax = 0.12971870 * 250; EvalClassificationError = 0.04800000 * 250; time = 0.0256s; samplesPerSecond = 9749.6
-MPI Rank 2: 05/03/2016 18:03:03:  Epoch[ 2 of 4]-Minibatch[ 301- 310, 77.50%]: CrossEntropyWithSoftmax = 0.17527362 * 250; EvalClassificationError = 0.08800000 * 250; time = 0.0256s; samplesPerSecond = 9751.9
-MPI Rank 2: 05/03/2016 18:03:03:  Epoch[ 2 of 4]-Minibatch[ 311- 320, 80.00%]: CrossEntropyWithSoftmax = 0.12556892 * 250; EvalClassificationError = 0.05200000 * 250; time = 0.0257s; samplesPerSecond = 9714.0
-MPI Rank 2: 05/03/2016 18:03:03:  Epoch[ 2 of 4]-Minibatch[ 321- 330, 82.50%]: CrossEntropyWithSoftmax = 0.14972169 * 250; EvalClassificationError = 0.05600000 * 250; time = 0.0257s; samplesPerSecond = 9730.3
-MPI Rank 2: 05/03/2016 18:03:03:  Epoch[ 2 of 4]-Minibatch[ 331- 340, 85.00%]: CrossEntropyWithSoftmax = 0.19739782 * 250; EvalClassificationError = 0.09200000 * 250; time = 0.0256s; samplesPerSecond = 9757.6
-MPI Rank 2: 05/03/2016 18:03:03:  Epoch[ 2 of 4]-Minibatch[ 341- 350, 87.50%]: CrossEntropyWithSoftmax = 0.12755381 * 250; EvalClassificationError = 0.05200000 * 250; time = 0.0255s; samplesPerSecond = 9792.4
-MPI Rank 2: 05/03/2016 18:03:03:  Epoch[ 2 of 4]-Minibatch[ 351- 360, 90.00%]: CrossEntropyWithSoftmax = 0.13825339 * 250; EvalClassificationError = 0.06000000 * 250; time = 0.0258s; samplesPerSecond = 9707.2
-MPI Rank 2: 05/03/2016 18:03:03:  Epoch[ 2 of 4]-Minibatch[ 361- 370, 92.50%]: CrossEntropyWithSoftmax = 0.12805567 * 250; EvalClassificationError = 0.06000000 * 250; time = 0.0256s; samplesPerSecond = 9757.2
-MPI Rank 2: 05/03/2016 18:03:03:  Epoch[ 2 of 4]-Minibatch[ 371- 380, 95.00%]: CrossEntropyWithSoftmax = 0.16653716 * 250; EvalClassificationError = 0.09600000 * 250; time = 0.0258s; samplesPerSecond = 9708.7
-MPI Rank 2: 05/03/2016 18:03:03:  Epoch[ 2 of 4]-Minibatch[ 381- 390, 97.50%]: CrossEntropyWithSoftmax = 0.20517381 * 250; EvalClassificationError = 0.11200000 * 250; time = 0.0381s; samplesPerSecond = 6559.1
-MPI Rank 2: 05/03/2016 18:03:03:  Epoch[ 2 of 4]-Minibatch[ 391- 400, 100.00%]: CrossEntropyWithSoftmax = 0.14582158 * 250; EvalClassificationError = 0.06800000 * 250; time = 0.0258s; samplesPerSecond = 9685.0
-MPI Rank 2: 05/03/2016 18:03:03: Finished Epoch[ 2 of 4]: [Training] CrossEntropyWithSoftmax = 0.17342942 * 10000; EvalClassificationError = 0.07700000 * 10000; totalSamplesSeen = 20000; learningRatePerSample = 0.0080000004; epochTime=1.04495s
-=======
-MPI Rank 2: 08/16/2016 09:57:24: Starting Epoch 2: learning rate per sample = 0.008000  effective momentum = 0.900000  momentum as time constant = 237.3 samples
->>>>>>> 8493f118
-MPI Rank 2: 
-MPI Rank 2: 08/16/2016 09:57:24: Starting minibatch loop, DataParallelSGD training (MyRank = 2, NumNodes = 4, NumGradientBits = 64), distributed reading is ENABLED.
-MPI Rank 2: 08/16/2016 09:57:24:  Epoch[ 2 of 4]-Minibatch[   1-  10, 2.50%]: CrossEntropyWithSoftmax = 0.27493252 * 250; EvalErrorPrediction = 0.06000000 * 250; time = 0.0236s; samplesPerSecond = 10602.2
-MPI Rank 2: 08/16/2016 09:57:24:  Epoch[ 2 of 4]-Minibatch[  11-  20, 5.00%]: CrossEntropyWithSoftmax = 0.24181296 * 250; EvalErrorPrediction = 0.08800000 * 250; time = 0.0236s; samplesPerSecond = 10581.6
-MPI Rank 2: 08/16/2016 09:57:24:  Epoch[ 2 of 4]-Minibatch[  21-  30, 7.50%]: CrossEntropyWithSoftmax = 0.20316066 * 250; EvalErrorPrediction = 0.07600000 * 250; time = 0.0236s; samplesPerSecond = 10587.8
-MPI Rank 2: 08/16/2016 09:57:24:  Epoch[ 2 of 4]-Minibatch[  31-  40, 10.00%]: CrossEntropyWithSoftmax = 0.20710120 * 250; EvalErrorPrediction = 0.06400000 * 250; time = 0.0237s; samplesPerSecond = 10568.6
-MPI Rank 2: 08/16/2016 09:57:24:  Epoch[ 2 of 4]-Minibatch[  41-  50, 12.50%]: CrossEntropyWithSoftmax = 0.20417822 * 250; EvalErrorPrediction = 0.09200000 * 250; time = 0.0237s; samplesPerSecond = 10554.8
-MPI Rank 2: 08/16/2016 09:57:24:  Epoch[ 2 of 4]-Minibatch[  51-  60, 15.00%]: CrossEntropyWithSoftmax = 0.21581050 * 250; EvalErrorPrediction = 0.09600000 * 250; time = 0.0236s; samplesPerSecond = 10589.6
-MPI Rank 2: 08/16/2016 09:57:24:  Epoch[ 2 of 4]-Minibatch[  61-  70, 17.50%]: CrossEntropyWithSoftmax = 0.18358607 * 250; EvalErrorPrediction = 0.08000000 * 250; time = 0.0236s; samplesPerSecond = 10596.4
-MPI Rank 2: 08/16/2016 09:57:24:  Epoch[ 2 of 4]-Minibatch[  71-  80, 20.00%]: CrossEntropyWithSoftmax = 0.20031020 * 250; EvalErrorPrediction = 0.09200000 * 250; time = 0.0234s; samplesPerSecond = 10665.5
-MPI Rank 2: 08/16/2016 09:57:24:  Epoch[ 2 of 4]-Minibatch[  81-  90, 22.50%]: CrossEntropyWithSoftmax = 0.17298137 * 250; EvalErrorPrediction = 0.08000000 * 250; time = 0.0235s; samplesPerSecond = 10655.5
-MPI Rank 2: 08/16/2016 09:57:24:  Epoch[ 2 of 4]-Minibatch[  91- 100, 25.00%]: CrossEntropyWithSoftmax = 0.15933384 * 250; EvalErrorPrediction = 0.06800000 * 250; time = 0.0234s; samplesPerSecond = 10676.0
-MPI Rank 2: 08/16/2016 09:57:24:  Epoch[ 2 of 4]-Minibatch[ 101- 110, 27.50%]: CrossEntropyWithSoftmax = 0.15227387 * 250; EvalErrorPrediction = 0.05600000 * 250; time = 0.0235s; samplesPerSecond = 10635.6
-MPI Rank 2: 08/16/2016 09:57:24:  Epoch[ 2 of 4]-Minibatch[ 111- 120, 30.00%]: CrossEntropyWithSoftmax = 0.14937834 * 250; EvalErrorPrediction = 0.06400000 * 250; time = 0.0237s; samplesPerSecond = 10564.6
-MPI Rank 2: 08/16/2016 09:57:25:  Epoch[ 2 of 4]-Minibatch[ 121- 130, 32.50%]: CrossEntropyWithSoftmax = 0.12759442 * 250; EvalErrorPrediction = 0.05600000 * 250; time = 0.0235s; samplesPerSecond = 10618.0
-MPI Rank 2: 08/16/2016 09:57:25:  Epoch[ 2 of 4]-Minibatch[ 131- 140, 35.00%]: CrossEntropyWithSoftmax = 0.16849594 * 250; EvalErrorPrediction = 0.08800000 * 250; time = 0.0236s; samplesPerSecond = 10575.3
-MPI Rank 2: 08/16/2016 09:57:25:  Epoch[ 2 of 4]-Minibatch[ 141- 150, 37.50%]: CrossEntropyWithSoftmax = 0.13827283 * 250; EvalErrorPrediction = 0.05200000 * 250; time = 0.0236s; samplesPerSecond = 10580.2
-MPI Rank 2: 08/16/2016 09:57:25:  Epoch[ 2 of 4]-Minibatch[ 151- 160, 40.00%]: CrossEntropyWithSoftmax = 0.18215595 * 250; EvalErrorPrediction = 0.08000000 * 250; time = 0.0236s; samplesPerSecond = 10612.1
-MPI Rank 2: 08/16/2016 09:57:25:  Epoch[ 2 of 4]-Minibatch[ 161- 170, 42.50%]: CrossEntropyWithSoftmax = 0.17527448 * 250; EvalErrorPrediction = 0.09200000 * 250; time = 0.0236s; samplesPerSecond = 10593.7
-MPI Rank 2: 08/16/2016 09:57:25:  Epoch[ 2 of 4]-Minibatch[ 171- 180, 45.00%]: CrossEntropyWithSoftmax = 0.14521521 * 250; EvalErrorPrediction = 0.06400000 * 250; time = 0.0237s; samplesPerSecond = 10563.7
-MPI Rank 2: 08/16/2016 09:57:25:  Epoch[ 2 of 4]-Minibatch[ 181- 190, 47.50%]: CrossEntropyWithSoftmax = 0.18976906 * 250; EvalErrorPrediction = 0.10000000 * 250; time = 0.0236s; samplesPerSecond = 10586.0
-MPI Rank 2: 08/16/2016 09:57:25:  Epoch[ 2 of 4]-Minibatch[ 191- 200, 50.00%]: CrossEntropyWithSoftmax = 0.21122012 * 250; EvalErrorPrediction = 0.10000000 * 250; time = 0.0236s; samplesPerSecond = 10585.6
-MPI Rank 2: 08/16/2016 09:57:25:  Epoch[ 2 of 4]-Minibatch[ 201- 210, 52.50%]: CrossEntropyWithSoftmax = 0.18465636 * 250; EvalErrorPrediction = 0.08000000 * 250; time = 0.0237s; samplesPerSecond = 10545.0
-MPI Rank 2: 08/16/2016 09:57:25:  Epoch[ 2 of 4]-Minibatch[ 211- 220, 55.00%]: CrossEntropyWithSoftmax = 0.18269327 * 250; EvalErrorPrediction = 0.07600000 * 250; time = 0.0236s; samplesPerSecond = 10601.3
-MPI Rank 2: 08/16/2016 09:57:25:  Epoch[ 2 of 4]-Minibatch[ 221- 230, 57.50%]: CrossEntropyWithSoftmax = 0.14337039 * 250; EvalErrorPrediction = 0.06000000 * 250; time = 0.0236s; samplesPerSecond = 10584.3
-MPI Rank 2: 08/16/2016 09:57:25:  Epoch[ 2 of 4]-Minibatch[ 231- 240, 60.00%]: CrossEntropyWithSoftmax = 0.15069128 * 250; EvalErrorPrediction = 0.07600000 * 250; time = 0.0237s; samplesPerSecond = 10565.5
-MPI Rank 2: 08/16/2016 09:57:25:  Epoch[ 2 of 4]-Minibatch[ 241- 250, 62.50%]: CrossEntropyWithSoftmax = 0.19968366 * 250; EvalErrorPrediction = 0.11600000 * 250; time = 0.0236s; samplesPerSecond = 10574.8
-MPI Rank 2: 08/16/2016 09:57:25:  Epoch[ 2 of 4]-Minibatch[ 251- 260, 65.00%]: CrossEntropyWithSoftmax = 0.13331961 * 250; EvalErrorPrediction = 0.07200000 * 250; time = 0.0239s; samplesPerSecond = 10471.2
-MPI Rank 2: 08/16/2016 09:57:25:  Epoch[ 2 of 4]-Minibatch[ 261- 270, 67.50%]: CrossEntropyWithSoftmax = 0.18586350 * 250; EvalErrorPrediction = 0.11600000 * 250; time = 0.0237s; samplesPerSecond = 10535.6
-MPI Rank 2: 08/16/2016 09:57:25:  Epoch[ 2 of 4]-Minibatch[ 271- 280, 70.00%]: CrossEntropyWithSoftmax = 0.19444582 * 250; EvalErrorPrediction = 0.08400000 * 250; time = 0.0238s; samplesPerSecond = 10501.6
-MPI Rank 2: 08/16/2016 09:57:25:  Epoch[ 2 of 4]-Minibatch[ 281- 290, 72.50%]: CrossEntropyWithSoftmax = 0.17051888 * 250; EvalErrorPrediction = 0.06800000 * 250; time = 0.0237s; samplesPerSecond = 10537.4
-MPI Rank 2: 08/16/2016 09:57:25:  Epoch[ 2 of 4]-Minibatch[ 291- 300, 75.00%]: CrossEntropyWithSoftmax = 0.12971870 * 250; EvalErrorPrediction = 0.04800000 * 250; time = 0.0238s; samplesPerSecond = 10493.2
-MPI Rank 2: 08/16/2016 09:57:25:  Epoch[ 2 of 4]-Minibatch[ 301- 310, 77.50%]: CrossEntropyWithSoftmax = 0.17527362 * 250; EvalErrorPrediction = 0.08800000 * 250; time = 0.0237s; samplesPerSecond = 10541.4
-MPI Rank 2: 08/16/2016 09:57:25:  Epoch[ 2 of 4]-Minibatch[ 311- 320, 80.00%]: CrossEntropyWithSoftmax = 0.12556892 * 250; EvalErrorPrediction = 0.05200000 * 250; time = 0.0238s; samplesPerSecond = 10524.1
-MPI Rank 2: 08/16/2016 09:57:25:  Epoch[ 2 of 4]-Minibatch[ 321- 330, 82.50%]: CrossEntropyWithSoftmax = 0.14972169 * 250; EvalErrorPrediction = 0.05600000 * 250; time = 0.0237s; samplesPerSecond = 10539.6
-MPI Rank 2: 08/16/2016 09:57:25:  Epoch[ 2 of 4]-Minibatch[ 331- 340, 85.00%]: CrossEntropyWithSoftmax = 0.19739782 * 250; EvalErrorPrediction = 0.09200000 * 250; time = 0.0237s; samplesPerSecond = 10562.3
-MPI Rank 2: 08/16/2016 09:57:25:  Epoch[ 2 of 4]-Minibatch[ 341- 350, 87.50%]: CrossEntropyWithSoftmax = 0.12755381 * 250; EvalErrorPrediction = 0.05200000 * 250; time = 0.0238s; samplesPerSecond = 10522.3
-MPI Rank 2: 08/16/2016 09:57:25:  Epoch[ 2 of 4]-Minibatch[ 351- 360, 90.00%]: CrossEntropyWithSoftmax = 0.13825339 * 250; EvalErrorPrediction = 0.06000000 * 250; time = 0.0241s; samplesPerSecond = 10385.9
-MPI Rank 2: 08/16/2016 09:57:25:  Epoch[ 2 of 4]-Minibatch[ 361- 370, 92.50%]: CrossEntropyWithSoftmax = 0.12805567 * 250; EvalErrorPrediction = 0.06000000 * 250; time = 0.0236s; samplesPerSecond = 10589.6
-MPI Rank 2: 08/16/2016 09:57:25:  Epoch[ 2 of 4]-Minibatch[ 371- 380, 95.00%]: CrossEntropyWithSoftmax = 0.16653716 * 250; EvalErrorPrediction = 0.09600000 * 250; time = 0.0237s; samplesPerSecond = 10555.6
-MPI Rank 2: 08/16/2016 09:57:25:  Epoch[ 2 of 4]-Minibatch[ 381- 390, 97.50%]: CrossEntropyWithSoftmax = 0.20517381 * 250; EvalErrorPrediction = 0.11200000 * 250; time = 0.0239s; samplesPerSecond = 10473.0
-MPI Rank 2: 08/16/2016 09:57:25:  Epoch[ 2 of 4]-Minibatch[ 391- 400, 100.00%]: CrossEntropyWithSoftmax = 0.14582158 * 250; EvalErrorPrediction = 0.06800000 * 250; time = 0.0237s; samplesPerSecond = 10539.6
-MPI Rank 2: 08/16/2016 09:57:25: Finished Epoch[ 2 of 4]: [Training] CrossEntropyWithSoftmax = 0.17342942 * 10000; EvalErrorPrediction = 0.07700000 * 10000; totalSamplesSeen = 20000; learningRatePerSample = 0.0080000004; epochTime=0.95038s
-MPI Rank 2: 
-<<<<<<< HEAD
+MPI Rank 2: 05/03/2016 18:03:02:  Epoch[ 2 of 4]-Minibatch[   1-  10, 2.50%]: CrossEntropyWithSoftmax = 0.27493252 * 250; EvalErrorPrediction = 0.06000000 * 250; time = 0.0256s; samplesPerSecond = 9755.3
+MPI Rank 2: 05/03/2016 18:03:02:  Epoch[ 2 of 4]-Minibatch[  11-  20, 5.00%]: CrossEntropyWithSoftmax = 0.24181296 * 250; EvalErrorPrediction = 0.08800000 * 250; time = 0.0258s; samplesPerSecond = 9702.0
+MPI Rank 2: 05/03/2016 18:03:02:  Epoch[ 2 of 4]-Minibatch[  21-  30, 7.50%]: CrossEntropyWithSoftmax = 0.20316066 * 250; EvalErrorPrediction = 0.07600000 * 250; time = 0.0258s; samplesPerSecond = 9702.7
+MPI Rank 2: 05/03/2016 18:03:02:  Epoch[ 2 of 4]-Minibatch[  31-  40, 10.00%]: CrossEntropyWithSoftmax = 0.20710120 * 250; EvalErrorPrediction = 0.06400000 * 250; time = 0.0256s; samplesPerSecond = 9748.9
+MPI Rank 2: 05/03/2016 18:03:02:  Epoch[ 2 of 4]-Minibatch[  41-  50, 12.50%]: CrossEntropyWithSoftmax = 0.20417822 * 250; EvalErrorPrediction = 0.09200000 * 250; time = 0.0257s; samplesPerSecond = 9730.3
+MPI Rank 2: 05/03/2016 18:03:02:  Epoch[ 2 of 4]-Minibatch[  51-  60, 15.00%]: CrossEntropyWithSoftmax = 0.21581050 * 250; EvalErrorPrediction = 0.09600000 * 250; time = 0.0257s; samplesPerSecond = 9726.5
+MPI Rank 2: 05/03/2016 18:03:02:  Epoch[ 2 of 4]-Minibatch[  61-  70, 17.50%]: CrossEntropyWithSoftmax = 0.18358607 * 250; EvalErrorPrediction = 0.08000000 * 250; time = 0.0257s; samplesPerSecond = 9738.2
+MPI Rank 2: 05/03/2016 18:03:02:  Epoch[ 2 of 4]-Minibatch[  71-  80, 20.00%]: CrossEntropyWithSoftmax = 0.20031020 * 250; EvalErrorPrediction = 0.09200000 * 250; time = 0.0256s; samplesPerSecond = 9769.1
+MPI Rank 2: 05/03/2016 18:03:02:  Epoch[ 2 of 4]-Minibatch[  81-  90, 22.50%]: CrossEntropyWithSoftmax = 0.17298137 * 250; EvalErrorPrediction = 0.08000000 * 250; time = 0.0257s; samplesPerSecond = 9732.9
+MPI Rank 2: 05/03/2016 18:03:02:  Epoch[ 2 of 4]-Minibatch[  91- 100, 25.00%]: CrossEntropyWithSoftmax = 0.15933384 * 250; EvalErrorPrediction = 0.06800000 * 250; time = 0.0257s; samplesPerSecond = 9719.3
+MPI Rank 2: 05/03/2016 18:03:02:  Epoch[ 2 of 4]-Minibatch[ 101- 110, 27.50%]: CrossEntropyWithSoftmax = 0.15227387 * 250; EvalErrorPrediction = 0.05600000 * 250; time = 0.0257s; samplesPerSecond = 9715.9
+MPI Rank 2: 05/03/2016 18:03:02:  Epoch[ 2 of 4]-Minibatch[ 111- 120, 30.00%]: CrossEntropyWithSoftmax = 0.14937834 * 250; EvalErrorPrediction = 0.06400000 * 250; time = 0.0256s; samplesPerSecond = 9770.2
+MPI Rank 2: 05/03/2016 18:03:02:  Epoch[ 2 of 4]-Minibatch[ 121- 130, 32.50%]: CrossEntropyWithSoftmax = 0.12759442 * 250; EvalErrorPrediction = 0.05600000 * 250; time = 0.0257s; samplesPerSecond = 9728.0
+MPI Rank 2: 05/03/2016 18:03:02:  Epoch[ 2 of 4]-Minibatch[ 131- 140, 35.00%]: CrossEntropyWithSoftmax = 0.16849594 * 250; EvalErrorPrediction = 0.08800000 * 250; time = 0.0257s; samplesPerSecond = 9745.1
+MPI Rank 2: 05/03/2016 18:03:02:  Epoch[ 2 of 4]-Minibatch[ 141- 150, 37.50%]: CrossEntropyWithSoftmax = 0.13827283 * 250; EvalErrorPrediction = 0.05200000 * 250; time = 0.0257s; samplesPerSecond = 9741.3
+MPI Rank 2: 05/03/2016 18:03:02:  Epoch[ 2 of 4]-Minibatch[ 151- 160, 40.00%]: CrossEntropyWithSoftmax = 0.18215595 * 250; EvalErrorPrediction = 0.08000000 * 250; time = 0.0256s; samplesPerSecond = 9769.4
+MPI Rank 2: 05/03/2016 18:03:03:  Epoch[ 2 of 4]-Minibatch[ 161- 170, 42.50%]: CrossEntropyWithSoftmax = 0.17527448 * 250; EvalErrorPrediction = 0.09200000 * 250; time = 0.0256s; samplesPerSecond = 9761.4
+MPI Rank 2: 05/03/2016 18:03:03:  Epoch[ 2 of 4]-Minibatch[ 171- 180, 45.00%]: CrossEntropyWithSoftmax = 0.14521521 * 250; EvalErrorPrediction = 0.06400000 * 250; time = 0.0256s; samplesPerSecond = 9765.2
+MPI Rank 2: 05/03/2016 18:03:03:  Epoch[ 2 of 4]-Minibatch[ 181- 190, 47.50%]: CrossEntropyWithSoftmax = 0.18976906 * 250; EvalErrorPrediction = 0.10000000 * 250; time = 0.0258s; samplesPerSecond = 9703.8
+MPI Rank 2: 05/03/2016 18:03:03:  Epoch[ 2 of 4]-Minibatch[ 191- 200, 50.00%]: CrossEntropyWithSoftmax = 0.21122012 * 250; EvalErrorPrediction = 0.10000000 * 250; time = 0.0256s; samplesPerSecond = 9780.5
+MPI Rank 2: 05/03/2016 18:03:03:  Epoch[ 2 of 4]-Minibatch[ 201- 210, 52.50%]: CrossEntropyWithSoftmax = 0.18465636 * 250; EvalErrorPrediction = 0.08000000 * 250; time = 0.0256s; samplesPerSecond = 9769.4
+MPI Rank 2: 05/03/2016 18:03:03:  Epoch[ 2 of 4]-Minibatch[ 211- 220, 55.00%]: CrossEntropyWithSoftmax = 0.18269327 * 250; EvalErrorPrediction = 0.07600000 * 250; time = 0.0270s; samplesPerSecond = 9270.6
+MPI Rank 2: 05/03/2016 18:03:03:  Epoch[ 2 of 4]-Minibatch[ 221- 230, 57.50%]: CrossEntropyWithSoftmax = 0.14337039 * 250; EvalErrorPrediction = 0.06000000 * 250; time = 0.0256s; samplesPerSecond = 9759.1
+MPI Rank 2: 05/03/2016 18:03:03:  Epoch[ 2 of 4]-Minibatch[ 231- 240, 60.00%]: CrossEntropyWithSoftmax = 0.15069128 * 250; EvalErrorPrediction = 0.07600000 * 250; time = 0.0258s; samplesPerSecond = 9674.9
+MPI Rank 2: 05/03/2016 18:03:03:  Epoch[ 2 of 4]-Minibatch[ 241- 250, 62.50%]: CrossEntropyWithSoftmax = 0.19968366 * 250; EvalErrorPrediction = 0.11600000 * 250; time = 0.0257s; samplesPerSecond = 9735.6
+MPI Rank 2: 05/03/2016 18:03:03:  Epoch[ 2 of 4]-Minibatch[ 251- 260, 65.00%]: CrossEntropyWithSoftmax = 0.13331961 * 250; EvalErrorPrediction = 0.07200000 * 250; time = 0.0255s; samplesPerSecond = 9785.9
+MPI Rank 2: 05/03/2016 18:03:03:  Epoch[ 2 of 4]-Minibatch[ 261- 270, 67.50%]: CrossEntropyWithSoftmax = 0.18586350 * 250; EvalErrorPrediction = 0.11600000 * 250; time = 0.0256s; samplesPerSecond = 9768.3
+MPI Rank 2: 05/03/2016 18:03:03:  Epoch[ 2 of 4]-Minibatch[ 271- 280, 70.00%]: CrossEntropyWithSoftmax = 0.19444582 * 250; EvalErrorPrediction = 0.08400000 * 250; time = 0.0256s; samplesPerSecond = 9769.1
+MPI Rank 2: 05/03/2016 18:03:03:  Epoch[ 2 of 4]-Minibatch[ 281- 290, 72.50%]: CrossEntropyWithSoftmax = 0.17051888 * 250; EvalErrorPrediction = 0.06800000 * 250; time = 0.0259s; samplesPerSecond = 9659.6
+MPI Rank 2: 05/03/2016 18:03:03:  Epoch[ 2 of 4]-Minibatch[ 291- 300, 75.00%]: CrossEntropyWithSoftmax = 0.12971870 * 250; EvalErrorPrediction = 0.04800000 * 250; time = 0.0256s; samplesPerSecond = 9749.6
+MPI Rank 2: 05/03/2016 18:03:03:  Epoch[ 2 of 4]-Minibatch[ 301- 310, 77.50%]: CrossEntropyWithSoftmax = 0.17527362 * 250; EvalErrorPrediction = 0.08800000 * 250; time = 0.0256s; samplesPerSecond = 9751.9
+MPI Rank 2: 05/03/2016 18:03:03:  Epoch[ 2 of 4]-Minibatch[ 311- 320, 80.00%]: CrossEntropyWithSoftmax = 0.12556892 * 250; EvalErrorPrediction = 0.05200000 * 250; time = 0.0257s; samplesPerSecond = 9714.0
+MPI Rank 2: 05/03/2016 18:03:03:  Epoch[ 2 of 4]-Minibatch[ 321- 330, 82.50%]: CrossEntropyWithSoftmax = 0.14972169 * 250; EvalErrorPrediction = 0.05600000 * 250; time = 0.0257s; samplesPerSecond = 9730.3
+MPI Rank 2: 05/03/2016 18:03:03:  Epoch[ 2 of 4]-Minibatch[ 331- 340, 85.00%]: CrossEntropyWithSoftmax = 0.19739782 * 250; EvalErrorPrediction = 0.09200000 * 250; time = 0.0256s; samplesPerSecond = 9757.6
+MPI Rank 2: 05/03/2016 18:03:03:  Epoch[ 2 of 4]-Minibatch[ 341- 350, 87.50%]: CrossEntropyWithSoftmax = 0.12755381 * 250; EvalErrorPrediction = 0.05200000 * 250; time = 0.0255s; samplesPerSecond = 9792.4
+MPI Rank 2: 05/03/2016 18:03:03:  Epoch[ 2 of 4]-Minibatch[ 351- 360, 90.00%]: CrossEntropyWithSoftmax = 0.13825339 * 250; EvalErrorPrediction = 0.06000000 * 250; time = 0.0258s; samplesPerSecond = 9707.2
+MPI Rank 2: 05/03/2016 18:03:03:  Epoch[ 2 of 4]-Minibatch[ 361- 370, 92.50%]: CrossEntropyWithSoftmax = 0.12805567 * 250; EvalErrorPrediction = 0.06000000 * 250; time = 0.0256s; samplesPerSecond = 9757.2
+MPI Rank 2: 05/03/2016 18:03:03:  Epoch[ 2 of 4]-Minibatch[ 371- 380, 95.00%]: CrossEntropyWithSoftmax = 0.16653716 * 250; EvalErrorPrediction = 0.09600000 * 250; time = 0.0258s; samplesPerSecond = 9708.7
+MPI Rank 2: 05/03/2016 18:03:03:  Epoch[ 2 of 4]-Minibatch[ 381- 390, 97.50%]: CrossEntropyWithSoftmax = 0.20517381 * 250; EvalErrorPrediction = 0.11200000 * 250; time = 0.0381s; samplesPerSecond = 6559.1
+MPI Rank 2: 05/03/2016 18:03:03:  Epoch[ 2 of 4]-Minibatch[ 391- 400, 100.00%]: CrossEntropyWithSoftmax = 0.14582158 * 250; EvalErrorPrediction = 0.06800000 * 250; time = 0.0258s; samplesPerSecond = 9685.0
+MPI Rank 2: 05/03/2016 18:03:03: Finished Epoch[ 2 of 4]: [Training] CrossEntropyWithSoftmax = 0.17342942 * 10000; EvalErrorPrediction = 0.07700000 * 10000; totalSamplesSeen = 20000; learningRatePerSample = 0.0080000004; epochTime=1.04495s
+MPI Rank 2: 
+MPI Rank 2: 05/03/2016 18:03:03: Starting Epoch 3: learning rate per sample = 0.008000  effective momentum = 0.900000  momentum as time constant = 237.3 samples
+MPI Rank 2: starting epoch 2 at record count 20000, and file position 0
+MPI Rank 2: already there from last epoch
+MPI Rank 2: 
 MPI Rank 2: 05/03/2016 18:03:03: Starting minibatch loop, DataParallelSGD training (MyRank = 2, NumNodes = 4, NumGradientBits = 64).
-MPI Rank 2: 05/03/2016 18:03:03:  Epoch[ 3 of 4]-Minibatch[   1-  10, 2.50%]: CrossEntropyWithSoftmax = 0.12515571 * 250; EvalClassificationError = 0.05600000 * 250; time = 0.0257s; samplesPerSecond = 9711.0
-MPI Rank 2: 05/03/2016 18:03:03:  Epoch[ 3 of 4]-Minibatch[  11-  20, 5.00%]: CrossEntropyWithSoftmax = 0.17892936 * 250; EvalClassificationError = 0.09600000 * 250; time = 0.0258s; samplesPerSecond = 9695.6
-MPI Rank 2: 05/03/2016 18:03:03:  Epoch[ 3 of 4]-Minibatch[  21-  30, 7.50%]: CrossEntropyWithSoftmax = 0.14366253 * 250; EvalClassificationError = 0.07600000 * 250; time = 0.0256s; samplesPerSecond = 9755.0
-MPI Rank 2: 05/03/2016 18:03:03:  Epoch[ 3 of 4]-Minibatch[  31-  40, 10.00%]: CrossEntropyWithSoftmax = 0.15742679 * 250; EvalClassificationError = 0.06400000 * 250; time = 0.0257s; samplesPerSecond = 9730.7
-MPI Rank 2: 05/03/2016 18:03:03:  Epoch[ 3 of 4]-Minibatch[  41-  50, 12.50%]: CrossEntropyWithSoftmax = 0.16985657 * 250; EvalClassificationError = 0.09600000 * 250; time = 0.0256s; samplesPerSecond = 9772.9
-MPI Rank 2: 05/03/2016 18:03:03:  Epoch[ 3 of 4]-Minibatch[  51-  60, 15.00%]: CrossEntropyWithSoftmax = 0.18239236 * 250; EvalClassificationError = 0.08000000 * 250; time = 0.0256s; samplesPerSecond = 9751.2
-MPI Rank 2: 05/03/2016 18:03:03:  Epoch[ 3 of 4]-Minibatch[  61-  70, 17.50%]: CrossEntropyWithSoftmax = 0.14588308 * 250; EvalClassificationError = 0.07200000 * 250; time = 0.0256s; samplesPerSecond = 9755.0
-MPI Rank 2: 05/03/2016 18:03:03:  Epoch[ 3 of 4]-Minibatch[  71-  80, 20.00%]: CrossEntropyWithSoftmax = 0.18035322 * 250; EvalClassificationError = 0.09600000 * 250; time = 0.0257s; samplesPerSecond = 9726.5
-MPI Rank 2: 05/03/2016 18:03:03:  Epoch[ 3 of 4]-Minibatch[  81-  90, 22.50%]: CrossEntropyWithSoftmax = 0.15855872 * 250; EvalClassificationError = 0.07200000 * 250; time = 0.0257s; samplesPerSecond = 9739.0
-MPI Rank 2: 05/03/2016 18:03:03:  Epoch[ 3 of 4]-Minibatch[  91- 100, 25.00%]: CrossEntropyWithSoftmax = 0.14494271 * 250; EvalClassificationError = 0.07200000 * 250; time = 0.0257s; samplesPerSecond = 9734.4
-MPI Rank 2: 05/03/2016 18:03:03:  Epoch[ 3 of 4]-Minibatch[ 101- 110, 27.50%]: CrossEntropyWithSoftmax = 0.13434515 * 250; EvalClassificationError = 0.05200000 * 250; time = 0.0257s; samplesPerSecond = 9740.9
-MPI Rank 2: 05/03/2016 18:03:03:  Epoch[ 3 of 4]-Minibatch[ 111- 120, 30.00%]: CrossEntropyWithSoftmax = 0.13729294 * 250; EvalClassificationError = 0.06400000 * 250; time = 0.0256s; samplesPerSecond = 9754.6
-MPI Rank 2: 05/03/2016 18:03:03:  Epoch[ 3 of 4]-Minibatch[ 121- 130, 32.50%]: CrossEntropyWithSoftmax = 0.11626596 * 250; EvalClassificationError = 0.05600000 * 250; time = 0.0258s; samplesPerSecond = 9706.5
-MPI Rank 2: 05/03/2016 18:03:03:  Epoch[ 3 of 4]-Minibatch[ 131- 140, 35.00%]: CrossEntropyWithSoftmax = 0.16844115 * 250; EvalClassificationError = 0.08800000 * 250; time = 0.0256s; samplesPerSecond = 9756.5
-MPI Rank 2: 05/03/2016 18:03:04:  Epoch[ 3 of 4]-Minibatch[ 141- 150, 37.50%]: CrossEntropyWithSoftmax = 0.12800884 * 250; EvalClassificationError = 0.04800000 * 250; time = 0.0257s; samplesPerSecond = 9714.8
-MPI Rank 2: 05/03/2016 18:03:04:  Epoch[ 3 of 4]-Minibatch[ 151- 160, 40.00%]: CrossEntropyWithSoftmax = 0.17206584 * 250; EvalClassificationError = 0.08000000 * 250; time = 0.0257s; samplesPerSecond = 9739.0
-MPI Rank 2: 05/03/2016 18:03:04:  Epoch[ 3 of 4]-Minibatch[ 161- 170, 42.50%]: CrossEntropyWithSoftmax = 0.17652550 * 250; EvalClassificationError = 0.09600000 * 250; time = 0.0259s; samplesPerSecond = 9667.1
-MPI Rank 2: 05/03/2016 18:03:04:  Epoch[ 3 of 4]-Minibatch[ 171- 180, 45.00%]: CrossEntropyWithSoftmax = 0.14127391 * 250; EvalClassificationError = 0.06400000 * 250; time = 0.0258s; samplesPerSecond = 9689.5
-MPI Rank 2: 05/03/2016 18:03:04:  Epoch[ 3 of 4]-Minibatch[ 181- 190, 47.50%]: CrossEntropyWithSoftmax = 0.19302031 * 250; EvalClassificationError = 0.10000000 * 250; time = 0.0256s; samplesPerSecond = 9749.6
-MPI Rank 2: 05/03/2016 18:03:04:  Epoch[ 3 of 4]-Minibatch[ 191- 200, 50.00%]: CrossEntropyWithSoftmax = 0.20895650 * 250; EvalClassificationError = 0.10000000 * 250; time = 0.0257s; samplesPerSecond = 9727.6
-MPI Rank 2: 05/03/2016 18:03:04:  Epoch[ 3 of 4]-Minibatch[ 201- 210, 52.50%]: CrossEntropyWithSoftmax = 0.18495231 * 250; EvalClassificationError = 0.08000000 * 250; time = 0.0255s; samplesPerSecond = 9786.7
-MPI Rank 2: 05/03/2016 18:03:04:  Epoch[ 3 of 4]-Minibatch[ 211- 220, 55.00%]: CrossEntropyWithSoftmax = 0.18182316 * 250; EvalClassificationError = 0.07600000 * 250; time = 0.0259s; samplesPerSecond = 9664.1
-MPI Rank 2: 05/03/2016 18:03:04:  Epoch[ 3 of 4]-Minibatch[ 221- 230, 57.50%]: CrossEntropyWithSoftmax = 0.14069906 * 250; EvalClassificationError = 0.05600000 * 250; time = 0.0257s; samplesPerSecond = 9725.4
-MPI Rank 2: 05/03/2016 18:03:04:  Epoch[ 3 of 4]-Minibatch[ 231- 240, 60.00%]: CrossEntropyWithSoftmax = 0.14883786 * 250; EvalClassificationError = 0.07600000 * 250; time = 0.0257s; samplesPerSecond = 9728.4
-MPI Rank 2: 05/03/2016 18:03:04:  Epoch[ 3 of 4]-Minibatch[ 241- 250, 62.50%]: CrossEntropyWithSoftmax = 0.20343100 * 250; EvalClassificationError = 0.11200000 * 250; time = 0.0257s; samplesPerSecond = 9740.9
-MPI Rank 2: 05/03/2016 18:03:04:  Epoch[ 3 of 4]-Minibatch[ 251- 260, 65.00%]: CrossEntropyWithSoftmax = 0.12846807 * 250; EvalClassificationError = 0.07200000 * 250; time = 0.0258s; samplesPerSecond = 9703.5
-MPI Rank 2: 05/03/2016 18:03:04:  Epoch[ 3 of 4]-Minibatch[ 261- 270, 67.50%]: CrossEntropyWithSoftmax = 0.18684544 * 250; EvalClassificationError = 0.11600000 * 250; time = 0.0257s; samplesPerSecond = 9739.8
-MPI Rank 2: 05/03/2016 18:03:04:  Epoch[ 3 of 4]-Minibatch[ 271- 280, 70.00%]: CrossEntropyWithSoftmax = 0.19589316 * 250; EvalClassificationError = 0.08800000 * 250; time = 0.0257s; samplesPerSecond = 9709.1
-MPI Rank 2: 05/03/2016 18:03:04:  Epoch[ 3 of 4]-Minibatch[ 281- 290, 72.50%]: CrossEntropyWithSoftmax = 0.16597547 * 250; EvalClassificationError = 0.06800000 * 250; time = 0.0258s; samplesPerSecond = 9681.3
-MPI Rank 2: 05/03/2016 18:03:04:  Epoch[ 3 of 4]-Minibatch[ 291- 300, 75.00%]: CrossEntropyWithSoftmax = 0.12506848 * 250; EvalClassificationError = 0.04400000 * 250; time = 0.0257s; samplesPerSecond = 9710.6
-MPI Rank 2: 05/03/2016 18:03:04:  Epoch[ 3 of 4]-Minibatch[ 301- 310, 77.50%]: CrossEntropyWithSoftmax = 0.17365359 * 250; EvalClassificationError = 0.08400000 * 250; time = 0.0257s; samplesPerSecond = 9711.0
-MPI Rank 2: 05/03/2016 18:03:04:  Epoch[ 3 of 4]-Minibatch[ 311- 320, 80.00%]: CrossEntropyWithSoftmax = 0.12280271 * 250; EvalClassificationError = 0.05200000 * 250; time = 0.0256s; samplesPerSecond = 9747.3
-MPI Rank 2: 05/03/2016 18:03:04:  Epoch[ 3 of 4]-Minibatch[ 321- 330, 82.50%]: CrossEntropyWithSoftmax = 0.14754684 * 250; EvalClassificationError = 0.06000000 * 250; time = 0.0257s; samplesPerSecond = 9726.1
-MPI Rank 2: 05/03/2016 18:03:04:  Epoch[ 3 of 4]-Minibatch[ 331- 340, 85.00%]: CrossEntropyWithSoftmax = 0.19813013 * 250; EvalClassificationError = 0.09600000 * 250; time = 0.0256s; samplesPerSecond = 9767.9
-MPI Rank 2: 05/03/2016 18:03:04:  Epoch[ 3 of 4]-Minibatch[ 341- 350, 87.50%]: CrossEntropyWithSoftmax = 0.12597868 * 250; EvalClassificationError = 0.05200000 * 250; time = 0.0257s; samplesPerSecond = 9711.4
-MPI Rank 2: 05/03/2016 18:03:04:  Epoch[ 3 of 4]-Minibatch[ 351- 360, 90.00%]: CrossEntropyWithSoftmax = 0.13764279 * 250; EvalClassificationError = 0.06000000 * 250; time = 0.0257s; samplesPerSecond = 9727.6
-MPI Rank 2: 05/03/2016 18:03:04:  Epoch[ 3 of 4]-Minibatch[ 361- 370, 92.50%]: CrossEntropyWithSoftmax = 0.12857030 * 250; EvalClassificationError = 0.06000000 * 250; time = 0.0386s; samplesPerSecond = 6480.2
-MPI Rank 2: 05/03/2016 18:03:04:  Epoch[ 3 of 4]-Minibatch[ 371- 380, 95.00%]: CrossEntropyWithSoftmax = 0.16673625 * 250; EvalClassificationError = 0.09600000 * 250; time = 0.0257s; samplesPerSecond = 9739.8
-MPI Rank 2: 05/03/2016 18:03:04:  Epoch[ 3 of 4]-Minibatch[ 381- 390, 97.50%]: CrossEntropyWithSoftmax = 0.20688032 * 250; EvalClassificationError = 0.11600000 * 250; time = 0.0258s; samplesPerSecond = 9686.5
-MPI Rank 2: 05/03/2016 18:03:04:  Epoch[ 3 of 4]-Minibatch[ 391- 400, 100.00%]: CrossEntropyWithSoftmax = 0.14604649 * 250; EvalClassificationError = 0.06800000 * 250; time = 0.0256s; samplesPerSecond = 9748.1
-MPI Rank 2: 05/03/2016 18:03:04: Finished Epoch[ 3 of 4]: [Training] CrossEntropyWithSoftmax = 0.15948348 * 10000; EvalClassificationError = 0.07650000 * 10000; totalSamplesSeen = 30000; learningRatePerSample = 0.0080000004; epochTime=1.04588s
-=======
-MPI Rank 2: 08/16/2016 09:57:25: Starting Epoch 3: learning rate per sample = 0.008000  effective momentum = 0.900000  momentum as time constant = 237.3 samples
->>>>>>> 8493f118
-MPI Rank 2: 
-MPI Rank 2: 08/16/2016 09:57:25: Starting minibatch loop, DataParallelSGD training (MyRank = 2, NumNodes = 4, NumGradientBits = 64), distributed reading is ENABLED.
-MPI Rank 2: 08/16/2016 09:57:25:  Epoch[ 3 of 4]-Minibatch[   1-  10, 2.50%]: CrossEntropyWithSoftmax = 0.12515571 * 250; EvalErrorPrediction = 0.05600000 * 250; time = 0.0239s; samplesPerSecond = 10475.6
-MPI Rank 2: 08/16/2016 09:57:25:  Epoch[ 3 of 4]-Minibatch[  11-  20, 5.00%]: CrossEntropyWithSoftmax = 0.17892936 * 250; EvalErrorPrediction = 0.09600000 * 250; time = 0.0239s; samplesPerSecond = 10456.3
-MPI Rank 2: 08/16/2016 09:57:25:  Epoch[ 3 of 4]-Minibatch[  21-  30, 7.50%]: CrossEntropyWithSoftmax = 0.14366253 * 250; EvalErrorPrediction = 0.07600000 * 250; time = 0.0237s; samplesPerSecond = 10532.5
-MPI Rank 2: 08/16/2016 09:57:25:  Epoch[ 3 of 4]-Minibatch[  31-  40, 10.00%]: CrossEntropyWithSoftmax = 0.15742679 * 250; EvalErrorPrediction = 0.06400000 * 250; time = 0.0238s; samplesPerSecond = 10514.4
-MPI Rank 2: 08/16/2016 09:57:25:  Epoch[ 3 of 4]-Minibatch[  41-  50, 12.50%]: CrossEntropyWithSoftmax = 0.16985657 * 250; EvalErrorPrediction = 0.09600000 * 250; time = 0.0236s; samplesPerSecond = 10584.7
-MPI Rank 2: 08/16/2016 09:57:25:  Epoch[ 3 of 4]-Minibatch[  51-  60, 15.00%]: CrossEntropyWithSoftmax = 0.18239236 * 250; EvalErrorPrediction = 0.08000000 * 250; time = 0.0237s; samplesPerSecond = 10561.4
-MPI Rank 2: 08/16/2016 09:57:25:  Epoch[ 3 of 4]-Minibatch[  61-  70, 17.50%]: CrossEntropyWithSoftmax = 0.14588308 * 250; EvalErrorPrediction = 0.07200000 * 250; time = 0.0237s; samplesPerSecond = 10565.0
-MPI Rank 2: 08/16/2016 09:57:25:  Epoch[ 3 of 4]-Minibatch[  71-  80, 20.00%]: CrossEntropyWithSoftmax = 0.18035322 * 250; EvalErrorPrediction = 0.09600000 * 250; time = 0.0238s; samplesPerSecond = 10525.9
-MPI Rank 2: 08/16/2016 09:57:25:  Epoch[ 3 of 4]-Minibatch[  81-  90, 22.50%]: CrossEntropyWithSoftmax = 0.15855872 * 250; EvalErrorPrediction = 0.07200000 * 250; time = 0.0236s; samplesPerSecond = 10608.5
-MPI Rank 2: 08/16/2016 09:57:25:  Epoch[ 3 of 4]-Minibatch[  91- 100, 25.00%]: CrossEntropyWithSoftmax = 0.14494271 * 250; EvalErrorPrediction = 0.07200000 * 250; time = 0.0239s; samplesPerSecond = 10481.7
-MPI Rank 2: 08/16/2016 09:57:25:  Epoch[ 3 of 4]-Minibatch[ 101- 110, 27.50%]: CrossEntropyWithSoftmax = 0.13434515 * 250; EvalErrorPrediction = 0.05200000 * 250; time = 0.0237s; samplesPerSecond = 10556.1
-MPI Rank 2: 08/16/2016 09:57:25:  Epoch[ 3 of 4]-Minibatch[ 111- 120, 30.00%]: CrossEntropyWithSoftmax = 0.13729294 * 250; EvalErrorPrediction = 0.06400000 * 250; time = 0.0239s; samplesPerSecond = 10457.2
-MPI Rank 2: 08/16/2016 09:57:25:  Epoch[ 3 of 4]-Minibatch[ 121- 130, 32.50%]: CrossEntropyWithSoftmax = 0.11626596 * 250; EvalErrorPrediction = 0.05600000 * 250; time = 0.0238s; samplesPerSecond = 10512.2
-MPI Rank 2: 08/16/2016 09:57:25:  Epoch[ 3 of 4]-Minibatch[ 131- 140, 35.00%]: CrossEntropyWithSoftmax = 0.16844115 * 250; EvalErrorPrediction = 0.08800000 * 250; time = 0.0238s; samplesPerSecond = 10525.0
-MPI Rank 2: 08/16/2016 09:57:26:  Epoch[ 3 of 4]-Minibatch[ 141- 150, 37.50%]: CrossEntropyWithSoftmax = 0.12800884 * 250; EvalErrorPrediction = 0.04800000 * 250; time = 0.0235s; samplesPerSecond = 10631.1
-MPI Rank 2: 08/16/2016 09:57:26:  Epoch[ 3 of 4]-Minibatch[ 151- 160, 40.00%]: CrossEntropyWithSoftmax = 0.17206584 * 250; EvalErrorPrediction = 0.08000000 * 250; time = 0.0236s; samplesPerSecond = 10586.9
-MPI Rank 2: 08/16/2016 09:57:26:  Epoch[ 3 of 4]-Minibatch[ 161- 170, 42.50%]: CrossEntropyWithSoftmax = 0.17652550 * 250; EvalErrorPrediction = 0.09600000 * 250; time = 0.0236s; samplesPerSecond = 10606.3
-MPI Rank 2: 08/16/2016 09:57:26:  Epoch[ 3 of 4]-Minibatch[ 171- 180, 45.00%]: CrossEntropyWithSoftmax = 0.14127391 * 250; EvalErrorPrediction = 0.06400000 * 250; time = 0.0236s; samplesPerSecond = 10599.5
-MPI Rank 2: 08/16/2016 09:57:26:  Epoch[ 3 of 4]-Minibatch[ 181- 190, 47.50%]: CrossEntropyWithSoftmax = 0.19302031 * 250; EvalErrorPrediction = 0.10000000 * 250; time = 0.0238s; samplesPerSecond = 10497.6
-MPI Rank 2: 08/16/2016 09:57:26:  Epoch[ 3 of 4]-Minibatch[ 191- 200, 50.00%]: CrossEntropyWithSoftmax = 0.20895650 * 250; EvalErrorPrediction = 0.10000000 * 250; time = 0.0237s; samplesPerSecond = 10549.4
-MPI Rank 2: 08/16/2016 09:57:26:  Epoch[ 3 of 4]-Minibatch[ 201- 210, 52.50%]: CrossEntropyWithSoftmax = 0.18495231 * 250; EvalErrorPrediction = 0.08000000 * 250; time = 0.0240s; samplesPerSecond = 10415.4
-MPI Rank 2: 08/16/2016 09:57:26:  Epoch[ 3 of 4]-Minibatch[ 211- 220, 55.00%]: CrossEntropyWithSoftmax = 0.18182316 * 250; EvalErrorPrediction = 0.07600000 * 250; time = 0.0238s; samplesPerSecond = 10500.2
-MPI Rank 2: 08/16/2016 09:57:26:  Epoch[ 3 of 4]-Minibatch[ 221- 230, 57.50%]: CrossEntropyWithSoftmax = 0.14069906 * 250; EvalErrorPrediction = 0.05600000 * 250; time = 0.0236s; samplesPerSecond = 10584.7
-MPI Rank 2: 08/16/2016 09:57:26:  Epoch[ 3 of 4]-Minibatch[ 231- 240, 60.00%]: CrossEntropyWithSoftmax = 0.14883786 * 250; EvalErrorPrediction = 0.07600000 * 250; time = 0.0238s; samplesPerSecond = 10484.4
-MPI Rank 2: 08/16/2016 09:57:26:  Epoch[ 3 of 4]-Minibatch[ 241- 250, 62.50%]: CrossEntropyWithSoftmax = 0.20343100 * 250; EvalErrorPrediction = 0.11200000 * 250; time = 0.0237s; samplesPerSecond = 10555.2
-MPI Rank 2: 08/16/2016 09:57:26:  Epoch[ 3 of 4]-Minibatch[ 251- 260, 65.00%]: CrossEntropyWithSoftmax = 0.12846807 * 250; EvalErrorPrediction = 0.07200000 * 250; time = 0.0239s; samplesPerSecond = 10457.2
-MPI Rank 2: 08/16/2016 09:57:26:  Epoch[ 3 of 4]-Minibatch[ 261- 270, 67.50%]: CrossEntropyWithSoftmax = 0.18684544 * 250; EvalErrorPrediction = 0.11600000 * 250; time = 0.0237s; samplesPerSecond = 10560.1
-MPI Rank 2: 08/16/2016 09:57:26:  Epoch[ 3 of 4]-Minibatch[ 271- 280, 70.00%]: CrossEntropyWithSoftmax = 0.19589316 * 250; EvalErrorPrediction = 0.08800000 * 250; time = 0.0238s; samplesPerSecond = 10499.3
-MPI Rank 2: 08/16/2016 09:57:26:  Epoch[ 3 of 4]-Minibatch[ 281- 290, 72.50%]: CrossEntropyWithSoftmax = 0.16597547 * 250; EvalErrorPrediction = 0.06800000 * 250; time = 0.0237s; samplesPerSecond = 10568.6
-MPI Rank 2: 08/16/2016 09:57:26:  Epoch[ 3 of 4]-Minibatch[ 291- 300, 75.00%]: CrossEntropyWithSoftmax = 0.12506848 * 250; EvalErrorPrediction = 0.04400000 * 250; time = 0.0238s; samplesPerSecond = 10502.0
-MPI Rank 2: 08/16/2016 09:57:26:  Epoch[ 3 of 4]-Minibatch[ 301- 310, 77.50%]: CrossEntropyWithSoftmax = 0.17365359 * 250; EvalErrorPrediction = 0.08400000 * 250; time = 0.0239s; samplesPerSecond = 10479.5
-MPI Rank 2: 08/16/2016 09:57:26:  Epoch[ 3 of 4]-Minibatch[ 311- 320, 80.00%]: CrossEntropyWithSoftmax = 0.12280271 * 250; EvalErrorPrediction = 0.05200000 * 250; time = 0.0242s; samplesPerSecond = 10323.3
-MPI Rank 2: 08/16/2016 09:57:26:  Epoch[ 3 of 4]-Minibatch[ 321- 330, 82.50%]: CrossEntropyWithSoftmax = 0.14754684 * 250; EvalErrorPrediction = 0.06000000 * 250; time = 0.0238s; samplesPerSecond = 10515.2
-MPI Rank 2: 08/16/2016 09:57:26:  Epoch[ 3 of 4]-Minibatch[ 331- 340, 85.00%]: CrossEntropyWithSoftmax = 0.19813013 * 250; EvalErrorPrediction = 0.09600000 * 250; time = 0.0238s; samplesPerSecond = 10512.6
-MPI Rank 2: 08/16/2016 09:57:26:  Epoch[ 3 of 4]-Minibatch[ 341- 350, 87.50%]: CrossEntropyWithSoftmax = 0.12597868 * 250; EvalErrorPrediction = 0.05200000 * 250; time = 0.0237s; samplesPerSecond = 10550.7
-MPI Rank 2: 08/16/2016 09:57:26:  Epoch[ 3 of 4]-Minibatch[ 351- 360, 90.00%]: CrossEntropyWithSoftmax = 0.13764279 * 250; EvalErrorPrediction = 0.06000000 * 250; time = 0.0237s; samplesPerSecond = 10541.0
-MPI Rank 2: 08/16/2016 09:57:26:  Epoch[ 3 of 4]-Minibatch[ 361- 370, 92.50%]: CrossEntropyWithSoftmax = 0.12857030 * 250; EvalErrorPrediction = 0.06000000 * 250; time = 0.0238s; samplesPerSecond = 10525.4
-MPI Rank 2: 08/16/2016 09:57:26:  Epoch[ 3 of 4]-Minibatch[ 371- 380, 95.00%]: CrossEntropyWithSoftmax = 0.16673625 * 250; EvalErrorPrediction = 0.09600000 * 250; time = 0.0237s; samplesPerSecond = 10560.6
-MPI Rank 2: 08/16/2016 09:57:26:  Epoch[ 3 of 4]-Minibatch[ 381- 390, 97.50%]: CrossEntropyWithSoftmax = 0.20688032 * 250; EvalErrorPrediction = 0.11600000 * 250; time = 0.0237s; samplesPerSecond = 10551.6
-MPI Rank 2: 08/16/2016 09:57:26:  Epoch[ 3 of 4]-Minibatch[ 391- 400, 100.00%]: CrossEntropyWithSoftmax = 0.14604649 * 250; EvalErrorPrediction = 0.06800000 * 250; time = 0.0237s; samplesPerSecond = 10551.6
-MPI Rank 2: 08/16/2016 09:57:26: Finished Epoch[ 3 of 4]: [Training] CrossEntropyWithSoftmax = 0.15948348 * 10000; EvalErrorPrediction = 0.07650000 * 10000; totalSamplesSeen = 30000; learningRatePerSample = 0.0080000004; epochTime=0.953854s
-MPI Rank 2: 
-<<<<<<< HEAD
+MPI Rank 2: 05/03/2016 18:03:03:  Epoch[ 3 of 4]-Minibatch[   1-  10, 2.50%]: CrossEntropyWithSoftmax = 0.12515571 * 250; EvalErrorPrediction = 0.05600000 * 250; time = 0.0257s; samplesPerSecond = 9711.0
+MPI Rank 2: 05/03/2016 18:03:03:  Epoch[ 3 of 4]-Minibatch[  11-  20, 5.00%]: CrossEntropyWithSoftmax = 0.17892936 * 250; EvalErrorPrediction = 0.09600000 * 250; time = 0.0258s; samplesPerSecond = 9695.6
+MPI Rank 2: 05/03/2016 18:03:03:  Epoch[ 3 of 4]-Minibatch[  21-  30, 7.50%]: CrossEntropyWithSoftmax = 0.14366253 * 250; EvalErrorPrediction = 0.07600000 * 250; time = 0.0256s; samplesPerSecond = 9755.0
+MPI Rank 2: 05/03/2016 18:03:03:  Epoch[ 3 of 4]-Minibatch[  31-  40, 10.00%]: CrossEntropyWithSoftmax = 0.15742679 * 250; EvalErrorPrediction = 0.06400000 * 250; time = 0.0257s; samplesPerSecond = 9730.7
+MPI Rank 2: 05/03/2016 18:03:03:  Epoch[ 3 of 4]-Minibatch[  41-  50, 12.50%]: CrossEntropyWithSoftmax = 0.16985657 * 250; EvalErrorPrediction = 0.09600000 * 250; time = 0.0256s; samplesPerSecond = 9772.9
+MPI Rank 2: 05/03/2016 18:03:03:  Epoch[ 3 of 4]-Minibatch[  51-  60, 15.00%]: CrossEntropyWithSoftmax = 0.18239236 * 250; EvalErrorPrediction = 0.08000000 * 250; time = 0.0256s; samplesPerSecond = 9751.2
+MPI Rank 2: 05/03/2016 18:03:03:  Epoch[ 3 of 4]-Minibatch[  61-  70, 17.50%]: CrossEntropyWithSoftmax = 0.14588308 * 250; EvalErrorPrediction = 0.07200000 * 250; time = 0.0256s; samplesPerSecond = 9755.0
+MPI Rank 2: 05/03/2016 18:03:03:  Epoch[ 3 of 4]-Minibatch[  71-  80, 20.00%]: CrossEntropyWithSoftmax = 0.18035322 * 250; EvalErrorPrediction = 0.09600000 * 250; time = 0.0257s; samplesPerSecond = 9726.5
+MPI Rank 2: 05/03/2016 18:03:03:  Epoch[ 3 of 4]-Minibatch[  81-  90, 22.50%]: CrossEntropyWithSoftmax = 0.15855872 * 250; EvalErrorPrediction = 0.07200000 * 250; time = 0.0257s; samplesPerSecond = 9739.0
+MPI Rank 2: 05/03/2016 18:03:03:  Epoch[ 3 of 4]-Minibatch[  91- 100, 25.00%]: CrossEntropyWithSoftmax = 0.14494271 * 250; EvalErrorPrediction = 0.07200000 * 250; time = 0.0257s; samplesPerSecond = 9734.4
+MPI Rank 2: 05/03/2016 18:03:03:  Epoch[ 3 of 4]-Minibatch[ 101- 110, 27.50%]: CrossEntropyWithSoftmax = 0.13434515 * 250; EvalErrorPrediction = 0.05200000 * 250; time = 0.0257s; samplesPerSecond = 9740.9
+MPI Rank 2: 05/03/2016 18:03:03:  Epoch[ 3 of 4]-Minibatch[ 111- 120, 30.00%]: CrossEntropyWithSoftmax = 0.13729294 * 250; EvalErrorPrediction = 0.06400000 * 250; time = 0.0256s; samplesPerSecond = 9754.6
+MPI Rank 2: 05/03/2016 18:03:03:  Epoch[ 3 of 4]-Minibatch[ 121- 130, 32.50%]: CrossEntropyWithSoftmax = 0.11626596 * 250; EvalErrorPrediction = 0.05600000 * 250; time = 0.0258s; samplesPerSecond = 9706.5
+MPI Rank 2: 05/03/2016 18:03:03:  Epoch[ 3 of 4]-Minibatch[ 131- 140, 35.00%]: CrossEntropyWithSoftmax = 0.16844115 * 250; EvalErrorPrediction = 0.08800000 * 250; time = 0.0256s; samplesPerSecond = 9756.5
+MPI Rank 2: 05/03/2016 18:03:04:  Epoch[ 3 of 4]-Minibatch[ 141- 150, 37.50%]: CrossEntropyWithSoftmax = 0.12800884 * 250; EvalErrorPrediction = 0.04800000 * 250; time = 0.0257s; samplesPerSecond = 9714.8
+MPI Rank 2: 05/03/2016 18:03:04:  Epoch[ 3 of 4]-Minibatch[ 151- 160, 40.00%]: CrossEntropyWithSoftmax = 0.17206584 * 250; EvalErrorPrediction = 0.08000000 * 250; time = 0.0257s; samplesPerSecond = 9739.0
+MPI Rank 2: 05/03/2016 18:03:04:  Epoch[ 3 of 4]-Minibatch[ 161- 170, 42.50%]: CrossEntropyWithSoftmax = 0.17652550 * 250; EvalErrorPrediction = 0.09600000 * 250; time = 0.0259s; samplesPerSecond = 9667.1
+MPI Rank 2: 05/03/2016 18:03:04:  Epoch[ 3 of 4]-Minibatch[ 171- 180, 45.00%]: CrossEntropyWithSoftmax = 0.14127391 * 250; EvalErrorPrediction = 0.06400000 * 250; time = 0.0258s; samplesPerSecond = 9689.5
+MPI Rank 2: 05/03/2016 18:03:04:  Epoch[ 3 of 4]-Minibatch[ 181- 190, 47.50%]: CrossEntropyWithSoftmax = 0.19302031 * 250; EvalErrorPrediction = 0.10000000 * 250; time = 0.0256s; samplesPerSecond = 9749.6
+MPI Rank 2: 05/03/2016 18:03:04:  Epoch[ 3 of 4]-Minibatch[ 191- 200, 50.00%]: CrossEntropyWithSoftmax = 0.20895650 * 250; EvalErrorPrediction = 0.10000000 * 250; time = 0.0257s; samplesPerSecond = 9727.6
+MPI Rank 2: 05/03/2016 18:03:04:  Epoch[ 3 of 4]-Minibatch[ 201- 210, 52.50%]: CrossEntropyWithSoftmax = 0.18495231 * 250; EvalErrorPrediction = 0.08000000 * 250; time = 0.0255s; samplesPerSecond = 9786.7
+MPI Rank 2: 05/03/2016 18:03:04:  Epoch[ 3 of 4]-Minibatch[ 211- 220, 55.00%]: CrossEntropyWithSoftmax = 0.18182316 * 250; EvalErrorPrediction = 0.07600000 * 250; time = 0.0259s; samplesPerSecond = 9664.1
+MPI Rank 2: 05/03/2016 18:03:04:  Epoch[ 3 of 4]-Minibatch[ 221- 230, 57.50%]: CrossEntropyWithSoftmax = 0.14069906 * 250; EvalErrorPrediction = 0.05600000 * 250; time = 0.0257s; samplesPerSecond = 9725.4
+MPI Rank 2: 05/03/2016 18:03:04:  Epoch[ 3 of 4]-Minibatch[ 231- 240, 60.00%]: CrossEntropyWithSoftmax = 0.14883786 * 250; EvalErrorPrediction = 0.07600000 * 250; time = 0.0257s; samplesPerSecond = 9728.4
+MPI Rank 2: 05/03/2016 18:03:04:  Epoch[ 3 of 4]-Minibatch[ 241- 250, 62.50%]: CrossEntropyWithSoftmax = 0.20343100 * 250; EvalErrorPrediction = 0.11200000 * 250; time = 0.0257s; samplesPerSecond = 9740.9
+MPI Rank 2: 05/03/2016 18:03:04:  Epoch[ 3 of 4]-Minibatch[ 251- 260, 65.00%]: CrossEntropyWithSoftmax = 0.12846807 * 250; EvalErrorPrediction = 0.07200000 * 250; time = 0.0258s; samplesPerSecond = 9703.5
+MPI Rank 2: 05/03/2016 18:03:04:  Epoch[ 3 of 4]-Minibatch[ 261- 270, 67.50%]: CrossEntropyWithSoftmax = 0.18684544 * 250; EvalErrorPrediction = 0.11600000 * 250; time = 0.0257s; samplesPerSecond = 9739.8
+MPI Rank 2: 05/03/2016 18:03:04:  Epoch[ 3 of 4]-Minibatch[ 271- 280, 70.00%]: CrossEntropyWithSoftmax = 0.19589316 * 250; EvalErrorPrediction = 0.08800000 * 250; time = 0.0257s; samplesPerSecond = 9709.1
+MPI Rank 2: 05/03/2016 18:03:04:  Epoch[ 3 of 4]-Minibatch[ 281- 290, 72.50%]: CrossEntropyWithSoftmax = 0.16597547 * 250; EvalErrorPrediction = 0.06800000 * 250; time = 0.0258s; samplesPerSecond = 9681.3
+MPI Rank 2: 05/03/2016 18:03:04:  Epoch[ 3 of 4]-Minibatch[ 291- 300, 75.00%]: CrossEntropyWithSoftmax = 0.12506848 * 250; EvalErrorPrediction = 0.04400000 * 250; time = 0.0257s; samplesPerSecond = 9710.6
+MPI Rank 2: 05/03/2016 18:03:04:  Epoch[ 3 of 4]-Minibatch[ 301- 310, 77.50%]: CrossEntropyWithSoftmax = 0.17365359 * 250; EvalErrorPrediction = 0.08400000 * 250; time = 0.0257s; samplesPerSecond = 9711.0
+MPI Rank 2: 05/03/2016 18:03:04:  Epoch[ 3 of 4]-Minibatch[ 311- 320, 80.00%]: CrossEntropyWithSoftmax = 0.12280271 * 250; EvalErrorPrediction = 0.05200000 * 250; time = 0.0256s; samplesPerSecond = 9747.3
+MPI Rank 2: 05/03/2016 18:03:04:  Epoch[ 3 of 4]-Minibatch[ 321- 330, 82.50%]: CrossEntropyWithSoftmax = 0.14754684 * 250; EvalErrorPrediction = 0.06000000 * 250; time = 0.0257s; samplesPerSecond = 9726.1
+MPI Rank 2: 05/03/2016 18:03:04:  Epoch[ 3 of 4]-Minibatch[ 331- 340, 85.00%]: CrossEntropyWithSoftmax = 0.19813013 * 250; EvalErrorPrediction = 0.09600000 * 250; time = 0.0256s; samplesPerSecond = 9767.9
+MPI Rank 2: 05/03/2016 18:03:04:  Epoch[ 3 of 4]-Minibatch[ 341- 350, 87.50%]: CrossEntropyWithSoftmax = 0.12597868 * 250; EvalErrorPrediction = 0.05200000 * 250; time = 0.0257s; samplesPerSecond = 9711.4
+MPI Rank 2: 05/03/2016 18:03:04:  Epoch[ 3 of 4]-Minibatch[ 351- 360, 90.00%]: CrossEntropyWithSoftmax = 0.13764279 * 250; EvalErrorPrediction = 0.06000000 * 250; time = 0.0257s; samplesPerSecond = 9727.6
+MPI Rank 2: 05/03/2016 18:03:04:  Epoch[ 3 of 4]-Minibatch[ 361- 370, 92.50%]: CrossEntropyWithSoftmax = 0.12857030 * 250; EvalErrorPrediction = 0.06000000 * 250; time = 0.0386s; samplesPerSecond = 6480.2
+MPI Rank 2: 05/03/2016 18:03:04:  Epoch[ 3 of 4]-Minibatch[ 371- 380, 95.00%]: CrossEntropyWithSoftmax = 0.16673625 * 250; EvalErrorPrediction = 0.09600000 * 250; time = 0.0257s; samplesPerSecond = 9739.8
+MPI Rank 2: 05/03/2016 18:03:04:  Epoch[ 3 of 4]-Minibatch[ 381- 390, 97.50%]: CrossEntropyWithSoftmax = 0.20688032 * 250; EvalErrorPrediction = 0.11600000 * 250; time = 0.0258s; samplesPerSecond = 9686.5
+MPI Rank 2: 05/03/2016 18:03:04:  Epoch[ 3 of 4]-Minibatch[ 391- 400, 100.00%]: CrossEntropyWithSoftmax = 0.14604649 * 250; EvalErrorPrediction = 0.06800000 * 250; time = 0.0256s; samplesPerSecond = 9748.1
+MPI Rank 2: 05/03/2016 18:03:04: Finished Epoch[ 3 of 4]: [Training] CrossEntropyWithSoftmax = 0.15948348 * 10000; EvalErrorPrediction = 0.07650000 * 10000; totalSamplesSeen = 30000; learningRatePerSample = 0.0080000004; epochTime=1.04588s
+MPI Rank 2: 
+MPI Rank 2: 05/03/2016 18:03:04: Starting Epoch 4: learning rate per sample = 0.008000  effective momentum = 0.900000  momentum as time constant = 237.3 samples
+MPI Rank 2: starting epoch 3 at record count 30000, and file position 0
+MPI Rank 2: already there from last epoch
+MPI Rank 2: 
 MPI Rank 2: 05/03/2016 18:03:04: Starting minibatch loop, DataParallelSGD training (MyRank = 2, NumNodes = 4, NumGradientBits = 64).
-MPI Rank 2: 05/03/2016 18:03:04:  Epoch[ 4 of 4]-Minibatch[   1-  10, 2.50%]: CrossEntropyWithSoftmax = 0.12380915 * 250; EvalClassificationError = 0.06000000 * 250; time = 0.0258s; samplesPerSecond = 9680.9
-MPI Rank 2: 05/03/2016 18:03:04:  Epoch[ 4 of 4]-Minibatch[  11-  20, 5.00%]: CrossEntropyWithSoftmax = 0.18110099 * 250; EvalClassificationError = 0.09600000 * 250; time = 0.0259s; samplesPerSecond = 9663.0
-MPI Rank 2: 05/03/2016 18:03:04:  Epoch[ 4 of 4]-Minibatch[  21-  30, 7.50%]: CrossEntropyWithSoftmax = 0.14240048 * 250; EvalClassificationError = 0.07600000 * 250; time = 0.0257s; samplesPerSecond = 9742.8
-MPI Rank 2: 05/03/2016 18:03:04:  Epoch[ 4 of 4]-Minibatch[  31-  40, 10.00%]: CrossEntropyWithSoftmax = 0.15624088 * 250; EvalClassificationError = 0.06400000 * 250; time = 0.0257s; samplesPerSecond = 9722.0
-MPI Rank 2: 05/03/2016 18:03:04:  Epoch[ 4 of 4]-Minibatch[  41-  50, 12.50%]: CrossEntropyWithSoftmax = 0.16933936 * 250; EvalClassificationError = 0.09600000 * 250; time = 0.0257s; samplesPerSecond = 9736.7
-MPI Rank 2: 05/03/2016 18:03:04:  Epoch[ 4 of 4]-Minibatch[  51-  60, 15.00%]: CrossEntropyWithSoftmax = 0.18186733 * 250; EvalClassificationError = 0.08000000 * 250; time = 0.0256s; samplesPerSecond = 9766.4
-MPI Rank 2: 05/03/2016 18:03:04:  Epoch[ 4 of 4]-Minibatch[  61-  70, 17.50%]: CrossEntropyWithSoftmax = 0.14474379 * 250; EvalClassificationError = 0.07200000 * 250; time = 0.0255s; samplesPerSecond = 9788.2
-MPI Rank 2: 05/03/2016 18:03:04:  Epoch[ 4 of 4]-Minibatch[  71-  80, 20.00%]: CrossEntropyWithSoftmax = 0.18027784 * 250; EvalClassificationError = 0.09600000 * 250; time = 0.0257s; samplesPerSecond = 9724.2
-MPI Rank 2: 05/03/2016 18:03:04:  Epoch[ 4 of 4]-Minibatch[  81-  90, 22.50%]: CrossEntropyWithSoftmax = 0.15853979 * 250; EvalClassificationError = 0.07600000 * 250; time = 0.0257s; samplesPerSecond = 9741.3
-MPI Rank 2: 05/03/2016 18:03:04:  Epoch[ 4 of 4]-Minibatch[  91- 100, 25.00%]: CrossEntropyWithSoftmax = 0.14494443 * 250; EvalClassificationError = 0.07200000 * 250; time = 0.0256s; samplesPerSecond = 9781.7
-MPI Rank 2: 05/03/2016 18:03:04:  Epoch[ 4 of 4]-Minibatch[ 101- 110, 27.50%]: CrossEntropyWithSoftmax = 0.13356766 * 250; EvalClassificationError = 0.05200000 * 250; time = 0.0257s; samplesPerSecond = 9736.7
-MPI Rank 2: 05/03/2016 18:03:04:  Epoch[ 4 of 4]-Minibatch[ 111- 120, 30.00%]: CrossEntropyWithSoftmax = 0.13727553 * 250; EvalClassificationError = 0.06400000 * 250; time = 0.0494s; samplesPerSecond = 5059.2
-MPI Rank 2: 05/03/2016 18:03:05:  Epoch[ 4 of 4]-Minibatch[ 121- 130, 32.50%]: CrossEntropyWithSoftmax = 0.11570274 * 250; EvalClassificationError = 0.05600000 * 250; time = 0.0440s; samplesPerSecond = 5677.4
-MPI Rank 2: 05/03/2016 18:03:05:  Epoch[ 4 of 4]-Minibatch[ 131- 140, 35.00%]: CrossEntropyWithSoftmax = 0.16924789 * 250; EvalClassificationError = 0.08800000 * 250; time = 0.0562s; samplesPerSecond = 4447.3
-MPI Rank 2: 05/03/2016 18:03:05:  Epoch[ 4 of 4]-Minibatch[ 141- 150, 37.50%]: CrossEntropyWithSoftmax = 0.12756586 * 250; EvalClassificationError = 0.04800000 * 250; time = 0.0257s; samplesPerSecond = 9709.5
-MPI Rank 2: 05/03/2016 18:03:05:  Epoch[ 4 of 4]-Minibatch[ 151- 160, 40.00%]: CrossEntropyWithSoftmax = 0.17074018 * 250; EvalClassificationError = 0.08400000 * 250; time = 0.0259s; samplesPerSecond = 9655.5
-MPI Rank 2: 05/03/2016 18:03:05:  Epoch[ 4 of 4]-Minibatch[ 161- 170, 42.50%]: CrossEntropyWithSoftmax = 0.17671936 * 250; EvalClassificationError = 0.10000000 * 250; time = 0.0256s; samplesPerSecond = 9775.6
-MPI Rank 2: 05/03/2016 18:03:05:  Epoch[ 4 of 4]-Minibatch[ 171- 180, 45.00%]: CrossEntropyWithSoftmax = 0.14113643 * 250; EvalClassificationError = 0.06400000 * 250; time = 0.0258s; samplesPerSecond = 9685.0
-MPI Rank 2: 05/03/2016 18:03:05:  Epoch[ 4 of 4]-Minibatch[ 181- 190, 47.50%]: CrossEntropyWithSoftmax = 0.19361828 * 250; EvalClassificationError = 0.10000000 * 250; time = 0.0256s; samplesPerSecond = 9753.1
-MPI Rank 2: 05/03/2016 18:03:05:  Epoch[ 4 of 4]-Minibatch[ 191- 200, 50.00%]: CrossEntropyWithSoftmax = 0.20846850 * 250; EvalClassificationError = 0.10000000 * 250; time = 0.0258s; samplesPerSecond = 9706.5
-MPI Rank 2: 05/03/2016 18:03:05:  Epoch[ 4 of 4]-Minibatch[ 201- 210, 52.50%]: CrossEntropyWithSoftmax = 0.18513294 * 250; EvalClassificationError = 0.08000000 * 250; time = 0.0257s; samplesPerSecond = 9731.8
-MPI Rank 2: 05/03/2016 18:03:05:  Epoch[ 4 of 4]-Minibatch[ 211- 220, 55.00%]: CrossEntropyWithSoftmax = 0.18145039 * 250; EvalClassificationError = 0.07600000 * 250; time = 0.0256s; samplesPerSecond = 9757.6
-MPI Rank 2: 05/03/2016 18:03:05:  Epoch[ 4 of 4]-Minibatch[ 221- 230, 57.50%]: CrossEntropyWithSoftmax = 0.14040066 * 250; EvalClassificationError = 0.05600000 * 250; time = 0.0257s; samplesPerSecond = 9715.9
-MPI Rank 2: 05/03/2016 18:03:05:  Epoch[ 4 of 4]-Minibatch[ 231- 240, 60.00%]: CrossEntropyWithSoftmax = 0.14875034 * 250; EvalClassificationError = 0.07600000 * 250; time = 0.0258s; samplesPerSecond = 9673.1
-MPI Rank 2: 05/03/2016 18:03:05:  Epoch[ 4 of 4]-Minibatch[ 241- 250, 62.50%]: CrossEntropyWithSoftmax = 0.20370867 * 250; EvalClassificationError = 0.11200000 * 250; time = 0.0256s; samplesPerSecond = 9756.9
-MPI Rank 2: 05/03/2016 18:03:05:  Epoch[ 4 of 4]-Minibatch[ 251- 260, 65.00%]: CrossEntropyWithSoftmax = 0.12825410 * 250; EvalClassificationError = 0.07200000 * 250; time = 0.0258s; samplesPerSecond = 9692.2
-MPI Rank 2: 05/03/2016 18:03:05:  Epoch[ 4 of 4]-Minibatch[ 261- 270, 67.50%]: CrossEntropyWithSoftmax = 0.18685021 * 250; EvalClassificationError = 0.11600000 * 250; time = 0.0258s; samplesPerSecond = 9671.6
-MPI Rank 2: 05/03/2016 18:03:05:  Epoch[ 4 of 4]-Minibatch[ 271- 280, 70.00%]: CrossEntropyWithSoftmax = 0.19554195 * 250; EvalClassificationError = 0.08400000 * 250; time = 0.0256s; samplesPerSecond = 9780.1
-MPI Rank 2: 05/03/2016 18:03:05:  Epoch[ 4 of 4]-Minibatch[ 281- 290, 72.50%]: CrossEntropyWithSoftmax = 0.16400454 * 250; EvalClassificationError = 0.06800000 * 250; time = 0.0258s; samplesPerSecond = 9694.8
-MPI Rank 2: 05/03/2016 18:03:05:  Epoch[ 4 of 4]-Minibatch[ 291- 300, 75.00%]: CrossEntropyWithSoftmax = 0.12461172 * 250; EvalClassificationError = 0.04400000 * 250; time = 0.0256s; samplesPerSecond = 9779.0
-MPI Rank 2: 05/03/2016 18:03:05:  Epoch[ 4 of 4]-Minibatch[ 301- 310, 77.50%]: CrossEntropyWithSoftmax = 0.17266601 * 250; EvalClassificationError = 0.08400000 * 250; time = 0.0255s; samplesPerSecond = 9785.5
-MPI Rank 2: 05/03/2016 18:03:05:  Epoch[ 4 of 4]-Minibatch[ 311- 320, 80.00%]: CrossEntropyWithSoftmax = 0.12261446 * 250; EvalClassificationError = 0.05200000 * 250; time = 0.0337s; samplesPerSecond = 7413.1
-MPI Rank 2: 05/03/2016 18:03:05:  Epoch[ 4 of 4]-Minibatch[ 321- 330, 82.50%]: CrossEntropyWithSoftmax = 0.14725311 * 250; EvalClassificationError = 0.06000000 * 250; time = 0.0257s; samplesPerSecond = 9733.3
-MPI Rank 2: 05/03/2016 18:03:05:  Epoch[ 4 of 4]-Minibatch[ 331- 340, 85.00%]: CrossEntropyWithSoftmax = 0.19797789 * 250; EvalClassificationError = 0.09200000 * 250; time = 0.0258s; samplesPerSecond = 9673.8
-MPI Rank 2: 05/03/2016 18:03:05:  Epoch[ 4 of 4]-Minibatch[ 341- 350, 87.50%]: CrossEntropyWithSoftmax = 0.12586069 * 250; EvalClassificationError = 0.05200000 * 250; time = 0.0255s; samplesPerSecond = 9798.9
-MPI Rank 2: 05/03/2016 18:03:05:  Epoch[ 4 of 4]-Minibatch[ 351- 360, 90.00%]: CrossEntropyWithSoftmax = 0.13754454 * 250; EvalClassificationError = 0.06000000 * 250; time = 0.0258s; samplesPerSecond = 9671.6
-MPI Rank 2: 05/03/2016 18:03:05:  Epoch[ 4 of 4]-Minibatch[ 361- 370, 92.50%]: CrossEntropyWithSoftmax = 0.12855952 * 250; EvalClassificationError = 0.06000000 * 250; time = 0.0257s; samplesPerSecond = 9741.3
-MPI Rank 2: 05/03/2016 18:03:05:  Epoch[ 4 of 4]-Minibatch[ 371- 380, 95.00%]: CrossEntropyWithSoftmax = 0.16665200 * 250; EvalClassificationError = 0.09600000 * 250; time = 0.0257s; samplesPerSecond = 9722.7
-MPI Rank 2: 05/03/2016 18:03:05:  Epoch[ 4 of 4]-Minibatch[ 381- 390, 97.50%]: CrossEntropyWithSoftmax = 0.20702565 * 250; EvalClassificationError = 0.11600000 * 250; time = 0.0258s; samplesPerSecond = 9683.2
-MPI Rank 2: 05/03/2016 18:03:05:  Epoch[ 4 of 4]-Minibatch[ 391- 400, 100.00%]: CrossEntropyWithSoftmax = 0.14604076 * 250; EvalClassificationError = 0.06400000 * 250; time = 0.0258s; samplesPerSecond = 9705.3
-MPI Rank 2: 05/03/2016 18:03:05: Finished Epoch[ 4 of 4]: [Training] CrossEntropyWithSoftmax = 0.15920517 * 10000; EvalClassificationError = 0.07660000 * 10000; totalSamplesSeen = 40000; learningRatePerSample = 0.0080000004; epochTime=1.11307s
+MPI Rank 2: 05/03/2016 18:03:04:  Epoch[ 4 of 4]-Minibatch[   1-  10, 2.50%]: CrossEntropyWithSoftmax = 0.12380915 * 250; EvalErrorPrediction = 0.06000000 * 250; time = 0.0258s; samplesPerSecond = 9680.9
+MPI Rank 2: 05/03/2016 18:03:04:  Epoch[ 4 of 4]-Minibatch[  11-  20, 5.00%]: CrossEntropyWithSoftmax = 0.18110099 * 250; EvalErrorPrediction = 0.09600000 * 250; time = 0.0259s; samplesPerSecond = 9663.0
+MPI Rank 2: 05/03/2016 18:03:04:  Epoch[ 4 of 4]-Minibatch[  21-  30, 7.50%]: CrossEntropyWithSoftmax = 0.14240048 * 250; EvalErrorPrediction = 0.07600000 * 250; time = 0.0257s; samplesPerSecond = 9742.8
+MPI Rank 2: 05/03/2016 18:03:04:  Epoch[ 4 of 4]-Minibatch[  31-  40, 10.00%]: CrossEntropyWithSoftmax = 0.15624088 * 250; EvalErrorPrediction = 0.06400000 * 250; time = 0.0257s; samplesPerSecond = 9722.0
+MPI Rank 2: 05/03/2016 18:03:04:  Epoch[ 4 of 4]-Minibatch[  41-  50, 12.50%]: CrossEntropyWithSoftmax = 0.16933936 * 250; EvalErrorPrediction = 0.09600000 * 250; time = 0.0257s; samplesPerSecond = 9736.7
+MPI Rank 2: 05/03/2016 18:03:04:  Epoch[ 4 of 4]-Minibatch[  51-  60, 15.00%]: CrossEntropyWithSoftmax = 0.18186733 * 250; EvalErrorPrediction = 0.08000000 * 250; time = 0.0256s; samplesPerSecond = 9766.4
+MPI Rank 2: 05/03/2016 18:03:04:  Epoch[ 4 of 4]-Minibatch[  61-  70, 17.50%]: CrossEntropyWithSoftmax = 0.14474379 * 250; EvalErrorPrediction = 0.07200000 * 250; time = 0.0255s; samplesPerSecond = 9788.2
+MPI Rank 2: 05/03/2016 18:03:04:  Epoch[ 4 of 4]-Minibatch[  71-  80, 20.00%]: CrossEntropyWithSoftmax = 0.18027784 * 250; EvalErrorPrediction = 0.09600000 * 250; time = 0.0257s; samplesPerSecond = 9724.2
+MPI Rank 2: 05/03/2016 18:03:04:  Epoch[ 4 of 4]-Minibatch[  81-  90, 22.50%]: CrossEntropyWithSoftmax = 0.15853979 * 250; EvalErrorPrediction = 0.07600000 * 250; time = 0.0257s; samplesPerSecond = 9741.3
+MPI Rank 2: 05/03/2016 18:03:04:  Epoch[ 4 of 4]-Minibatch[  91- 100, 25.00%]: CrossEntropyWithSoftmax = 0.14494443 * 250; EvalErrorPrediction = 0.07200000 * 250; time = 0.0256s; samplesPerSecond = 9781.7
+MPI Rank 2: 05/03/2016 18:03:04:  Epoch[ 4 of 4]-Minibatch[ 101- 110, 27.50%]: CrossEntropyWithSoftmax = 0.13356766 * 250; EvalErrorPrediction = 0.05200000 * 250; time = 0.0257s; samplesPerSecond = 9736.7
+MPI Rank 2: 05/03/2016 18:03:04:  Epoch[ 4 of 4]-Minibatch[ 111- 120, 30.00%]: CrossEntropyWithSoftmax = 0.13727553 * 250; EvalErrorPrediction = 0.06400000 * 250; time = 0.0494s; samplesPerSecond = 5059.2
+MPI Rank 2: 05/03/2016 18:03:05:  Epoch[ 4 of 4]-Minibatch[ 121- 130, 32.50%]: CrossEntropyWithSoftmax = 0.11570274 * 250; EvalErrorPrediction = 0.05600000 * 250; time = 0.0440s; samplesPerSecond = 5677.4
+MPI Rank 2: 05/03/2016 18:03:05:  Epoch[ 4 of 4]-Minibatch[ 131- 140, 35.00%]: CrossEntropyWithSoftmax = 0.16924789 * 250; EvalErrorPrediction = 0.08800000 * 250; time = 0.0562s; samplesPerSecond = 4447.3
+MPI Rank 2: 05/03/2016 18:03:05:  Epoch[ 4 of 4]-Minibatch[ 141- 150, 37.50%]: CrossEntropyWithSoftmax = 0.12756586 * 250; EvalErrorPrediction = 0.04800000 * 250; time = 0.0257s; samplesPerSecond = 9709.5
+MPI Rank 2: 05/03/2016 18:03:05:  Epoch[ 4 of 4]-Minibatch[ 151- 160, 40.00%]: CrossEntropyWithSoftmax = 0.17074018 * 250; EvalErrorPrediction = 0.08400000 * 250; time = 0.0259s; samplesPerSecond = 9655.5
+MPI Rank 2: 05/03/2016 18:03:05:  Epoch[ 4 of 4]-Minibatch[ 161- 170, 42.50%]: CrossEntropyWithSoftmax = 0.17671936 * 250; EvalErrorPrediction = 0.10000000 * 250; time = 0.0256s; samplesPerSecond = 9775.6
+MPI Rank 2: 05/03/2016 18:03:05:  Epoch[ 4 of 4]-Minibatch[ 171- 180, 45.00%]: CrossEntropyWithSoftmax = 0.14113643 * 250; EvalErrorPrediction = 0.06400000 * 250; time = 0.0258s; samplesPerSecond = 9685.0
+MPI Rank 2: 05/03/2016 18:03:05:  Epoch[ 4 of 4]-Minibatch[ 181- 190, 47.50%]: CrossEntropyWithSoftmax = 0.19361828 * 250; EvalErrorPrediction = 0.10000000 * 250; time = 0.0256s; samplesPerSecond = 9753.1
+MPI Rank 2: 05/03/2016 18:03:05:  Epoch[ 4 of 4]-Minibatch[ 191- 200, 50.00%]: CrossEntropyWithSoftmax = 0.20846850 * 250; EvalErrorPrediction = 0.10000000 * 250; time = 0.0258s; samplesPerSecond = 9706.5
+MPI Rank 2: 05/03/2016 18:03:05:  Epoch[ 4 of 4]-Minibatch[ 201- 210, 52.50%]: CrossEntropyWithSoftmax = 0.18513294 * 250; EvalErrorPrediction = 0.08000000 * 250; time = 0.0257s; samplesPerSecond = 9731.8
+MPI Rank 2: 05/03/2016 18:03:05:  Epoch[ 4 of 4]-Minibatch[ 211- 220, 55.00%]: CrossEntropyWithSoftmax = 0.18145039 * 250; EvalErrorPrediction = 0.07600000 * 250; time = 0.0256s; samplesPerSecond = 9757.6
+MPI Rank 2: 05/03/2016 18:03:05:  Epoch[ 4 of 4]-Minibatch[ 221- 230, 57.50%]: CrossEntropyWithSoftmax = 0.14040066 * 250; EvalErrorPrediction = 0.05600000 * 250; time = 0.0257s; samplesPerSecond = 9715.9
+MPI Rank 2: 05/03/2016 18:03:05:  Epoch[ 4 of 4]-Minibatch[ 231- 240, 60.00%]: CrossEntropyWithSoftmax = 0.14875034 * 250; EvalErrorPrediction = 0.07600000 * 250; time = 0.0258s; samplesPerSecond = 9673.1
+MPI Rank 2: 05/03/2016 18:03:05:  Epoch[ 4 of 4]-Minibatch[ 241- 250, 62.50%]: CrossEntropyWithSoftmax = 0.20370867 * 250; EvalErrorPrediction = 0.11200000 * 250; time = 0.0256s; samplesPerSecond = 9756.9
+MPI Rank 2: 05/03/2016 18:03:05:  Epoch[ 4 of 4]-Minibatch[ 251- 260, 65.00%]: CrossEntropyWithSoftmax = 0.12825410 * 250; EvalErrorPrediction = 0.07200000 * 250; time = 0.0258s; samplesPerSecond = 9692.2
+MPI Rank 2: 05/03/2016 18:03:05:  Epoch[ 4 of 4]-Minibatch[ 261- 270, 67.50%]: CrossEntropyWithSoftmax = 0.18685021 * 250; EvalErrorPrediction = 0.11600000 * 250; time = 0.0258s; samplesPerSecond = 9671.6
+MPI Rank 2: 05/03/2016 18:03:05:  Epoch[ 4 of 4]-Minibatch[ 271- 280, 70.00%]: CrossEntropyWithSoftmax = 0.19554195 * 250; EvalErrorPrediction = 0.08400000 * 250; time = 0.0256s; samplesPerSecond = 9780.1
+MPI Rank 2: 05/03/2016 18:03:05:  Epoch[ 4 of 4]-Minibatch[ 281- 290, 72.50%]: CrossEntropyWithSoftmax = 0.16400454 * 250; EvalErrorPrediction = 0.06800000 * 250; time = 0.0258s; samplesPerSecond = 9694.8
+MPI Rank 2: 05/03/2016 18:03:05:  Epoch[ 4 of 4]-Minibatch[ 291- 300, 75.00%]: CrossEntropyWithSoftmax = 0.12461172 * 250; EvalErrorPrediction = 0.04400000 * 250; time = 0.0256s; samplesPerSecond = 9779.0
+MPI Rank 2: 05/03/2016 18:03:05:  Epoch[ 4 of 4]-Minibatch[ 301- 310, 77.50%]: CrossEntropyWithSoftmax = 0.17266601 * 250; EvalErrorPrediction = 0.08400000 * 250; time = 0.0255s; samplesPerSecond = 9785.5
+MPI Rank 2: 05/03/2016 18:03:05:  Epoch[ 4 of 4]-Minibatch[ 311- 320, 80.00%]: CrossEntropyWithSoftmax = 0.12261446 * 250; EvalErrorPrediction = 0.05200000 * 250; time = 0.0337s; samplesPerSecond = 7413.1
+MPI Rank 2: 05/03/2016 18:03:05:  Epoch[ 4 of 4]-Minibatch[ 321- 330, 82.50%]: CrossEntropyWithSoftmax = 0.14725311 * 250; EvalErrorPrediction = 0.06000000 * 250; time = 0.0257s; samplesPerSecond = 9733.3
+MPI Rank 2: 05/03/2016 18:03:05:  Epoch[ 4 of 4]-Minibatch[ 331- 340, 85.00%]: CrossEntropyWithSoftmax = 0.19797789 * 250; EvalErrorPrediction = 0.09200000 * 250; time = 0.0258s; samplesPerSecond = 9673.8
+MPI Rank 2: 05/03/2016 18:03:05:  Epoch[ 4 of 4]-Minibatch[ 341- 350, 87.50%]: CrossEntropyWithSoftmax = 0.12586069 * 250; EvalErrorPrediction = 0.05200000 * 250; time = 0.0255s; samplesPerSecond = 9798.9
+MPI Rank 2: 05/03/2016 18:03:05:  Epoch[ 4 of 4]-Minibatch[ 351- 360, 90.00%]: CrossEntropyWithSoftmax = 0.13754454 * 250; EvalErrorPrediction = 0.06000000 * 250; time = 0.0258s; samplesPerSecond = 9671.6
+MPI Rank 2: 05/03/2016 18:03:05:  Epoch[ 4 of 4]-Minibatch[ 361- 370, 92.50%]: CrossEntropyWithSoftmax = 0.12855952 * 250; EvalErrorPrediction = 0.06000000 * 250; time = 0.0257s; samplesPerSecond = 9741.3
+MPI Rank 2: 05/03/2016 18:03:05:  Epoch[ 4 of 4]-Minibatch[ 371- 380, 95.00%]: CrossEntropyWithSoftmax = 0.16665200 * 250; EvalErrorPrediction = 0.09600000 * 250; time = 0.0257s; samplesPerSecond = 9722.7
+MPI Rank 2: 05/03/2016 18:03:05:  Epoch[ 4 of 4]-Minibatch[ 381- 390, 97.50%]: CrossEntropyWithSoftmax = 0.20702565 * 250; EvalErrorPrediction = 0.11600000 * 250; time = 0.0258s; samplesPerSecond = 9683.2
+MPI Rank 2: 05/03/2016 18:03:05:  Epoch[ 4 of 4]-Minibatch[ 391- 400, 100.00%]: CrossEntropyWithSoftmax = 0.14604076 * 250; EvalErrorPrediction = 0.06400000 * 250; time = 0.0258s; samplesPerSecond = 9705.3
+MPI Rank 2: 05/03/2016 18:03:05: Finished Epoch[ 4 of 4]: [Training] CrossEntropyWithSoftmax = 0.15920517 * 10000; EvalErrorPrediction = 0.07660000 * 10000; totalSamplesSeen = 40000; learningRatePerSample = 0.0080000004; epochTime=1.11307s
 MPI Rank 2: 05/03/2016 18:03:05: CNTKCommandTrainEnd: SimpleMultiGPU
-=======
-MPI Rank 2: 08/16/2016 09:57:26: Starting Epoch 4: learning rate per sample = 0.008000  effective momentum = 0.900000  momentum as time constant = 237.3 samples
->>>>>>> 8493f118
-MPI Rank 2: 
-MPI Rank 2: 08/16/2016 09:57:26: Starting minibatch loop, DataParallelSGD training (MyRank = 2, NumNodes = 4, NumGradientBits = 64), distributed reading is ENABLED.
-MPI Rank 2: 08/16/2016 09:57:26:  Epoch[ 4 of 4]-Minibatch[   1-  10, 2.50%]: CrossEntropyWithSoftmax = 0.12380915 * 250; EvalErrorPrediction = 0.06000000 * 250; time = 0.0238s; samplesPerSecond = 10496.7
-MPI Rank 2: 08/16/2016 09:57:26:  Epoch[ 4 of 4]-Minibatch[  11-  20, 5.00%]: CrossEntropyWithSoftmax = 0.18110099 * 250; EvalErrorPrediction = 0.09600000 * 250; time = 0.0237s; samplesPerSecond = 10554.3
-MPI Rank 2: 08/16/2016 09:57:26:  Epoch[ 4 of 4]-Minibatch[  21-  30, 7.50%]: CrossEntropyWithSoftmax = 0.14240048 * 250; EvalErrorPrediction = 0.07600000 * 250; time = 0.0238s; samplesPerSecond = 10492.3
-MPI Rank 2: 08/16/2016 09:57:26:  Epoch[ 4 of 4]-Minibatch[  31-  40, 10.00%]: CrossEntropyWithSoftmax = 0.15624088 * 250; EvalErrorPrediction = 0.06400000 * 250; time = 0.0236s; samplesPerSecond = 10593.7
-MPI Rank 2: 08/16/2016 09:57:26:  Epoch[ 4 of 4]-Minibatch[  41-  50, 12.50%]: CrossEntropyWithSoftmax = 0.16933936 * 250; EvalErrorPrediction = 0.09600000 * 250; time = 0.0238s; samplesPerSecond = 10508.6
-MPI Rank 2: 08/16/2016 09:57:26:  Epoch[ 4 of 4]-Minibatch[  51-  60, 15.00%]: CrossEntropyWithSoftmax = 0.18186733 * 250; EvalErrorPrediction = 0.08000000 * 250; time = 0.0238s; samplesPerSecond = 10492.7
-MPI Rank 2: 08/16/2016 09:57:26:  Epoch[ 4 of 4]-Minibatch[  61-  70, 17.50%]: CrossEntropyWithSoftmax = 0.14474379 * 250; EvalErrorPrediction = 0.07200000 * 250; time = 0.0237s; samplesPerSecond = 10527.6
-MPI Rank 2: 08/16/2016 09:57:26:  Epoch[ 4 of 4]-Minibatch[  71-  80, 20.00%]: CrossEntropyWithSoftmax = 0.18027784 * 250; EvalErrorPrediction = 0.09600000 * 250; time = 0.0237s; samplesPerSecond = 10550.7
-MPI Rank 2: 08/16/2016 09:57:26:  Epoch[ 4 of 4]-Minibatch[  81-  90, 22.50%]: CrossEntropyWithSoftmax = 0.15853979 * 250; EvalErrorPrediction = 0.07600000 * 250; time = 0.0237s; samplesPerSecond = 10532.5
-MPI Rank 2: 08/16/2016 09:57:26:  Epoch[ 4 of 4]-Minibatch[  91- 100, 25.00%]: CrossEntropyWithSoftmax = 0.14494443 * 250; EvalErrorPrediction = 0.07200000 * 250; time = 0.0237s; samplesPerSecond = 10544.1
-MPI Rank 2: 08/16/2016 09:57:26:  Epoch[ 4 of 4]-Minibatch[ 101- 110, 27.50%]: CrossEntropyWithSoftmax = 0.13356766 * 250; EvalErrorPrediction = 0.05200000 * 250; time = 0.0238s; samplesPerSecond = 10491.9
-MPI Rank 2: 08/16/2016 09:57:26:  Epoch[ 4 of 4]-Minibatch[ 111- 120, 30.00%]: CrossEntropyWithSoftmax = 0.13727553 * 250; EvalErrorPrediction = 0.06400000 * 250; time = 0.0237s; samplesPerSecond = 10556.5
-MPI Rank 2: 08/16/2016 09:57:26:  Epoch[ 4 of 4]-Minibatch[ 121- 130, 32.50%]: CrossEntropyWithSoftmax = 0.11570274 * 250; EvalErrorPrediction = 0.05600000 * 250; time = 0.0237s; samplesPerSecond = 10545.0
-MPI Rank 2: 08/16/2016 09:57:26:  Epoch[ 4 of 4]-Minibatch[ 131- 140, 35.00%]: CrossEntropyWithSoftmax = 0.16924789 * 250; EvalErrorPrediction = 0.08800000 * 250; time = 0.0237s; samplesPerSecond = 10536.1
-MPI Rank 2: 08/16/2016 09:57:26:  Epoch[ 4 of 4]-Minibatch[ 141- 150, 37.50%]: CrossEntropyWithSoftmax = 0.12756586 * 250; EvalErrorPrediction = 0.04800000 * 250; time = 0.0236s; samplesPerSecond = 10571.7
-MPI Rank 2: 08/16/2016 09:57:26:  Epoch[ 4 of 4]-Minibatch[ 151- 160, 40.00%]: CrossEntropyWithSoftmax = 0.17074018 * 250; EvalErrorPrediction = 0.08400000 * 250; time = 0.0237s; samplesPerSecond = 10548.1
-MPI Rank 2: 08/16/2016 09:57:27:  Epoch[ 4 of 4]-Minibatch[ 161- 170, 42.50%]: CrossEntropyWithSoftmax = 0.17671936 * 250; EvalErrorPrediction = 0.10000000 * 250; time = 0.0238s; samplesPerSecond = 10495.8
-MPI Rank 2: 08/16/2016 09:57:27:  Epoch[ 4 of 4]-Minibatch[ 171- 180, 45.00%]: CrossEntropyWithSoftmax = 0.14113643 * 250; EvalErrorPrediction = 0.06400000 * 250; time = 0.0236s; samplesPerSecond = 10586.0
-MPI Rank 2: 08/16/2016 09:57:27:  Epoch[ 4 of 4]-Minibatch[ 181- 190, 47.50%]: CrossEntropyWithSoftmax = 0.19361828 * 250; EvalErrorPrediction = 0.10000000 * 250; time = 0.0237s; samplesPerSecond = 10551.6
-MPI Rank 2: 08/16/2016 09:57:27:  Epoch[ 4 of 4]-Minibatch[ 191- 200, 50.00%]: CrossEntropyWithSoftmax = 0.20846850 * 250; EvalErrorPrediction = 0.10000000 * 250; time = 0.0237s; samplesPerSecond = 10546.3
-MPI Rank 2: 08/16/2016 09:57:27:  Epoch[ 4 of 4]-Minibatch[ 201- 210, 52.50%]: CrossEntropyWithSoftmax = 0.18513294 * 250; EvalErrorPrediction = 0.08000000 * 250; time = 0.0237s; samplesPerSecond = 10554.8
-MPI Rank 2: 08/16/2016 09:57:27:  Epoch[ 4 of 4]-Minibatch[ 211- 220, 55.00%]: CrossEntropyWithSoftmax = 0.18145039 * 250; EvalErrorPrediction = 0.07600000 * 250; time = 0.0238s; samplesPerSecond = 10498.0
-MPI Rank 2: 08/16/2016 09:57:27:  Epoch[ 4 of 4]-Minibatch[ 221- 230, 57.50%]: CrossEntropyWithSoftmax = 0.14040066 * 250; EvalErrorPrediction = 0.05600000 * 250; time = 0.0236s; samplesPerSecond = 10574.4
-MPI Rank 2: 08/16/2016 09:57:27:  Epoch[ 4 of 4]-Minibatch[ 231- 240, 60.00%]: CrossEntropyWithSoftmax = 0.14875034 * 250; EvalErrorPrediction = 0.07600000 * 250; time = 0.0238s; samplesPerSecond = 10523.2
-MPI Rank 2: 08/16/2016 09:57:27:  Epoch[ 4 of 4]-Minibatch[ 241- 250, 62.50%]: CrossEntropyWithSoftmax = 0.20370867 * 250; EvalErrorPrediction = 0.11200000 * 250; time = 0.0237s; samplesPerSecond = 10557.9
-MPI Rank 2: 08/16/2016 09:57:27:  Epoch[ 4 of 4]-Minibatch[ 251- 260, 65.00%]: CrossEntropyWithSoftmax = 0.12825410 * 250; EvalErrorPrediction = 0.07200000 * 250; time = 0.0239s; samplesPerSecond = 10469.5
-MPI Rank 2: 08/16/2016 09:57:27:  Epoch[ 4 of 4]-Minibatch[ 261- 270, 67.50%]: CrossEntropyWithSoftmax = 0.18685021 * 250; EvalErrorPrediction = 0.11600000 * 250; time = 0.0237s; samplesPerSecond = 10547.6
-MPI Rank 2: 08/16/2016 09:57:27:  Epoch[ 4 of 4]-Minibatch[ 271- 280, 70.00%]: CrossEntropyWithSoftmax = 0.19554195 * 250; EvalErrorPrediction = 0.08400000 * 250; time = 0.0237s; samplesPerSecond = 10545.0
-MPI Rank 2: 08/16/2016 09:57:27:  Epoch[ 4 of 4]-Minibatch[ 281- 290, 72.50%]: CrossEntropyWithSoftmax = 0.16400454 * 250; EvalErrorPrediction = 0.06800000 * 250; time = 0.0237s; samplesPerSecond = 10526.3
-MPI Rank 2: 08/16/2016 09:57:27:  Epoch[ 4 of 4]-Minibatch[ 291- 300, 75.00%]: CrossEntropyWithSoftmax = 0.12461172 * 250; EvalErrorPrediction = 0.04400000 * 250; time = 0.0238s; samplesPerSecond = 10519.2
-MPI Rank 2: 08/16/2016 09:57:27:  Epoch[ 4 of 4]-Minibatch[ 301- 310, 77.50%]: CrossEntropyWithSoftmax = 0.17266601 * 250; EvalErrorPrediction = 0.08400000 * 250; time = 0.0237s; samplesPerSecond = 10557.4
-MPI Rank 2: 08/16/2016 09:57:27:  Epoch[ 4 of 4]-Minibatch[ 311- 320, 80.00%]: CrossEntropyWithSoftmax = 0.12261446 * 250; EvalErrorPrediction = 0.05200000 * 250; time = 0.0236s; samplesPerSecond = 10594.1
-MPI Rank 2: 08/16/2016 09:57:27:  Epoch[ 4 of 4]-Minibatch[ 321- 330, 82.50%]: CrossEntropyWithSoftmax = 0.14725311 * 250; EvalErrorPrediction = 0.06000000 * 250; time = 0.0236s; samplesPerSecond = 10576.6
-MPI Rank 2: 08/16/2016 09:57:27:  Epoch[ 4 of 4]-Minibatch[ 331- 340, 85.00%]: CrossEntropyWithSoftmax = 0.19797789 * 250; EvalErrorPrediction = 0.09200000 * 250; time = 0.0237s; samplesPerSecond = 10540.5
-MPI Rank 2: 08/16/2016 09:57:27:  Epoch[ 4 of 4]-Minibatch[ 341- 350, 87.50%]: CrossEntropyWithSoftmax = 0.12586069 * 250; EvalErrorPrediction = 0.05200000 * 250; time = 0.0236s; samplesPerSecond = 10575.7
-MPI Rank 2: 08/16/2016 09:57:27:  Epoch[ 4 of 4]-Minibatch[ 351- 360, 90.00%]: CrossEntropyWithSoftmax = 0.13754454 * 250; EvalErrorPrediction = 0.06000000 * 250; time = 0.0238s; samplesPerSecond = 10517.9
-MPI Rank 2: 08/16/2016 09:57:27:  Epoch[ 4 of 4]-Minibatch[ 361- 370, 92.50%]: CrossEntropyWithSoftmax = 0.12855952 * 250; EvalErrorPrediction = 0.06000000 * 250; time = 0.0238s; samplesPerSecond = 10523.2
-MPI Rank 2: 08/16/2016 09:57:27:  Epoch[ 4 of 4]-Minibatch[ 371- 380, 95.00%]: CrossEntropyWithSoftmax = 0.16665200 * 250; EvalErrorPrediction = 0.09600000 * 250; time = 0.0238s; samplesPerSecond = 10484.4
-MPI Rank 2: 08/16/2016 09:57:27:  Epoch[ 4 of 4]-Minibatch[ 381- 390, 97.50%]: CrossEntropyWithSoftmax = 0.20702565 * 250; EvalErrorPrediction = 0.11600000 * 250; time = 0.0237s; samplesPerSecond = 10562.8
-MPI Rank 2: 08/16/2016 09:57:27:  Epoch[ 4 of 4]-Minibatch[ 391- 400, 100.00%]: CrossEntropyWithSoftmax = 0.14604076 * 250; EvalErrorPrediction = 0.06400000 * 250; time = 0.0237s; samplesPerSecond = 10528.1
-MPI Rank 2: 08/16/2016 09:57:27: Finished Epoch[ 4 of 4]: [Training] CrossEntropyWithSoftmax = 0.15920517 * 10000; EvalErrorPrediction = 0.07660000 * 10000; totalSamplesSeen = 40000; learningRatePerSample = 0.0080000004; epochTime=0.952996s
-MPI Rank 2: 08/16/2016 09:57:27: CNTKCommandTrainEnd: SimpleMultiGPU
-MPI Rank 2: 
-MPI Rank 2: 08/16/2016 09:57:27: Action "train" complete.
-MPI Rank 2: 
-MPI Rank 2: 08/16/2016 09:57:27: __COMPLETED__
-MPI Rank 2: ~MPIWrapper
-MPI Rank 3: 08/16/2016 09:57:21: -------------------------------------------------------------------
-MPI Rank 3: 08/16/2016 09:57:21: Build info: 
-MPI Rank 3: 
-MPI Rank 3: 08/16/2016 09:57:21: 		Built time: Aug 16 2016 09:41:56
-MPI Rank 3: 08/16/2016 09:57:21: 		Last modified date: Fri Aug 12 07:32:43 2016
-MPI Rank 3: 08/16/2016 09:57:21: 		Build type: release
-MPI Rank 3: 08/16/2016 09:57:21: 		Build target: GPU
-MPI Rank 3: 08/16/2016 09:57:21: 		With 1bit-SGD: no
-MPI Rank 3: 08/16/2016 09:57:21: 		Math lib: mkl
-MPI Rank 3: 08/16/2016 09:57:21: 		CUDA_PATH: /usr/local/cuda-7.5
-MPI Rank 3: 08/16/2016 09:57:21: 		CUB_PATH: /usr/local/cub-1.4.1
-MPI Rank 3: 08/16/2016 09:57:21: 		CUDNN_PATH: /usr/local/cudnn-4.0
-MPI Rank 3: 08/16/2016 09:57:21: 		Build Branch: HEAD
-MPI Rank 3: 08/16/2016 09:57:21: 		Build SHA1: 026b1e772b963461e189f8f00aa7ed6951298f84
-MPI Rank 3: 08/16/2016 09:57:21: 		Built by philly on f67b30a647de
-MPI Rank 3: 08/16/2016 09:57:21: 		Build Path: /home/philly/jenkins/workspace/CNTK-Build-Linux
-MPI Rank 3: 08/16/2016 09:57:21: -------------------------------------------------------------------
-MPI Rank 3: 08/16/2016 09:57:23: -------------------------------------------------------------------
-MPI Rank 3: 08/16/2016 09:57:23: GPU info:
-MPI Rank 3: 
-MPI Rank 3: 08/16/2016 09:57:23: 		Device[0]: cores = 2880; computeCapability = 3.5; type = "GeForce GTX 780 Ti"; memory = 3071 MB
-MPI Rank 3: 08/16/2016 09:57:23: 		Device[1]: cores = 2880; computeCapability = 3.5; type = "GeForce GTX 780 Ti"; memory = 3071 MB
-MPI Rank 3: 08/16/2016 09:57:23: 		Device[2]: cores = 2880; computeCapability = 3.5; type = "GeForce GTX 780 Ti"; memory = 3071 MB
-MPI Rank 3: 08/16/2016 09:57:23: 		Device[3]: cores = 2880; computeCapability = 3.5; type = "GeForce GTX 780 Ti"; memory = 3071 MB
-MPI Rank 3: 08/16/2016 09:57:23: -------------------------------------------------------------------
-MPI Rank 3: 
-MPI Rank 3: 08/16/2016 09:57:23: Running on localhost at 2016/08/16 09:57:23
-MPI Rank 3: 08/16/2016 09:57:23: Command line: 
-MPI Rank 3: /home/philly/jenkins/workspace/CNTK-Test-Linux-W2/build/gpu/release/bin/cntk  configFile=/home/philly/jenkins/workspace/CNTK-Test-Linux-W2/Tests/EndToEndTests/ParallelTraining/NoQuantization/DoublePrecision/../../SimpleMultiGPU.cntk  currentDirectory=/home/philly/jenkins/workspace/CNTK-Test-Linux-W2/Tests/EndToEndTests/ParallelTraining/Data  RunDir=/tmp/cntk-test-20160816095705.492453/ParallelTraining/NoQuantization_DoublePrecision@release_gpu  DataDir=/home/philly/jenkins/workspace/CNTK-Test-Linux-W2/Tests/EndToEndTests/ParallelTraining/Data  ConfigDir=/home/philly/jenkins/workspace/CNTK-Test-Linux-W2/Tests/EndToEndTests/ParallelTraining/NoQuantization/DoublePrecision/../..  OutputDir=/tmp/cntk-test-20160816095705.492453/ParallelTraining/NoQuantization_DoublePrecision@release_gpu  DeviceId=0  timestamping=true  numCPUThreads=6  precision=double  SimpleMultiGPU=[SGD=[ParallelTrain=[DataParallelSGD=[gradientBits=64]]]]  stderr=/tmp/cntk-test-20160816095705.492453/ParallelTraining/NoQuantization_DoublePrecision@release_gpu/stderr
-MPI Rank 3: 
-MPI Rank 3: 
-MPI Rank 3: 
-MPI Rank 3: 08/16/2016 09:57:23: >>>>>>>>>>>>>>>>>>>> RAW CONFIG (VARIABLES NOT RESOLVED) >>>>>>>>>>>>>>>>>>>>
-MPI Rank 3: 08/16/2016 09:57:23: deviceId = $DeviceId$
+MPI Rank 2: 
+MPI Rank 2: 05/03/2016 18:03:05: Action "train" complete.
+MPI Rank 2: 
+MPI Rank 2: 05/03/2016 18:03:05: __COMPLETED__
+MPI Rank 3: 05/03/2016 18:03:01: -------------------------------------------------------------------
+MPI Rank 3: 05/03/2016 18:03:01: Build info: 
+MPI Rank 3: 
+MPI Rank 3: 05/03/2016 18:03:01: 		Built time: May  3 2016 17:56:15
+MPI Rank 3: 05/03/2016 18:03:01: 		Last modified date: Tue May  3 11:36:22 2016
+MPI Rank 3: 05/03/2016 18:03:01: 		Build type: release
+MPI Rank 3: 05/03/2016 18:03:01: 		Build target: GPU
+MPI Rank 3: 05/03/2016 18:03:01: 		With 1bit-SGD: no
+MPI Rank 3: 05/03/2016 18:03:01: 		Math lib: acml
+MPI Rank 3: 05/03/2016 18:03:01: 		CUDA_PATH: /usr/local/cuda-7.5
+MPI Rank 3: 05/03/2016 18:03:01: 		CUB_PATH: /usr/local/cub-1.4.1
+MPI Rank 3: 05/03/2016 18:03:01: 		CUDNN_PATH: /usr/local/cudnn-4.0
+MPI Rank 3: 05/03/2016 18:03:01: 		Build Branch: HEAD
+MPI Rank 3: 05/03/2016 18:03:01: 		Build SHA1: 571b092d60e131fd529081a5ed52af2dc815dc82
+MPI Rank 3: 05/03/2016 18:03:01: 		Built by philly on 18750d26eb32
+MPI Rank 3: 05/03/2016 18:03:01: 		Build Path: /home/philly/jenkins/workspace/CNTK-Build-Linux
+MPI Rank 3: 05/03/2016 18:03:01: -------------------------------------------------------------------
+MPI Rank 3: 
+MPI Rank 3: 05/03/2016 18:03:01: Running on localhost at 2016/05/03 18:03:01
+MPI Rank 3: 05/03/2016 18:03:01: Command line: 
+MPI Rank 3: /home/philly/jenkins/workspace/CNTK-Test-Linux-W2/build/gpu/release/bin/cntk  configFile=/home/philly/jenkins/workspace/CNTK-Test-Linux-W2/Tests/EndToEndTests/ParallelTraining/NoQuantization/DoublePrecision/../../SimpleMultiGPU.cntk  currentDirectory=/home/philly/jenkins/workspace/CNTK-Test-Linux-W2/Tests/EndToEndTests/ParallelTraining/Data  RunDir=/tmp/cntk-test-20160503175932.483858/ParallelTraining/NoQuantization_DoublePrecision@release_gpu  DataDir=/home/philly/jenkins/workspace/CNTK-Test-Linux-W2/Tests/EndToEndTests/ParallelTraining/Data  ConfigDir=/home/philly/jenkins/workspace/CNTK-Test-Linux-W2/Tests/EndToEndTests/ParallelTraining/NoQuantization/DoublePrecision/../..  OutputDir=/tmp/cntk-test-20160503175932.483858/ParallelTraining/NoQuantization_DoublePrecision@release_gpu  DeviceId=0  timestamping=true  numCPUThreads=1  precision=double  SimpleMultiGPU=[SGD=[ParallelTrain=[DataParallelSGD=[gradientBits=64]]]]  stderr=/tmp/cntk-test-20160503175932.483858/ParallelTraining/NoQuantization_DoublePrecision@release_gpu/stderr
+MPI Rank 3: 
+MPI Rank 3: 
+MPI Rank 3: 
+MPI Rank 3: 05/03/2016 18:03:01: >>>>>>>>>>>>>>>>>>>> RAW CONFIG (VARIABLES NOT RESOLVED) >>>>>>>>>>>>>>>>>>>>
+MPI Rank 3: 05/03/2016 18:03:01: deviceId = $DeviceId$
 MPI Rank 3: command = SimpleMultiGPU
 MPI Rank 3: precision = "float"
 MPI Rank 3: parallelTrain = true
@@ -2456,7 +1792,7 @@
 MPI Rank 3:     SimpleNetworkBuilder = [
 MPI Rank 3:         layerSizes = 2:50*2:2
 MPI Rank 3:         trainingCriterion = "CrossEntropyWithSoftmax"
-MPI Rank 3:         evalCriterion = "ClassificationError"
+MPI Rank 3:         evalCriterion = "ErrorPrediction"
 MPI Rank 3:         layerTypes = "Sigmoid"
 MPI Rank 3:         initValueScale = 1.0
 MPI Rank 3:         applyMeanVarNorm = true
@@ -2471,7 +1807,6 @@
 MPI Rank 3:         dropoutRate = 0.0
 MPI Rank 3:         maxEpochs = 4
 MPI Rank 3:         ParallelTrain = [
-MPI Rank 3:             distributedMBReading = true
 MPI Rank 3:             parallelizationMethod = "DataParallelSGD"
 MPI Rank 3:             DataParallelSGD = [
 MPI Rank 3:                 gradientBits = 1
@@ -2479,50 +1814,50 @@
 MPI Rank 3:         ]
 MPI Rank 3:     ]
 MPI Rank 3:     reader = [
-MPI Rank 3:         readerType = "CNTKTextFormatReader"
-MPI Rank 3:         file = "$DataDir$/SimpleDataTrain_cntk_text.txt"
-MPI Rank 3:         randomize = false
-MPI Rank 3:         input = [
-MPI Rank 3:             features = [
-MPI Rank 3:                 alias = "F"
-MPI Rank 3:                 dim = 2
-MPI Rank 3:                 format = "dense"
-MPI Rank 3:             ]
-MPI Rank 3:             labels = [
-MPI Rank 3:                 alias = "L"
-MPI Rank 3:                 dim = 2
-MPI Rank 3:                 format = "dense"
-MPI Rank 3:             ]
+MPI Rank 3:         readerType = "UCIFastReader"
+MPI Rank 3:         file = "$DataDir$/SimpleDataTrain.txt"
+MPI Rank 3:         miniBatchMode = "partial"
+MPI Rank 3:         randomize = "none"
+MPI Rank 3:         verbosity = 1   
+MPI Rank 3:         features = [
+MPI Rank 3: dim = 2      
+MPI Rank 3: start = 0    
+MPI Rank 3:         ]
+MPI Rank 3:         labels = [
+MPI Rank 3: start = 2      
+MPI Rank 3: dim = 1        
+MPI Rank 3: labelDim = 2   
+MPI Rank 3:             labelMappingFile = "$DataDir$/SimpleMapping.txt"
 MPI Rank 3:         ]
 MPI Rank 3:     ]
 MPI Rank 3: ]
 MPI Rank 3: currentDirectory=/home/philly/jenkins/workspace/CNTK-Test-Linux-W2/Tests/EndToEndTests/ParallelTraining/Data
-MPI Rank 3: RunDir=/tmp/cntk-test-20160816095705.492453/ParallelTraining/NoQuantization_DoublePrecision@release_gpu
+MPI Rank 3: RunDir=/tmp/cntk-test-20160503175932.483858/ParallelTraining/NoQuantization_DoublePrecision@release_gpu
 MPI Rank 3: DataDir=/home/philly/jenkins/workspace/CNTK-Test-Linux-W2/Tests/EndToEndTests/ParallelTraining/Data
 MPI Rank 3: ConfigDir=/home/philly/jenkins/workspace/CNTK-Test-Linux-W2/Tests/EndToEndTests/ParallelTraining/NoQuantization/DoublePrecision/../..
-MPI Rank 3: OutputDir=/tmp/cntk-test-20160816095705.492453/ParallelTraining/NoQuantization_DoublePrecision@release_gpu
+MPI Rank 3: OutputDir=/tmp/cntk-test-20160503175932.483858/ParallelTraining/NoQuantization_DoublePrecision@release_gpu
 MPI Rank 3: DeviceId=0
 MPI Rank 3: timestamping=true
-MPI Rank 3: numCPUThreads=6
+MPI Rank 3: numCPUThreads=1
 MPI Rank 3: precision=double
 MPI Rank 3: SimpleMultiGPU=[SGD=[ParallelTrain=[DataParallelSGD=[gradientBits=64]]]]
-MPI Rank 3: stderr=/tmp/cntk-test-20160816095705.492453/ParallelTraining/NoQuantization_DoublePrecision@release_gpu/stderr
-MPI Rank 3: 
-MPI Rank 3: 08/16/2016 09:57:23: <<<<<<<<<<<<<<<<<<<< RAW CONFIG (VARIABLES NOT RESOLVED)  <<<<<<<<<<<<<<<<<<<<
-MPI Rank 3: 
-MPI Rank 3: 08/16/2016 09:57:23: >>>>>>>>>>>>>>>>>>>> RAW CONFIG WITH ALL VARIABLES RESOLVED >>>>>>>>>>>>>>>>>>>>
-MPI Rank 3: 08/16/2016 09:57:23: deviceId = 0
+MPI Rank 3: stderr=/tmp/cntk-test-20160503175932.483858/ParallelTraining/NoQuantization_DoublePrecision@release_gpu/stderr
+MPI Rank 3: 
+MPI Rank 3: 05/03/2016 18:03:01: <<<<<<<<<<<<<<<<<<<< RAW CONFIG (VARIABLES NOT RESOLVED)  <<<<<<<<<<<<<<<<<<<<
+MPI Rank 3: 
+MPI Rank 3: 05/03/2016 18:03:01: >>>>>>>>>>>>>>>>>>>> RAW CONFIG WITH ALL VARIABLES RESOLVED >>>>>>>>>>>>>>>>>>>>
+MPI Rank 3: 05/03/2016 18:03:01: deviceId = 0
 MPI Rank 3: command = SimpleMultiGPU
 MPI Rank 3: precision = "float"
 MPI Rank 3: parallelTrain = true
 MPI Rank 3: SimpleMultiGPU = [
 MPI Rank 3:     action = "train"
-MPI Rank 3:     modelPath = "/tmp/cntk-test-20160816095705.492453/ParallelTraining/NoQuantization_DoublePrecision@release_gpu/models/Simple.dnn"
+MPI Rank 3:     modelPath = "/tmp/cntk-test-20160503175932.483858/ParallelTraining/NoQuantization_DoublePrecision@release_gpu/models/Simple.dnn"
 MPI Rank 3:     traceLevel = 1
 MPI Rank 3:     SimpleNetworkBuilder = [
 MPI Rank 3:         layerSizes = 2:50*2:2
 MPI Rank 3:         trainingCriterion = "CrossEntropyWithSoftmax"
-MPI Rank 3:         evalCriterion = "ClassificationError"
+MPI Rank 3:         evalCriterion = "ErrorPrediction"
 MPI Rank 3:         layerTypes = "Sigmoid"
 MPI Rank 3:         initValueScale = 1.0
 MPI Rank 3:         applyMeanVarNorm = true
@@ -2537,7 +1872,6 @@
 MPI Rank 3:         dropoutRate = 0.0
 MPI Rank 3:         maxEpochs = 4
 MPI Rank 3:         ParallelTrain = [
-MPI Rank 3:             distributedMBReading = true
 MPI Rank 3:             parallelizationMethod = "DataParallelSGD"
 MPI Rank 3:             DataParallelSGD = [
 MPI Rank 3:                 gradientBits = 1
@@ -2545,56 +1879,56 @@
 MPI Rank 3:         ]
 MPI Rank 3:     ]
 MPI Rank 3:     reader = [
-MPI Rank 3:         readerType = "CNTKTextFormatReader"
-MPI Rank 3:         file = "/home/philly/jenkins/workspace/CNTK-Test-Linux-W2/Tests/EndToEndTests/ParallelTraining/Data/SimpleDataTrain_cntk_text.txt"
-MPI Rank 3:         randomize = false
-MPI Rank 3:         input = [
-MPI Rank 3:             features = [
-MPI Rank 3:                 alias = "F"
-MPI Rank 3:                 dim = 2
-MPI Rank 3:                 format = "dense"
-MPI Rank 3:             ]
-MPI Rank 3:             labels = [
-MPI Rank 3:                 alias = "L"
-MPI Rank 3:                 dim = 2
-MPI Rank 3:                 format = "dense"
-MPI Rank 3:             ]
+MPI Rank 3:         readerType = "UCIFastReader"
+MPI Rank 3:         file = "/home/philly/jenkins/workspace/CNTK-Test-Linux-W2/Tests/EndToEndTests/ParallelTraining/Data/SimpleDataTrain.txt"
+MPI Rank 3:         miniBatchMode = "partial"
+MPI Rank 3:         randomize = "none"
+MPI Rank 3:         verbosity = 1   
+MPI Rank 3:         features = [
+MPI Rank 3: dim = 2      
+MPI Rank 3: start = 0    
+MPI Rank 3:         ]
+MPI Rank 3:         labels = [
+MPI Rank 3: start = 2      
+MPI Rank 3: dim = 1        
+MPI Rank 3: labelDim = 2   
+MPI Rank 3:             labelMappingFile = "/home/philly/jenkins/workspace/CNTK-Test-Linux-W2/Tests/EndToEndTests/ParallelTraining/Data/SimpleMapping.txt"
 MPI Rank 3:         ]
 MPI Rank 3:     ]
 MPI Rank 3: ]
 MPI Rank 3: currentDirectory=/home/philly/jenkins/workspace/CNTK-Test-Linux-W2/Tests/EndToEndTests/ParallelTraining/Data
-MPI Rank 3: RunDir=/tmp/cntk-test-20160816095705.492453/ParallelTraining/NoQuantization_DoublePrecision@release_gpu
+MPI Rank 3: RunDir=/tmp/cntk-test-20160503175932.483858/ParallelTraining/NoQuantization_DoublePrecision@release_gpu
 MPI Rank 3: DataDir=/home/philly/jenkins/workspace/CNTK-Test-Linux-W2/Tests/EndToEndTests/ParallelTraining/Data
 MPI Rank 3: ConfigDir=/home/philly/jenkins/workspace/CNTK-Test-Linux-W2/Tests/EndToEndTests/ParallelTraining/NoQuantization/DoublePrecision/../..
-MPI Rank 3: OutputDir=/tmp/cntk-test-20160816095705.492453/ParallelTraining/NoQuantization_DoublePrecision@release_gpu
+MPI Rank 3: OutputDir=/tmp/cntk-test-20160503175932.483858/ParallelTraining/NoQuantization_DoublePrecision@release_gpu
 MPI Rank 3: DeviceId=0
 MPI Rank 3: timestamping=true
-MPI Rank 3: numCPUThreads=6
+MPI Rank 3: numCPUThreads=1
 MPI Rank 3: precision=double
 MPI Rank 3: SimpleMultiGPU=[SGD=[ParallelTrain=[DataParallelSGD=[gradientBits=64]]]]
-MPI Rank 3: stderr=/tmp/cntk-test-20160816095705.492453/ParallelTraining/NoQuantization_DoublePrecision@release_gpu/stderr
-MPI Rank 3: 
-MPI Rank 3: 08/16/2016 09:57:23: <<<<<<<<<<<<<<<<<<<< RAW CONFIG WITH ALL VARIABLES RESOLVED <<<<<<<<<<<<<<<<<<<<
-MPI Rank 3: 
-MPI Rank 3: 08/16/2016 09:57:23: >>>>>>>>>>>>>>>>>>>> PROCESSED CONFIG WITH ALL VARIABLES RESOLVED >>>>>>>>>>>>>>>>>>>>
+MPI Rank 3: stderr=/tmp/cntk-test-20160503175932.483858/ParallelTraining/NoQuantization_DoublePrecision@release_gpu/stderr
+MPI Rank 3: 
+MPI Rank 3: 05/03/2016 18:03:01: <<<<<<<<<<<<<<<<<<<< RAW CONFIG WITH ALL VARIABLES RESOLVED <<<<<<<<<<<<<<<<<<<<
+MPI Rank 3: 
+MPI Rank 3: 05/03/2016 18:03:01: >>>>>>>>>>>>>>>>>>>> PROCESSED CONFIG WITH ALL VARIABLES RESOLVED >>>>>>>>>>>>>>>>>>>>
 MPI Rank 3: configparameters: SimpleMultiGPU.cntk:command=SimpleMultiGPU
 MPI Rank 3: configparameters: SimpleMultiGPU.cntk:ConfigDir=/home/philly/jenkins/workspace/CNTK-Test-Linux-W2/Tests/EndToEndTests/ParallelTraining/NoQuantization/DoublePrecision/../..
 MPI Rank 3: configparameters: SimpleMultiGPU.cntk:currentDirectory=/home/philly/jenkins/workspace/CNTK-Test-Linux-W2/Tests/EndToEndTests/ParallelTraining/Data
 MPI Rank 3: configparameters: SimpleMultiGPU.cntk:DataDir=/home/philly/jenkins/workspace/CNTK-Test-Linux-W2/Tests/EndToEndTests/ParallelTraining/Data
 MPI Rank 3: configparameters: SimpleMultiGPU.cntk:deviceId=0
-MPI Rank 3: configparameters: SimpleMultiGPU.cntk:numCPUThreads=6
-MPI Rank 3: configparameters: SimpleMultiGPU.cntk:OutputDir=/tmp/cntk-test-20160816095705.492453/ParallelTraining/NoQuantization_DoublePrecision@release_gpu
+MPI Rank 3: configparameters: SimpleMultiGPU.cntk:numCPUThreads=1
+MPI Rank 3: configparameters: SimpleMultiGPU.cntk:OutputDir=/tmp/cntk-test-20160503175932.483858/ParallelTraining/NoQuantization_DoublePrecision@release_gpu
 MPI Rank 3: configparameters: SimpleMultiGPU.cntk:parallelTrain=true
 MPI Rank 3: configparameters: SimpleMultiGPU.cntk:precision=double
-MPI Rank 3: configparameters: SimpleMultiGPU.cntk:RunDir=/tmp/cntk-test-20160816095705.492453/ParallelTraining/NoQuantization_DoublePrecision@release_gpu
+MPI Rank 3: configparameters: SimpleMultiGPU.cntk:RunDir=/tmp/cntk-test-20160503175932.483858/ParallelTraining/NoQuantization_DoublePrecision@release_gpu
 MPI Rank 3: configparameters: SimpleMultiGPU.cntk:SimpleMultiGPU=[
 MPI Rank 3:     action = "train"
-MPI Rank 3:     modelPath = "/tmp/cntk-test-20160816095705.492453/ParallelTraining/NoQuantization_DoublePrecision@release_gpu/models/Simple.dnn"
+MPI Rank 3:     modelPath = "/tmp/cntk-test-20160503175932.483858/ParallelTraining/NoQuantization_DoublePrecision@release_gpu/models/Simple.dnn"
 MPI Rank 3:     traceLevel = 1
 MPI Rank 3:     SimpleNetworkBuilder = [
 MPI Rank 3:         layerSizes = 2:50*2:2
 MPI Rank 3:         trainingCriterion = "CrossEntropyWithSoftmax"
-MPI Rank 3:         evalCriterion = "ClassificationError"
+MPI Rank 3:         evalCriterion = "ErrorPrediction"
 MPI Rank 3:         layerTypes = "Sigmoid"
 MPI Rank 3:         initValueScale = 1.0
 MPI Rank 3:         applyMeanVarNorm = true
@@ -2609,7 +1943,6 @@
 MPI Rank 3:         dropoutRate = 0.0
 MPI Rank 3:         maxEpochs = 4
 MPI Rank 3:         ParallelTrain = [
-MPI Rank 3:             distributedMBReading = true
 MPI Rank 3:             parallelizationMethod = "DataParallelSGD"
 MPI Rank 3:             DataParallelSGD = [
 MPI Rank 3:                 gradientBits = 1
@@ -2617,63 +1950,52 @@
 MPI Rank 3:         ]
 MPI Rank 3:     ]
 MPI Rank 3:     reader = [
-MPI Rank 3:         readerType = "CNTKTextFormatReader"
-MPI Rank 3:         file = "/home/philly/jenkins/workspace/CNTK-Test-Linux-W2/Tests/EndToEndTests/ParallelTraining/Data/SimpleDataTrain_cntk_text.txt"
-MPI Rank 3:         randomize = false
-MPI Rank 3:         input = [
-MPI Rank 3:             features = [
-MPI Rank 3:                 alias = "F"
-MPI Rank 3:                 dim = 2
-MPI Rank 3:                 format = "dense"
-MPI Rank 3:             ]
-MPI Rank 3:             labels = [
-MPI Rank 3:                 alias = "L"
-MPI Rank 3:                 dim = 2
-MPI Rank 3:                 format = "dense"
-MPI Rank 3:             ]
+MPI Rank 3:         readerType = "UCIFastReader"
+MPI Rank 3:         file = "/home/philly/jenkins/workspace/CNTK-Test-Linux-W2/Tests/EndToEndTests/ParallelTraining/Data/SimpleDataTrain.txt"
+MPI Rank 3:         miniBatchMode = "partial"
+MPI Rank 3:         randomize = "none"
+MPI Rank 3:         verbosity = 1   
+MPI Rank 3:         features = [
+MPI Rank 3: dim = 2      
+MPI Rank 3: start = 0    
+MPI Rank 3:         ]
+MPI Rank 3:         labels = [
+MPI Rank 3: start = 2      
+MPI Rank 3: dim = 1        
+MPI Rank 3: labelDim = 2   
+MPI Rank 3:             labelMappingFile = "/home/philly/jenkins/workspace/CNTK-Test-Linux-W2/Tests/EndToEndTests/ParallelTraining/Data/SimpleMapping.txt"
 MPI Rank 3:         ]
 MPI Rank 3:     ]
 MPI Rank 3: ] [SGD=[ParallelTrain=[DataParallelSGD=[gradientBits=64]]]]
 MPI Rank 3: 
-MPI Rank 3: configparameters: SimpleMultiGPU.cntk:stderr=/tmp/cntk-test-20160816095705.492453/ParallelTraining/NoQuantization_DoublePrecision@release_gpu/stderr
+MPI Rank 3: configparameters: SimpleMultiGPU.cntk:stderr=/tmp/cntk-test-20160503175932.483858/ParallelTraining/NoQuantization_DoublePrecision@release_gpu/stderr
 MPI Rank 3: configparameters: SimpleMultiGPU.cntk:timestamping=true
-MPI Rank 3: 08/16/2016 09:57:23: <<<<<<<<<<<<<<<<<<<< PROCESSED CONFIG WITH ALL VARIABLES RESOLVED <<<<<<<<<<<<<<<<<<<<
-MPI Rank 3: 08/16/2016 09:57:23: Commands: SimpleMultiGPU
-MPI Rank 3: 08/16/2016 09:57:23: Precision = "double"
-MPI Rank 3: 08/16/2016 09:57:23: Using 6 CPU threads.
-MPI Rank 3: 08/16/2016 09:57:23: CNTKModelPath: /tmp/cntk-test-20160816095705.492453/ParallelTraining/NoQuantization_DoublePrecision@release_gpu/models/Simple.dnn
-MPI Rank 3: 08/16/2016 09:57:23: CNTKCommandTrainInfo: SimpleMultiGPU : 4
-MPI Rank 3: 08/16/2016 09:57:23: CNTKCommandTrainInfo: CNTKNoMoreCommands_Total : 4
-MPI Rank 3: 
-MPI Rank 3: 08/16/2016 09:57:23: ##############################################################################
-MPI Rank 3: 08/16/2016 09:57:23: #                                                                            #
-MPI Rank 3: 08/16/2016 09:57:23: # Action "train"                                                             #
-MPI Rank 3: 08/16/2016 09:57:23: #                                                                            #
-MPI Rank 3: 08/16/2016 09:57:23: ##############################################################################
-MPI Rank 3: 
-MPI Rank 3: 08/16/2016 09:57:23: CNTKCommandTrainBegin: SimpleMultiGPU
+MPI Rank 3: 05/03/2016 18:03:01: <<<<<<<<<<<<<<<<<<<< PROCESSED CONFIG WITH ALL VARIABLES RESOLVED <<<<<<<<<<<<<<<<<<<<
+MPI Rank 3: 05/03/2016 18:03:01: Commands: SimpleMultiGPU
+MPI Rank 3: 05/03/2016 18:03:01: Precision = "double"
+MPI Rank 3: 05/03/2016 18:03:01: Using 1 CPU threads.
+MPI Rank 3: 05/03/2016 18:03:01: CNTKModelPath: /tmp/cntk-test-20160503175932.483858/ParallelTraining/NoQuantization_DoublePrecision@release_gpu/models/Simple.dnn
+MPI Rank 3: 05/03/2016 18:03:01: CNTKCommandTrainInfo: SimpleMultiGPU : 4
+MPI Rank 3: 05/03/2016 18:03:01: CNTKCommandTrainInfo: CNTKNoMoreCommands_Total : 4
+MPI Rank 3: 
+MPI Rank 3: 05/03/2016 18:03:01: ##############################################################################
+MPI Rank 3: 05/03/2016 18:03:01: #                                                                            #
+MPI Rank 3: 05/03/2016 18:03:01: # Action "train"                                                             #
+MPI Rank 3: 05/03/2016 18:03:01: #                                                                            #
+MPI Rank 3: 05/03/2016 18:03:01: ##############################################################################
+MPI Rank 3: 
+MPI Rank 3: 05/03/2016 18:03:01: CNTKCommandTrainBegin: SimpleMultiGPU
 MPI Rank 3: SimpleNetworkBuilder Using GPU 0
-MPI Rank 3: 
-MPI Rank 3: 08/16/2016 09:57:23: Creating virgin network.
-MPI Rank 3: Node 'W0' (LearnableParameter operation): Initializing Parameter[50 x 2] <- 0.000000.
-MPI Rank 3: Node 'W0' (LearnableParameter operation): Initializing Parameter[50 x 2] <- uniform(seed=1, range=0.050000*1.000000, onCPU=false).
+MPI Rank 3: Reading UCI file /home/philly/jenkins/workspace/CNTK-Test-Linux-W2/Tests/EndToEndTests/ParallelTraining/Data/SimpleDataTrain.txt
+MPI Rank 3: 
+MPI Rank 3: 05/03/2016 18:03:01: Creating virgin network.
 MPI Rank 3: SetUniformRandomValue (GPU): creating curand object with seed 1, sizeof(ElemType)==8
-MPI Rank 3: Node 'B0' (LearnableParameter operation): Initializing Parameter[50 x 1] <- 0.000000.
-MPI Rank 3: Node 'B0' (LearnableParameter operation): Initializing Parameter[50 x 1] <- 0.000000.
-MPI Rank 3: Node 'W1' (LearnableParameter operation): Initializing Parameter[50 x 50] <- 0.000000.
-MPI Rank 3: Node 'W1' (LearnableParameter operation): Initializing Parameter[50 x 50] <- uniform(seed=2, range=0.050000*1.000000, onCPU=false).
-MPI Rank 3: Node 'B1' (LearnableParameter operation): Initializing Parameter[50 x 1] <- 0.000000.
-MPI Rank 3: Node 'B1' (LearnableParameter operation): Initializing Parameter[50 x 1] <- 0.000000.
-MPI Rank 3: Node 'W2' (LearnableParameter operation): Initializing Parameter[2 x 50] <- 0.000000.
-MPI Rank 3: Node 'W2' (LearnableParameter operation): Initializing Parameter[2 x 50] <- uniform(seed=3, range=0.050000*1.000000, onCPU=false).
-MPI Rank 3: Node 'B2' (LearnableParameter operation): Initializing Parameter[2 x 1] <- 0.000000.
-MPI Rank 3: Node 'B2' (LearnableParameter operation): Initializing Parameter[2 x 1] <- 0.000000.
 MPI Rank 3: 
 MPI Rank 3: Post-processing network...
 MPI Rank 3: 
 MPI Rank 3: 7 roots:
 MPI Rank 3: 	CrossEntropyWithSoftmax = CrossEntropyWithSoftmax()
-MPI Rank 3: 	EvalClassificationError = ClassificationError()
+MPI Rank 3: 	EvalErrorPrediction = ErrorPrediction()
 MPI Rank 3: 	InvStdOfFeatures = InvStdDev()
 MPI Rank 3: 	MeanOfFeatures = Mean()
 MPI Rank 3: 	PosteriorProb = Softmax()
@@ -2702,7 +2024,7 @@
 MPI Rank 3: Validating --> B2 = LearnableParameter() :  -> [2 x 1]
 MPI Rank 3: Validating --> HLast = Plus (W2*H1, B2) : [2 x 1 x *], [2 x 1] -> [2 x 1 x *]
 MPI Rank 3: Validating --> CrossEntropyWithSoftmax = CrossEntropyWithSoftmax (labels, HLast) : [2 x *], [2 x 1 x *] -> [1]
-MPI Rank 3: Validating --> EvalClassificationError = ClassificationError (labels, HLast) : [2 x *], [2 x 1 x *] -> [1]
+MPI Rank 3: Validating --> EvalErrorPrediction = ErrorPrediction (labels, HLast) : [2 x *], [2 x 1 x *] -> [1]
 MPI Rank 3: Validating --> PosteriorProb = Softmax (HLast) : [2 x 1 x *] -> [2 x 1 x *]
 MPI Rank 3: Validating --> Prior = Mean (labels) : [2 x *] -> [2]
 MPI Rank 3: Validating --> LogOfPrior = Log (Prior) : [2] -> [2]
@@ -2719,48 +2041,21 @@
 MPI Rank 3: 
 MPI Rank 3: Post-processing network complete.
 MPI Rank 3: 
-MPI Rank 3: 08/16/2016 09:57:23: Created model with 25 nodes on GPU 0.
-MPI Rank 3: 
-MPI Rank 3: 08/16/2016 09:57:23: Training criterion node(s):
-MPI Rank 3: 08/16/2016 09:57:23: 	CrossEntropyWithSoftmax = CrossEntropyWithSoftmax
-MPI Rank 3: 
-<<<<<<< HEAD
-MPI Rank 3: 05/03/2016 18:03:01: 	EvalClassificationError = ClassificationError
-=======
-MPI Rank 3: 08/16/2016 09:57:23: Evaluation criterion node(s):
-MPI Rank 3: 08/16/2016 09:57:23: 	EvalErrorPrediction = ErrorPrediction
->>>>>>> 8493f118
+MPI Rank 3: 05/03/2016 18:03:01: Created model with 25 nodes on GPU 0.
+MPI Rank 3: 
+MPI Rank 3: 05/03/2016 18:03:01: Training criterion node(s):
+MPI Rank 3: 05/03/2016 18:03:01: 	CrossEntropyWithSoftmax = CrossEntropyWithSoftmax
+MPI Rank 3: 
+MPI Rank 3: 05/03/2016 18:03:01: Evaluation criterion node(s):
+MPI Rank 3: 
+MPI Rank 3: 05/03/2016 18:03:01: 	EvalErrorPrediction = ErrorPrediction
 MPI Rank 3: 
 MPI Rank 3: 
 MPI Rank 3: Allocating matrices for forward and/or backward propagation.
 MPI Rank 3: 
-MPI Rank 3: Memory Sharing: Out of 40 matrices, 19 are shared as 8, and 21 are not shared.
-MPI Rank 3: 
-MPI Rank 3: 	{ H1 : [50 x 1 x *]
-MPI Rank 3: 	  W0*features : [50 x *] (gradient) }
-MPI Rank 3: 	{ W0*features+B0 : [50 x 1 x *] (gradient)
-MPI Rank 3: 	  W1*H1 : [50 x 1 x *] }
-MPI Rank 3: 	{ W1 : [50 x 50] (gradient)
-MPI Rank 3: 	  W1*H1+B1 : [50 x 1 x *] }
-MPI Rank 3: 	{ H2 : [50 x 1 x *]
-MPI Rank 3: 	  W1*H1 : [50 x 1 x *] (gradient) }
-MPI Rank 3: 	{ B0 : [50 x 1] (gradient)
-MPI Rank 3: 	  H1 : [50 x 1 x *] (gradient)
-MPI Rank 3: 	  W1*H1+B1 : [50 x 1 x *] (gradient)
-MPI Rank 3: 	  W2*H1 : [2 x 1 x *] }
-MPI Rank 3: 	{ HLast : [2 x 1 x *]
-MPI Rank 3: 	  W2 : [2 x 50] (gradient) }
-MPI Rank 3: 	{ B1 : [50 x 1] (gradient)
-MPI Rank 3: 	  H2 : [50 x 1 x *] (gradient)
-MPI Rank 3: 	  HLast : [2 x 1 x *] (gradient) }
-MPI Rank 3: 	{ W0 : [50 x 2] (gradient)
-MPI Rank 3: 	  W0*features+B0 : [50 x 1 x *] }
-MPI Rank 3: 
-MPI Rank 3: 
-MPI Rank 3: 08/16/2016 09:57:23: Training 2802 parameters in 6 out of 6 parameter tensors and 15 nodes with gradient:
-MPI Rank 3: 
-<<<<<<< HEAD
-MPI Rank 3: (nil): {[EvalClassificationError Gradient[1]] [InvStdOfFeatures Gradient[2]] [LogOfPrior Gradient[2]] [MVNormalizedFeatures Gradient[2 x *]] [MeanOfFeatures Gradient[2]] [PosteriorProb Gradient[2 x 1 x *]] [PosteriorProb Value[2 x 1 x *]] [Prior Gradient[2]] [ScaledLogLikelihood Gradient[2 x 1 x *]] [features Gradient[2 x *]] [labels Gradient[2 x *]] }
+MPI Rank 3: Memory Sharing Structure:
+MPI Rank 3: 
+MPI Rank 3: (nil): {[EvalErrorPrediction Gradient[1]] [InvStdOfFeatures Gradient[2]] [LogOfPrior Gradient[2]] [MVNormalizedFeatures Gradient[2 x *]] [MeanOfFeatures Gradient[2]] [PosteriorProb Gradient[2 x 1 x *]] [PosteriorProb Value[2 x 1 x *]] [Prior Gradient[2]] [ScaledLogLikelihood Gradient[2 x 1 x *]] [features Gradient[2 x *]] [labels Gradient[2 x *]] }
 MPI Rank 3: 0x183c308: {[features Value[2 x *]] }
 MPI Rank 3: 0x1f69958: {[B0 Value[50 x 1]] }
 MPI Rank 3: 0x1f91528: {[MeanOfFeatures Value[2]] }
@@ -2772,7 +2067,7 @@
 MPI Rank 3: 0x26ba7f8: {[B2 Value[2 x 1]] }
 MPI Rank 3: 0x26bb7d8: {[labels Value[2 x *]] }
 MPI Rank 3: 0x26bca18: {[Prior Value[2]] }
-MPI Rank 3: 0x26c2218: {[EvalClassificationError Value[1]] }
+MPI Rank 3: 0x26c2218: {[EvalErrorPrediction Value[1]] }
 MPI Rank 3: 0x26c2538: {[ScaledLogLikelihood Value[2 x 1 x *]] }
 MPI Rank 3: 0x26c26f8: {[CrossEntropyWithSoftmax Value[1]] }
 MPI Rank 3: 0x26c2b88: {[W0 Gradient[50 x 2]] [W0*features+B0 Value[50 x 1 x *]] }
@@ -2789,388 +2084,210 @@
 MPI Rank 3: 0x26c6378: {[B1 Gradient[50 x 1]] [H2 Gradient[50 x 1 x *]] [HLast Gradient[2 x 1 x *]] }
 MPI Rank 3: 0x26c6538: {[W2*H1 Gradient[2 x 1 x *]] }
 MPI Rank 3: 0x26c66f8: {[B2 Gradient[2 x 1]] }
-=======
-MPI Rank 3: 08/16/2016 09:57:23: 	Node 'B0' (LearnableParameter operation) : [50 x 1]
-MPI Rank 3: 08/16/2016 09:57:23: 	Node 'B1' (LearnableParameter operation) : [50 x 1]
-MPI Rank 3: 08/16/2016 09:57:23: 	Node 'B2' (LearnableParameter operation) : [2 x 1]
-MPI Rank 3: 08/16/2016 09:57:23: 	Node 'W0' (LearnableParameter operation) : [50 x 2]
-MPI Rank 3: 08/16/2016 09:57:23: 	Node 'W1' (LearnableParameter operation) : [50 x 50]
-MPI Rank 3: 08/16/2016 09:57:23: 	Node 'W2' (LearnableParameter operation) : [2 x 50]
->>>>>>> 8493f118
-MPI Rank 3: 
-MPI Rank 3: 
-MPI Rank 3: 08/16/2016 09:57:23: Precomputing --> 3 PreCompute nodes found.
-MPI Rank 3: 
-MPI Rank 3: 08/16/2016 09:57:23: 	MeanOfFeatures = Mean()
-MPI Rank 3: 08/16/2016 09:57:23: 	InvStdOfFeatures = InvStdDev()
-MPI Rank 3: 08/16/2016 09:57:23: 	Prior = Mean()
-MPI Rank 3: 
-MPI Rank 3: 08/16/2016 09:57:23: Precomputing --> Completed.
-MPI Rank 3: 
-MPI Rank 3: 
-MPI Rank 3: 08/16/2016 09:57:23: Starting Epoch 1: learning rate per sample = 0.020000  effective momentum = 0.900000  momentum as time constant = 237.3 samples
-MPI Rank 3: 
-<<<<<<< HEAD
+MPI Rank 3: 
+MPI Rank 3: 
+MPI Rank 3: 05/03/2016 18:03:01: Precomputing --> 3 PreCompute nodes found.
+MPI Rank 3: 
+MPI Rank 3: 05/03/2016 18:03:01: 	MeanOfFeatures = Mean()
+MPI Rank 3: 05/03/2016 18:03:01: 	InvStdOfFeatures = InvStdDev()
+MPI Rank 3: 05/03/2016 18:03:01: 	Prior = Mean()
+MPI Rank 3: UCIFastReader: Starting at epoch 0, counting lines to determine record count...
+MPI Rank 3:  10000 records found.
+MPI Rank 3: starting epoch 0 at record count 0, and file position 0
+MPI Rank 3: already there from last epoch
+MPI Rank 3: 
+MPI Rank 3: 05/03/2016 18:03:01: Precomputing --> Completed.
+MPI Rank 3: 
+MPI Rank 3: 
+MPI Rank 3: 05/03/2016 18:03:01: Starting Epoch 1: learning rate per sample = 0.020000  effective momentum = 0.900000  momentum as time constant = 237.3 samples
+MPI Rank 3: starting epoch 0 at record count 0, and file position 0
+MPI Rank 3: already there from last epoch
+MPI Rank 3: 
 MPI Rank 3: 05/03/2016 18:03:01: Starting minibatch loop, DataParallelSGD training (MyRank = 3, NumNodes = 4, NumGradientBits = 64).
-MPI Rank 3: 05/03/2016 18:03:01:  Epoch[ 1 of 4]-Minibatch[   1-  10]: CrossEntropyWithSoftmax = 0.69934401 * 250; EvalClassificationError = 0.50400000 * 250; time = 0.0305s; samplesPerSecond = 8198.6
-MPI Rank 3: 05/03/2016 18:03:01:  Epoch[ 1 of 4]-Minibatch[  11-  20]: CrossEntropyWithSoftmax = 0.71365166 * 250; EvalClassificationError = 0.52000000 * 250; time = 0.0380s; samplesPerSecond = 6581.0
-MPI Rank 3: 05/03/2016 18:03:01:  Epoch[ 1 of 4]-Minibatch[  21-  30]: CrossEntropyWithSoftmax = 0.72803064 * 250; EvalClassificationError = 0.47600000 * 250; time = 0.0257s; samplesPerSecond = 9726.1
-MPI Rank 3: 05/03/2016 18:03:01:  Epoch[ 1 of 4]-Minibatch[  31-  40]: CrossEntropyWithSoftmax = 0.70088856 * 250; EvalClassificationError = 0.52800000 * 250; time = 0.0258s; samplesPerSecond = 9673.1
-MPI Rank 3: 05/03/2016 18:03:01:  Epoch[ 1 of 4]-Minibatch[  41-  50]: CrossEntropyWithSoftmax = 0.70609792 * 250; EvalClassificationError = 0.54000000 * 250; time = 0.0256s; samplesPerSecond = 9755.7
-MPI Rank 3: 05/03/2016 18:03:01:  Epoch[ 1 of 4]-Minibatch[  51-  60]: CrossEntropyWithSoftmax = 0.71542471 * 250; EvalClassificationError = 0.47600000 * 250; time = 0.0258s; samplesPerSecond = 9687.3
-MPI Rank 3: 05/03/2016 18:03:01:  Epoch[ 1 of 4]-Minibatch[  61-  70]: CrossEntropyWithSoftmax = 0.72109566 * 250; EvalClassificationError = 0.48000000 * 250; time = 0.0257s; samplesPerSecond = 9742.0
-MPI Rank 3: 05/03/2016 18:03:01:  Epoch[ 1 of 4]-Minibatch[  71-  80]: CrossEntropyWithSoftmax = 0.79807891 * 250; EvalClassificationError = 0.47600000 * 250; time = 0.0257s; samplesPerSecond = 9726.9
-MPI Rank 3: 05/03/2016 18:03:01:  Epoch[ 1 of 4]-Minibatch[  81-  90]: CrossEntropyWithSoftmax = 0.69671122 * 250; EvalClassificationError = 0.48000000 * 250; time = 0.0258s; samplesPerSecond = 9695.6
-MPI Rank 3: 05/03/2016 18:03:01:  Epoch[ 1 of 4]-Minibatch[  91- 100]: CrossEntropyWithSoftmax = 0.70714622 * 250; EvalClassificationError = 0.48800000 * 250; time = 0.0258s; samplesPerSecond = 9697.4
-MPI Rank 3: 05/03/2016 18:03:01:  Epoch[ 1 of 4]-Minibatch[ 101- 110]: CrossEntropyWithSoftmax = 0.71402770 * 250; EvalClassificationError = 0.55200000 * 250; time = 0.0256s; samplesPerSecond = 9749.6
-MPI Rank 3: 05/03/2016 18:03:01:  Epoch[ 1 of 4]-Minibatch[ 111- 120]: CrossEntropyWithSoftmax = 0.69519205 * 250; EvalClassificationError = 0.43600000 * 250; time = 0.0255s; samplesPerSecond = 9793.6
-MPI Rank 3: 05/03/2016 18:03:01:  Epoch[ 1 of 4]-Minibatch[ 121- 130]: CrossEntropyWithSoftmax = 0.70044883 * 250; EvalClassificationError = 0.44000000 * 250; time = 0.0258s; samplesPerSecond = 9695.6
-MPI Rank 3: 05/03/2016 18:03:01:  Epoch[ 1 of 4]-Minibatch[ 131- 140]: CrossEntropyWithSoftmax = 0.71830736 * 250; EvalClassificationError = 0.54800000 * 250; time = 0.0256s; samplesPerSecond = 9782.1
-MPI Rank 3: 05/03/2016 18:03:01:  Epoch[ 1 of 4]-Minibatch[ 141- 150]: CrossEntropyWithSoftmax = 0.72092159 * 250; EvalClassificationError = 0.48800000 * 250; time = 0.0258s; samplesPerSecond = 9684.3
-MPI Rank 3: 05/03/2016 18:03:01:  Epoch[ 1 of 4]-Minibatch[ 151- 160]: CrossEntropyWithSoftmax = 0.71775192 * 250; EvalClassificationError = 0.55200000 * 250; time = 0.0255s; samplesPerSecond = 9816.2
-MPI Rank 3: 05/03/2016 18:03:01:  Epoch[ 1 of 4]-Minibatch[ 161- 170]: CrossEntropyWithSoftmax = 0.74168480 * 250; EvalClassificationError = 0.50000000 * 250; time = 0.0258s; samplesPerSecond = 9698.6
-MPI Rank 3: 05/03/2016 18:03:01:  Epoch[ 1 of 4]-Minibatch[ 171- 180]: CrossEntropyWithSoftmax = 0.71839711 * 250; EvalClassificationError = 0.51600000 * 250; time = 0.0256s; samplesPerSecond = 9784.0
-MPI Rank 3: 05/03/2016 18:03:02:  Epoch[ 1 of 4]-Minibatch[ 181- 190]: CrossEntropyWithSoftmax = 0.71508862 * 250; EvalClassificationError = 0.48400000 * 250; time = 0.0257s; samplesPerSecond = 9718.9
-MPI Rank 3: 05/03/2016 18:03:02:  Epoch[ 1 of 4]-Minibatch[ 191- 200]: CrossEntropyWithSoftmax = 0.71687650 * 250; EvalClassificationError = 0.53200000 * 250; time = 0.0256s; samplesPerSecond = 9776.3
-MPI Rank 3: 05/03/2016 18:03:02:  Epoch[ 1 of 4]-Minibatch[ 201- 210]: CrossEntropyWithSoftmax = 0.71801546 * 250; EvalClassificationError = 0.55600000 * 250; time = 0.0256s; samplesPerSecond = 9755.7
-MPI Rank 3: 05/03/2016 18:03:02:  Epoch[ 1 of 4]-Minibatch[ 211- 220]: CrossEntropyWithSoftmax = 0.72090505 * 250; EvalClassificationError = 0.49600000 * 250; time = 0.0258s; samplesPerSecond = 9702.3
-MPI Rank 3: 05/03/2016 18:03:02:  Epoch[ 1 of 4]-Minibatch[ 221- 230]: CrossEntropyWithSoftmax = 0.71977841 * 250; EvalClassificationError = 0.50800000 * 250; time = 0.0255s; samplesPerSecond = 9813.2
-MPI Rank 3: 05/03/2016 18:03:02:  Epoch[ 1 of 4]-Minibatch[ 231- 240]: CrossEntropyWithSoftmax = 0.71241649 * 250; EvalClassificationError = 0.51200000 * 250; time = 0.0259s; samplesPerSecond = 9648.4
-MPI Rank 3: 05/03/2016 18:03:02:  Epoch[ 1 of 4]-Minibatch[ 241- 250]: CrossEntropyWithSoftmax = 0.69554658 * 250; EvalClassificationError = 0.50400000 * 250; time = 0.0255s; samplesPerSecond = 9807.4
-MPI Rank 3: 05/03/2016 18:03:02:  Epoch[ 1 of 4]-Minibatch[ 251- 260]: CrossEntropyWithSoftmax = 0.70014284 * 250; EvalClassificationError = 0.51200000 * 250; time = 0.0256s; samplesPerSecond = 9773.6
-MPI Rank 3: 05/03/2016 18:03:02:  Epoch[ 1 of 4]-Minibatch[ 261- 270]: CrossEntropyWithSoftmax = 0.70648093 * 250; EvalClassificationError = 0.54400000 * 250; time = 0.0257s; samplesPerSecond = 9731.0
-MPI Rank 3: 05/03/2016 18:03:02:  Epoch[ 1 of 4]-Minibatch[ 271- 280]: CrossEntropyWithSoftmax = 0.69599758 * 250; EvalClassificationError = 0.52800000 * 250; time = 0.0257s; samplesPerSecond = 9730.7
-MPI Rank 3: 05/03/2016 18:03:02:  Epoch[ 1 of 4]-Minibatch[ 281- 290]: CrossEntropyWithSoftmax = 0.69056928 * 250; EvalClassificationError = 0.44800000 * 250; time = 0.0255s; samplesPerSecond = 9808.9
-MPI Rank 3: 05/03/2016 18:03:02:  Epoch[ 1 of 4]-Minibatch[ 291- 300]: CrossEntropyWithSoftmax = 0.69038449 * 250; EvalClassificationError = 0.49600000 * 250; time = 0.0256s; samplesPerSecond = 9747.0
-MPI Rank 3: 05/03/2016 18:03:02:  Epoch[ 1 of 4]-Minibatch[ 301- 310]: CrossEntropyWithSoftmax = 0.68841564 * 250; EvalClassificationError = 0.54000000 * 250; time = 0.0258s; samplesPerSecond = 9684.7
-MPI Rank 3: 05/03/2016 18:03:02:  Epoch[ 1 of 4]-Minibatch[ 311- 320]: CrossEntropyWithSoftmax = 0.67980323 * 250; EvalClassificationError = 0.34800000 * 250; time = 0.0255s; samplesPerSecond = 9791.3
-MPI Rank 3: 05/03/2016 18:03:02:  Epoch[ 1 of 4]-Minibatch[ 321- 330]: CrossEntropyWithSoftmax = 0.68069507 * 250; EvalClassificationError = 0.46800000 * 250; time = 0.0258s; samplesPerSecond = 9707.2
-MPI Rank 3: 05/03/2016 18:03:02:  Epoch[ 1 of 4]-Minibatch[ 331- 340]: CrossEntropyWithSoftmax = 0.68902717 * 250; EvalClassificationError = 0.44800000 * 250; time = 0.0255s; samplesPerSecond = 9784.7
-MPI Rank 3: 05/03/2016 18:03:02:  Epoch[ 1 of 4]-Minibatch[ 341- 350]: CrossEntropyWithSoftmax = 0.67167286 * 250; EvalClassificationError = 0.47200000 * 250; time = 0.0255s; samplesPerSecond = 9801.2
-MPI Rank 3: 05/03/2016 18:03:02:  Epoch[ 1 of 4]-Minibatch[ 351- 360]: CrossEntropyWithSoftmax = 0.63567734 * 250; EvalClassificationError = 0.26400000 * 250; time = 0.0258s; samplesPerSecond = 9698.9
-MPI Rank 3: 05/03/2016 18:03:02:  Epoch[ 1 of 4]-Minibatch[ 361- 370]: CrossEntropyWithSoftmax = 0.59710013 * 250; EvalClassificationError = 0.18000000 * 250; time = 0.0255s; samplesPerSecond = 9813.5
-MPI Rank 3: 05/03/2016 18:03:02:  Epoch[ 1 of 4]-Minibatch[ 371- 380]: CrossEntropyWithSoftmax = 0.55360281 * 250; EvalClassificationError = 0.20400000 * 250; time = 0.0258s; samplesPerSecond = 9707.6
-MPI Rank 3: 05/03/2016 18:03:02:  Epoch[ 1 of 4]-Minibatch[ 381- 390]: CrossEntropyWithSoftmax = 0.47355204 * 250; EvalClassificationError = 0.10800000 * 250; time = 0.0256s; samplesPerSecond = 9750.0
-MPI Rank 3: 05/03/2016 18:03:02:  Epoch[ 1 of 4]-Minibatch[ 391- 400]: CrossEntropyWithSoftmax = 0.34913668 * 250; EvalClassificationError = 0.08400000 * 250; time = 0.0256s; samplesPerSecond = 9757.6
-MPI Rank 3: 05/03/2016 18:03:02: Finished Epoch[ 1 of 4]: [Training] CrossEntropyWithSoftmax = 0.68535215 * 10000; EvalClassificationError = 0.45590000 * 10000; totalSamplesSeen = 10000; learningRatePerSample = 0.02; epochTime=1.0478s
-=======
-MPI Rank 3: 08/16/2016 09:57:23: Starting minibatch loop, DataParallelSGD training (MyRank = 3, NumNodes = 4, NumGradientBits = 64), distributed reading is ENABLED.
-MPI Rank 3: 08/16/2016 09:57:23:  Epoch[ 1 of 4]-Minibatch[   1-  10]: CrossEntropyWithSoftmax = 0.69934401 * 250; EvalErrorPrediction = 0.50400000 * 250; time = 0.0303s; samplesPerSecond = 8238.9
-MPI Rank 3: 08/16/2016 09:57:23:  Epoch[ 1 of 4]-Minibatch[  11-  20]: CrossEntropyWithSoftmax = 0.71365166 * 250; EvalErrorPrediction = 0.52000000 * 250; time = 0.0268s; samplesPerSecond = 9328.0
-MPI Rank 3: 08/16/2016 09:57:23:  Epoch[ 1 of 4]-Minibatch[  21-  30]: CrossEntropyWithSoftmax = 0.72803064 * 250; EvalErrorPrediction = 0.47600000 * 250; time = 0.0267s; samplesPerSecond = 9366.5
-MPI Rank 3: 08/16/2016 09:57:23:  Epoch[ 1 of 4]-Minibatch[  31-  40]: CrossEntropyWithSoftmax = 0.70088856 * 250; EvalErrorPrediction = 0.52800000 * 250; time = 0.0261s; samplesPerSecond = 9580.0
-MPI Rank 3: 08/16/2016 09:57:23:  Epoch[ 1 of 4]-Minibatch[  41-  50]: CrossEntropyWithSoftmax = 0.70609792 * 250; EvalErrorPrediction = 0.54000000 * 250; time = 0.0241s; samplesPerSecond = 10381.2
-MPI Rank 3: 08/16/2016 09:57:23:  Epoch[ 1 of 4]-Minibatch[  51-  60]: CrossEntropyWithSoftmax = 0.71542471 * 250; EvalErrorPrediction = 0.47600000 * 250; time = 0.0241s; samplesPerSecond = 10356.7
-MPI Rank 3: 08/16/2016 09:57:23:  Epoch[ 1 of 4]-Minibatch[  61-  70]: CrossEntropyWithSoftmax = 0.72109566 * 250; EvalErrorPrediction = 0.48000000 * 250; time = 0.0244s; samplesPerSecond = 10227.0
-MPI Rank 3: 08/16/2016 09:57:23:  Epoch[ 1 of 4]-Minibatch[  71-  80]: CrossEntropyWithSoftmax = 0.79807891 * 250; EvalErrorPrediction = 0.47600000 * 250; time = 0.0241s; samplesPerSecond = 10360.5
-MPI Rank 3: 08/16/2016 09:57:23:  Epoch[ 1 of 4]-Minibatch[  81-  90]: CrossEntropyWithSoftmax = 0.69671122 * 250; EvalErrorPrediction = 0.48000000 * 250; time = 0.0242s; samplesPerSecond = 10325.9
-MPI Rank 3: 08/16/2016 09:57:23:  Epoch[ 1 of 4]-Minibatch[  91- 100]: CrossEntropyWithSoftmax = 0.70714622 * 250; EvalErrorPrediction = 0.48800000 * 250; time = 0.0241s; samplesPerSecond = 10364.4
-MPI Rank 3: 08/16/2016 09:57:24:  Epoch[ 1 of 4]-Minibatch[ 101- 110]: CrossEntropyWithSoftmax = 0.71402770 * 250; EvalErrorPrediction = 0.55200000 * 250; time = 0.0246s; samplesPerSecond = 10144.5
-MPI Rank 3: 08/16/2016 09:57:24:  Epoch[ 1 of 4]-Minibatch[ 111- 120]: CrossEntropyWithSoftmax = 0.69519205 * 250; EvalErrorPrediction = 0.43600000 * 250; time = 0.0238s; samplesPerSecond = 10487.9
-MPI Rank 3: 08/16/2016 09:57:24:  Epoch[ 1 of 4]-Minibatch[ 121- 130]: CrossEntropyWithSoftmax = 0.70044883 * 250; EvalErrorPrediction = 0.44000000 * 250; time = 0.0238s; samplesPerSecond = 10491.4
-MPI Rank 3: 08/16/2016 09:57:24:  Epoch[ 1 of 4]-Minibatch[ 131- 140]: CrossEntropyWithSoftmax = 0.71830736 * 250; EvalErrorPrediction = 0.54800000 * 250; time = 0.0237s; samplesPerSecond = 10549.9
-MPI Rank 3: 08/16/2016 09:57:24:  Epoch[ 1 of 4]-Minibatch[ 141- 150]: CrossEntropyWithSoftmax = 0.72092159 * 250; EvalErrorPrediction = 0.48800000 * 250; time = 0.0238s; samplesPerSecond = 10498.9
-MPI Rank 3: 08/16/2016 09:57:24:  Epoch[ 1 of 4]-Minibatch[ 151- 160]: CrossEntropyWithSoftmax = 0.71775192 * 250; EvalErrorPrediction = 0.55200000 * 250; time = 0.0237s; samplesPerSecond = 10542.3
-MPI Rank 3: 08/16/2016 09:57:24:  Epoch[ 1 of 4]-Minibatch[ 161- 170]: CrossEntropyWithSoftmax = 0.74168480 * 250; EvalErrorPrediction = 0.50000000 * 250; time = 0.0238s; samplesPerSecond = 10510.4
-MPI Rank 3: 08/16/2016 09:57:24:  Epoch[ 1 of 4]-Minibatch[ 171- 180]: CrossEntropyWithSoftmax = 0.71839711 * 250; EvalErrorPrediction = 0.51600000 * 250; time = 0.0239s; samplesPerSecond = 10469.0
-MPI Rank 3: 08/16/2016 09:57:24:  Epoch[ 1 of 4]-Minibatch[ 181- 190]: CrossEntropyWithSoftmax = 0.71508862 * 250; EvalErrorPrediction = 0.48400000 * 250; time = 0.0237s; samplesPerSecond = 10550.3
-MPI Rank 3: 08/16/2016 09:57:24:  Epoch[ 1 of 4]-Minibatch[ 191- 200]: CrossEntropyWithSoftmax = 0.71687650 * 250; EvalErrorPrediction = 0.53200000 * 250; time = 0.0239s; samplesPerSecond = 10450.6
-MPI Rank 3: 08/16/2016 09:57:24:  Epoch[ 1 of 4]-Minibatch[ 201- 210]: CrossEntropyWithSoftmax = 0.71801546 * 250; EvalErrorPrediction = 0.55600000 * 250; time = 0.0238s; samplesPerSecond = 10489.7
-MPI Rank 3: 08/16/2016 09:57:24:  Epoch[ 1 of 4]-Minibatch[ 211- 220]: CrossEntropyWithSoftmax = 0.72090505 * 250; EvalErrorPrediction = 0.49600000 * 250; time = 0.0237s; samplesPerSecond = 10548.5
-MPI Rank 3: 08/16/2016 09:57:24:  Epoch[ 1 of 4]-Minibatch[ 221- 230]: CrossEntropyWithSoftmax = 0.71977841 * 250; EvalErrorPrediction = 0.50800000 * 250; time = 0.0238s; samplesPerSecond = 10521.0
-MPI Rank 3: 08/16/2016 09:57:24:  Epoch[ 1 of 4]-Minibatch[ 231- 240]: CrossEntropyWithSoftmax = 0.71241649 * 250; EvalErrorPrediction = 0.51200000 * 250; time = 0.0239s; samplesPerSecond = 10473.8
-MPI Rank 3: 08/16/2016 09:57:24:  Epoch[ 1 of 4]-Minibatch[ 241- 250]: CrossEntropyWithSoftmax = 0.69554658 * 250; EvalErrorPrediction = 0.50400000 * 250; time = 0.0238s; samplesPerSecond = 10520.1
-MPI Rank 3: 08/16/2016 09:57:24:  Epoch[ 1 of 4]-Minibatch[ 251- 260]: CrossEntropyWithSoftmax = 0.70014284 * 250; EvalErrorPrediction = 0.51200000 * 250; time = 0.0238s; samplesPerSecond = 10497.1
-MPI Rank 3: 08/16/2016 09:57:24:  Epoch[ 1 of 4]-Minibatch[ 261- 270]: CrossEntropyWithSoftmax = 0.70648093 * 250; EvalErrorPrediction = 0.54400000 * 250; time = 0.0236s; samplesPerSecond = 10590.1
-MPI Rank 3: 08/16/2016 09:57:24:  Epoch[ 1 of 4]-Minibatch[ 271- 280]: CrossEntropyWithSoftmax = 0.69599758 * 250; EvalErrorPrediction = 0.52800000 * 250; time = 0.0237s; samplesPerSecond = 10555.2
-MPI Rank 3: 08/16/2016 09:57:24:  Epoch[ 1 of 4]-Minibatch[ 281- 290]: CrossEntropyWithSoftmax = 0.69056928 * 250; EvalErrorPrediction = 0.44800000 * 250; time = 0.0237s; samplesPerSecond = 10540.5
-MPI Rank 3: 08/16/2016 09:57:24:  Epoch[ 1 of 4]-Minibatch[ 291- 300]: CrossEntropyWithSoftmax = 0.69038449 * 250; EvalErrorPrediction = 0.49600000 * 250; time = 0.0237s; samplesPerSecond = 10564.1
-MPI Rank 3: 08/16/2016 09:57:24:  Epoch[ 1 of 4]-Minibatch[ 301- 310]: CrossEntropyWithSoftmax = 0.68841564 * 250; EvalErrorPrediction = 0.54000000 * 250; time = 0.0237s; samplesPerSecond = 10559.2
-MPI Rank 3: 08/16/2016 09:57:24:  Epoch[ 1 of 4]-Minibatch[ 311- 320]: CrossEntropyWithSoftmax = 0.67980323 * 250; EvalErrorPrediction = 0.34800000 * 250; time = 0.0237s; samplesPerSecond = 10565.5
-MPI Rank 3: 08/16/2016 09:57:24:  Epoch[ 1 of 4]-Minibatch[ 321- 330]: CrossEntropyWithSoftmax = 0.68069507 * 250; EvalErrorPrediction = 0.46800000 * 250; time = 0.0237s; samplesPerSecond = 10545.4
-MPI Rank 3: 08/16/2016 09:57:24:  Epoch[ 1 of 4]-Minibatch[ 331- 340]: CrossEntropyWithSoftmax = 0.68902717 * 250; EvalErrorPrediction = 0.44800000 * 250; time = 0.0237s; samplesPerSecond = 10540.1
-MPI Rank 3: 08/16/2016 09:57:24:  Epoch[ 1 of 4]-Minibatch[ 341- 350]: CrossEntropyWithSoftmax = 0.67167286 * 250; EvalErrorPrediction = 0.47200000 * 250; time = 0.0236s; samplesPerSecond = 10583.4
-MPI Rank 3: 08/16/2016 09:57:24:  Epoch[ 1 of 4]-Minibatch[ 351- 360]: CrossEntropyWithSoftmax = 0.63567734 * 250; EvalErrorPrediction = 0.26400000 * 250; time = 0.0237s; samplesPerSecond = 10553.0
-MPI Rank 3: 08/16/2016 09:57:24:  Epoch[ 1 of 4]-Minibatch[ 361- 370]: CrossEntropyWithSoftmax = 0.59710013 * 250; EvalErrorPrediction = 0.18000000 * 250; time = 0.0237s; samplesPerSecond = 10557.9
-MPI Rank 3: 08/16/2016 09:57:24:  Epoch[ 1 of 4]-Minibatch[ 371- 380]: CrossEntropyWithSoftmax = 0.55360281 * 250; EvalErrorPrediction = 0.20400000 * 250; time = 0.0237s; samplesPerSecond = 10553.4
-MPI Rank 3: 08/16/2016 09:57:24:  Epoch[ 1 of 4]-Minibatch[ 381- 390]: CrossEntropyWithSoftmax = 0.47355204 * 250; EvalErrorPrediction = 0.10800000 * 250; time = 0.0237s; samplesPerSecond = 10563.2
-MPI Rank 3: 08/16/2016 09:57:24:  Epoch[ 1 of 4]-Minibatch[ 391- 400]: CrossEntropyWithSoftmax = 0.34913668 * 250; EvalErrorPrediction = 0.08400000 * 250; time = 0.0236s; samplesPerSecond = 10591.0
-MPI Rank 3: 08/16/2016 09:57:24: Finished Epoch[ 1 of 4]: [Training] CrossEntropyWithSoftmax = 0.68535215 * 10000; EvalErrorPrediction = 0.45590000 * 10000; totalSamplesSeen = 10000; learningRatePerSample = 0.02; epochTime=0.971795s
->>>>>>> 8493f118
-MPI Rank 3: 
-MPI Rank 3: 08/16/2016 09:57:24: Starting Epoch 2: learning rate per sample = 0.008000  effective momentum = 0.900000  momentum as time constant = 237.3 samples
-MPI Rank 3: 
-<<<<<<< HEAD
+MPI Rank 3: 05/03/2016 18:03:01:  Epoch[ 1 of 4]-Minibatch[   1-  10]: CrossEntropyWithSoftmax = 0.69934401 * 250; EvalErrorPrediction = 0.50400000 * 250; time = 0.0305s; samplesPerSecond = 8198.6
+MPI Rank 3: 05/03/2016 18:03:01:  Epoch[ 1 of 4]-Minibatch[  11-  20]: CrossEntropyWithSoftmax = 0.71365166 * 250; EvalErrorPrediction = 0.52000000 * 250; time = 0.0380s; samplesPerSecond = 6581.0
+MPI Rank 3: 05/03/2016 18:03:01:  Epoch[ 1 of 4]-Minibatch[  21-  30]: CrossEntropyWithSoftmax = 0.72803064 * 250; EvalErrorPrediction = 0.47600000 * 250; time = 0.0257s; samplesPerSecond = 9726.1
+MPI Rank 3: 05/03/2016 18:03:01:  Epoch[ 1 of 4]-Minibatch[  31-  40]: CrossEntropyWithSoftmax = 0.70088856 * 250; EvalErrorPrediction = 0.52800000 * 250; time = 0.0258s; samplesPerSecond = 9673.1
+MPI Rank 3: 05/03/2016 18:03:01:  Epoch[ 1 of 4]-Minibatch[  41-  50]: CrossEntropyWithSoftmax = 0.70609792 * 250; EvalErrorPrediction = 0.54000000 * 250; time = 0.0256s; samplesPerSecond = 9755.7
+MPI Rank 3: 05/03/2016 18:03:01:  Epoch[ 1 of 4]-Minibatch[  51-  60]: CrossEntropyWithSoftmax = 0.71542471 * 250; EvalErrorPrediction = 0.47600000 * 250; time = 0.0258s; samplesPerSecond = 9687.3
+MPI Rank 3: 05/03/2016 18:03:01:  Epoch[ 1 of 4]-Minibatch[  61-  70]: CrossEntropyWithSoftmax = 0.72109566 * 250; EvalErrorPrediction = 0.48000000 * 250; time = 0.0257s; samplesPerSecond = 9742.0
+MPI Rank 3: 05/03/2016 18:03:01:  Epoch[ 1 of 4]-Minibatch[  71-  80]: CrossEntropyWithSoftmax = 0.79807891 * 250; EvalErrorPrediction = 0.47600000 * 250; time = 0.0257s; samplesPerSecond = 9726.9
+MPI Rank 3: 05/03/2016 18:03:01:  Epoch[ 1 of 4]-Minibatch[  81-  90]: CrossEntropyWithSoftmax = 0.69671122 * 250; EvalErrorPrediction = 0.48000000 * 250; time = 0.0258s; samplesPerSecond = 9695.6
+MPI Rank 3: 05/03/2016 18:03:01:  Epoch[ 1 of 4]-Minibatch[  91- 100]: CrossEntropyWithSoftmax = 0.70714622 * 250; EvalErrorPrediction = 0.48800000 * 250; time = 0.0258s; samplesPerSecond = 9697.4
+MPI Rank 3: 05/03/2016 18:03:01:  Epoch[ 1 of 4]-Minibatch[ 101- 110]: CrossEntropyWithSoftmax = 0.71402770 * 250; EvalErrorPrediction = 0.55200000 * 250; time = 0.0256s; samplesPerSecond = 9749.6
+MPI Rank 3: 05/03/2016 18:03:01:  Epoch[ 1 of 4]-Minibatch[ 111- 120]: CrossEntropyWithSoftmax = 0.69519205 * 250; EvalErrorPrediction = 0.43600000 * 250; time = 0.0255s; samplesPerSecond = 9793.6
+MPI Rank 3: 05/03/2016 18:03:01:  Epoch[ 1 of 4]-Minibatch[ 121- 130]: CrossEntropyWithSoftmax = 0.70044883 * 250; EvalErrorPrediction = 0.44000000 * 250; time = 0.0258s; samplesPerSecond = 9695.6
+MPI Rank 3: 05/03/2016 18:03:01:  Epoch[ 1 of 4]-Minibatch[ 131- 140]: CrossEntropyWithSoftmax = 0.71830736 * 250; EvalErrorPrediction = 0.54800000 * 250; time = 0.0256s; samplesPerSecond = 9782.1
+MPI Rank 3: 05/03/2016 18:03:01:  Epoch[ 1 of 4]-Minibatch[ 141- 150]: CrossEntropyWithSoftmax = 0.72092159 * 250; EvalErrorPrediction = 0.48800000 * 250; time = 0.0258s; samplesPerSecond = 9684.3
+MPI Rank 3: 05/03/2016 18:03:01:  Epoch[ 1 of 4]-Minibatch[ 151- 160]: CrossEntropyWithSoftmax = 0.71775192 * 250; EvalErrorPrediction = 0.55200000 * 250; time = 0.0255s; samplesPerSecond = 9816.2
+MPI Rank 3: 05/03/2016 18:03:01:  Epoch[ 1 of 4]-Minibatch[ 161- 170]: CrossEntropyWithSoftmax = 0.74168480 * 250; EvalErrorPrediction = 0.50000000 * 250; time = 0.0258s; samplesPerSecond = 9698.6
+MPI Rank 3: 05/03/2016 18:03:01:  Epoch[ 1 of 4]-Minibatch[ 171- 180]: CrossEntropyWithSoftmax = 0.71839711 * 250; EvalErrorPrediction = 0.51600000 * 250; time = 0.0256s; samplesPerSecond = 9784.0
+MPI Rank 3: 05/03/2016 18:03:02:  Epoch[ 1 of 4]-Minibatch[ 181- 190]: CrossEntropyWithSoftmax = 0.71508862 * 250; EvalErrorPrediction = 0.48400000 * 250; time = 0.0257s; samplesPerSecond = 9718.9
+MPI Rank 3: 05/03/2016 18:03:02:  Epoch[ 1 of 4]-Minibatch[ 191- 200]: CrossEntropyWithSoftmax = 0.71687650 * 250; EvalErrorPrediction = 0.53200000 * 250; time = 0.0256s; samplesPerSecond = 9776.3
+MPI Rank 3: 05/03/2016 18:03:02:  Epoch[ 1 of 4]-Minibatch[ 201- 210]: CrossEntropyWithSoftmax = 0.71801546 * 250; EvalErrorPrediction = 0.55600000 * 250; time = 0.0256s; samplesPerSecond = 9755.7
+MPI Rank 3: 05/03/2016 18:03:02:  Epoch[ 1 of 4]-Minibatch[ 211- 220]: CrossEntropyWithSoftmax = 0.72090505 * 250; EvalErrorPrediction = 0.49600000 * 250; time = 0.0258s; samplesPerSecond = 9702.3
+MPI Rank 3: 05/03/2016 18:03:02:  Epoch[ 1 of 4]-Minibatch[ 221- 230]: CrossEntropyWithSoftmax = 0.71977841 * 250; EvalErrorPrediction = 0.50800000 * 250; time = 0.0255s; samplesPerSecond = 9813.2
+MPI Rank 3: 05/03/2016 18:03:02:  Epoch[ 1 of 4]-Minibatch[ 231- 240]: CrossEntropyWithSoftmax = 0.71241649 * 250; EvalErrorPrediction = 0.51200000 * 250; time = 0.0259s; samplesPerSecond = 9648.4
+MPI Rank 3: 05/03/2016 18:03:02:  Epoch[ 1 of 4]-Minibatch[ 241- 250]: CrossEntropyWithSoftmax = 0.69554658 * 250; EvalErrorPrediction = 0.50400000 * 250; time = 0.0255s; samplesPerSecond = 9807.4
+MPI Rank 3: 05/03/2016 18:03:02:  Epoch[ 1 of 4]-Minibatch[ 251- 260]: CrossEntropyWithSoftmax = 0.70014284 * 250; EvalErrorPrediction = 0.51200000 * 250; time = 0.0256s; samplesPerSecond = 9773.6
+MPI Rank 3: 05/03/2016 18:03:02:  Epoch[ 1 of 4]-Minibatch[ 261- 270]: CrossEntropyWithSoftmax = 0.70648093 * 250; EvalErrorPrediction = 0.54400000 * 250; time = 0.0257s; samplesPerSecond = 9731.0
+MPI Rank 3: 05/03/2016 18:03:02:  Epoch[ 1 of 4]-Minibatch[ 271- 280]: CrossEntropyWithSoftmax = 0.69599758 * 250; EvalErrorPrediction = 0.52800000 * 250; time = 0.0257s; samplesPerSecond = 9730.7
+MPI Rank 3: 05/03/2016 18:03:02:  Epoch[ 1 of 4]-Minibatch[ 281- 290]: CrossEntropyWithSoftmax = 0.69056928 * 250; EvalErrorPrediction = 0.44800000 * 250; time = 0.0255s; samplesPerSecond = 9808.9
+MPI Rank 3: 05/03/2016 18:03:02:  Epoch[ 1 of 4]-Minibatch[ 291- 300]: CrossEntropyWithSoftmax = 0.69038449 * 250; EvalErrorPrediction = 0.49600000 * 250; time = 0.0256s; samplesPerSecond = 9747.0
+MPI Rank 3: 05/03/2016 18:03:02:  Epoch[ 1 of 4]-Minibatch[ 301- 310]: CrossEntropyWithSoftmax = 0.68841564 * 250; EvalErrorPrediction = 0.54000000 * 250; time = 0.0258s; samplesPerSecond = 9684.7
+MPI Rank 3: 05/03/2016 18:03:02:  Epoch[ 1 of 4]-Minibatch[ 311- 320]: CrossEntropyWithSoftmax = 0.67980323 * 250; EvalErrorPrediction = 0.34800000 * 250; time = 0.0255s; samplesPerSecond = 9791.3
+MPI Rank 3: 05/03/2016 18:03:02:  Epoch[ 1 of 4]-Minibatch[ 321- 330]: CrossEntropyWithSoftmax = 0.68069507 * 250; EvalErrorPrediction = 0.46800000 * 250; time = 0.0258s; samplesPerSecond = 9707.2
+MPI Rank 3: 05/03/2016 18:03:02:  Epoch[ 1 of 4]-Minibatch[ 331- 340]: CrossEntropyWithSoftmax = 0.68902717 * 250; EvalErrorPrediction = 0.44800000 * 250; time = 0.0255s; samplesPerSecond = 9784.7
+MPI Rank 3: 05/03/2016 18:03:02:  Epoch[ 1 of 4]-Minibatch[ 341- 350]: CrossEntropyWithSoftmax = 0.67167286 * 250; EvalErrorPrediction = 0.47200000 * 250; time = 0.0255s; samplesPerSecond = 9801.2
+MPI Rank 3: 05/03/2016 18:03:02:  Epoch[ 1 of 4]-Minibatch[ 351- 360]: CrossEntropyWithSoftmax = 0.63567734 * 250; EvalErrorPrediction = 0.26400000 * 250; time = 0.0258s; samplesPerSecond = 9698.9
+MPI Rank 3: 05/03/2016 18:03:02:  Epoch[ 1 of 4]-Minibatch[ 361- 370]: CrossEntropyWithSoftmax = 0.59710013 * 250; EvalErrorPrediction = 0.18000000 * 250; time = 0.0255s; samplesPerSecond = 9813.5
+MPI Rank 3: 05/03/2016 18:03:02:  Epoch[ 1 of 4]-Minibatch[ 371- 380]: CrossEntropyWithSoftmax = 0.55360281 * 250; EvalErrorPrediction = 0.20400000 * 250; time = 0.0258s; samplesPerSecond = 9707.6
+MPI Rank 3: 05/03/2016 18:03:02:  Epoch[ 1 of 4]-Minibatch[ 381- 390]: CrossEntropyWithSoftmax = 0.47355204 * 250; EvalErrorPrediction = 0.10800000 * 250; time = 0.0256s; samplesPerSecond = 9750.0
+MPI Rank 3: 05/03/2016 18:03:02:  Epoch[ 1 of 4]-Minibatch[ 391- 400]: CrossEntropyWithSoftmax = 0.34913668 * 250; EvalErrorPrediction = 0.08400000 * 250; time = 0.0256s; samplesPerSecond = 9757.6
+MPI Rank 3: 05/03/2016 18:03:02: Finished Epoch[ 1 of 4]: [Training] CrossEntropyWithSoftmax = 0.68535215 * 10000; EvalErrorPrediction = 0.45590000 * 10000; totalSamplesSeen = 10000; learningRatePerSample = 0.02; epochTime=1.0478s
+MPI Rank 3: 
+MPI Rank 3: 05/03/2016 18:03:02: Starting Epoch 2: learning rate per sample = 0.008000  effective momentum = 0.900000  momentum as time constant = 237.3 samples
+MPI Rank 3: starting epoch 1 at record count 10000, and file position 0
+MPI Rank 3: already there from last epoch
+MPI Rank 3: 
 MPI Rank 3: 05/03/2016 18:03:02: Starting minibatch loop, DataParallelSGD training (MyRank = 3, NumNodes = 4, NumGradientBits = 64).
-MPI Rank 3: 05/03/2016 18:03:02:  Epoch[ 2 of 4]-Minibatch[   1-  10, 2.50%]: CrossEntropyWithSoftmax = 0.27493252 * 250; EvalClassificationError = 0.06000000 * 250; time = 0.0257s; samplesPerSecond = 9734.4
-MPI Rank 3: 05/03/2016 18:03:02:  Epoch[ 2 of 4]-Minibatch[  11-  20, 5.00%]: CrossEntropyWithSoftmax = 0.24181296 * 250; EvalClassificationError = 0.08800000 * 250; time = 0.0258s; samplesPerSecond = 9700.1
-MPI Rank 3: 05/03/2016 18:03:02:  Epoch[ 2 of 4]-Minibatch[  21-  30, 7.50%]: CrossEntropyWithSoftmax = 0.20316066 * 250; EvalClassificationError = 0.07600000 * 250; time = 0.0257s; samplesPerSecond = 9710.6
-MPI Rank 3: 05/03/2016 18:03:02:  Epoch[ 2 of 4]-Minibatch[  31-  40, 10.00%]: CrossEntropyWithSoftmax = 0.20710120 * 250; EvalClassificationError = 0.06400000 * 250; time = 0.0257s; samplesPerSecond = 9741.3
-MPI Rank 3: 05/03/2016 18:03:02:  Epoch[ 2 of 4]-Minibatch[  41-  50, 12.50%]: CrossEntropyWithSoftmax = 0.20417822 * 250; EvalClassificationError = 0.09200000 * 250; time = 0.0255s; samplesPerSecond = 9810.8
-MPI Rank 3: 05/03/2016 18:03:02:  Epoch[ 2 of 4]-Minibatch[  51-  60, 15.00%]: CrossEntropyWithSoftmax = 0.21581050 * 250; EvalClassificationError = 0.09600000 * 250; time = 0.0257s; samplesPerSecond = 9730.3
-MPI Rank 3: 05/03/2016 18:03:02:  Epoch[ 2 of 4]-Minibatch[  61-  70, 17.50%]: CrossEntropyWithSoftmax = 0.18358607 * 250; EvalClassificationError = 0.08000000 * 250; time = 0.0257s; samplesPerSecond = 9745.4
-MPI Rank 3: 05/03/2016 18:03:02:  Epoch[ 2 of 4]-Minibatch[  71-  80, 20.00%]: CrossEntropyWithSoftmax = 0.20031020 * 250; EvalClassificationError = 0.09200000 * 250; time = 0.0258s; samplesPerSecond = 9688.8
-MPI Rank 3: 05/03/2016 18:03:02:  Epoch[ 2 of 4]-Minibatch[  81-  90, 22.50%]: CrossEntropyWithSoftmax = 0.17298137 * 250; EvalClassificationError = 0.08000000 * 250; time = 0.0257s; samplesPerSecond = 9745.1
-MPI Rank 3: 05/03/2016 18:03:02:  Epoch[ 2 of 4]-Minibatch[  91- 100, 25.00%]: CrossEntropyWithSoftmax = 0.15933384 * 250; EvalClassificationError = 0.06800000 * 250; time = 0.0255s; samplesPerSecond = 9785.1
-MPI Rank 3: 05/03/2016 18:03:02:  Epoch[ 2 of 4]-Minibatch[ 101- 110, 27.50%]: CrossEntropyWithSoftmax = 0.15227387 * 250; EvalClassificationError = 0.05600000 * 250; time = 0.0257s; samplesPerSecond = 9719.7
-MPI Rank 3: 05/03/2016 18:03:02:  Epoch[ 2 of 4]-Minibatch[ 111- 120, 30.00%]: CrossEntropyWithSoftmax = 0.14937834 * 250; EvalClassificationError = 0.06400000 * 250; time = 0.0256s; samplesPerSecond = 9769.4
-MPI Rank 3: 05/03/2016 18:03:02:  Epoch[ 2 of 4]-Minibatch[ 121- 130, 32.50%]: CrossEntropyWithSoftmax = 0.12759442 * 250; EvalClassificationError = 0.05600000 * 250; time = 0.0257s; samplesPerSecond = 9739.0
-MPI Rank 3: 05/03/2016 18:03:02:  Epoch[ 2 of 4]-Minibatch[ 131- 140, 35.00%]: CrossEntropyWithSoftmax = 0.16849594 * 250; EvalClassificationError = 0.08800000 * 250; time = 0.0256s; samplesPerSecond = 9747.0
-MPI Rank 3: 05/03/2016 18:03:02:  Epoch[ 2 of 4]-Minibatch[ 141- 150, 37.50%]: CrossEntropyWithSoftmax = 0.13827283 * 250; EvalClassificationError = 0.05200000 * 250; time = 0.0256s; samplesPerSecond = 9747.0
-MPI Rank 3: 05/03/2016 18:03:02:  Epoch[ 2 of 4]-Minibatch[ 151- 160, 40.00%]: CrossEntropyWithSoftmax = 0.18215595 * 250; EvalClassificationError = 0.08000000 * 250; time = 0.0258s; samplesPerSecond = 9689.5
-MPI Rank 3: 05/03/2016 18:03:03:  Epoch[ 2 of 4]-Minibatch[ 161- 170, 42.50%]: CrossEntropyWithSoftmax = 0.17527448 * 250; EvalClassificationError = 0.09200000 * 250; time = 0.0256s; samplesPerSecond = 9771.7
-MPI Rank 3: 05/03/2016 18:03:03:  Epoch[ 2 of 4]-Minibatch[ 171- 180, 45.00%]: CrossEntropyWithSoftmax = 0.14521521 * 250; EvalClassificationError = 0.06400000 * 250; time = 0.0256s; samplesPerSecond = 9751.2
-MPI Rank 3: 05/03/2016 18:03:03:  Epoch[ 2 of 4]-Minibatch[ 181- 190, 47.50%]: CrossEntropyWithSoftmax = 0.18976906 * 250; EvalClassificationError = 0.10000000 * 250; time = 0.0256s; samplesPerSecond = 9784.4
-MPI Rank 3: 05/03/2016 18:03:03:  Epoch[ 2 of 4]-Minibatch[ 191- 200, 50.00%]: CrossEntropyWithSoftmax = 0.21122012 * 250; EvalClassificationError = 0.10000000 * 250; time = 0.0256s; samplesPerSecond = 9777.1
-MPI Rank 3: 05/03/2016 18:03:03:  Epoch[ 2 of 4]-Minibatch[ 201- 210, 52.50%]: CrossEntropyWithSoftmax = 0.18465636 * 250; EvalClassificationError = 0.08000000 * 250; time = 0.0258s; samplesPerSecond = 9698.9
-MPI Rank 3: 05/03/2016 18:03:03:  Epoch[ 2 of 4]-Minibatch[ 211- 220, 55.00%]: CrossEntropyWithSoftmax = 0.18269327 * 250; EvalClassificationError = 0.07600000 * 250; time = 0.0267s; samplesPerSecond = 9346.1
-MPI Rank 3: 05/03/2016 18:03:03:  Epoch[ 2 of 4]-Minibatch[ 221- 230, 57.50%]: CrossEntropyWithSoftmax = 0.14337039 * 250; EvalClassificationError = 0.06000000 * 250; time = 0.0258s; samplesPerSecond = 9684.7
-MPI Rank 3: 05/03/2016 18:03:03:  Epoch[ 2 of 4]-Minibatch[ 231- 240, 60.00%]: CrossEntropyWithSoftmax = 0.15069128 * 250; EvalClassificationError = 0.07600000 * 250; time = 0.0256s; samplesPerSecond = 9749.6
-MPI Rank 3: 05/03/2016 18:03:03:  Epoch[ 2 of 4]-Minibatch[ 241- 250, 62.50%]: CrossEntropyWithSoftmax = 0.19968366 * 250; EvalClassificationError = 0.11600000 * 250; time = 0.0257s; samplesPerSecond = 9739.8
-MPI Rank 3: 05/03/2016 18:03:03:  Epoch[ 2 of 4]-Minibatch[ 251- 260, 65.00%]: CrossEntropyWithSoftmax = 0.13331961 * 250; EvalClassificationError = 0.07200000 * 250; time = 0.0257s; samplesPerSecond = 9715.5
-MPI Rank 3: 05/03/2016 18:03:03:  Epoch[ 2 of 4]-Minibatch[ 261- 270, 67.50%]: CrossEntropyWithSoftmax = 0.18586350 * 250; EvalClassificationError = 0.11600000 * 250; time = 0.0256s; samplesPerSecond = 9760.3
-MPI Rank 3: 05/03/2016 18:03:03:  Epoch[ 2 of 4]-Minibatch[ 271- 280, 70.00%]: CrossEntropyWithSoftmax = 0.19444582 * 250; EvalClassificationError = 0.08400000 * 250; time = 0.0256s; samplesPerSecond = 9769.1
-MPI Rank 3: 05/03/2016 18:03:03:  Epoch[ 2 of 4]-Minibatch[ 281- 290, 72.50%]: CrossEntropyWithSoftmax = 0.17051888 * 250; EvalClassificationError = 0.06800000 * 250; time = 0.0257s; samplesPerSecond = 9739.4
-MPI Rank 3: 05/03/2016 18:03:03:  Epoch[ 2 of 4]-Minibatch[ 291- 300, 75.00%]: CrossEntropyWithSoftmax = 0.12971870 * 250; EvalClassificationError = 0.04800000 * 250; time = 0.0258s; samplesPerSecond = 9672.3
-MPI Rank 3: 05/03/2016 18:03:03:  Epoch[ 2 of 4]-Minibatch[ 301- 310, 77.50%]: CrossEntropyWithSoftmax = 0.17527362 * 250; EvalClassificationError = 0.08800000 * 250; time = 0.0256s; samplesPerSecond = 9749.6
-MPI Rank 3: 05/03/2016 18:03:03:  Epoch[ 2 of 4]-Minibatch[ 311- 320, 80.00%]: CrossEntropyWithSoftmax = 0.12556892 * 250; EvalClassificationError = 0.05200000 * 250; time = 0.0257s; samplesPerSecond = 9710.2
-MPI Rank 3: 05/03/2016 18:03:03:  Epoch[ 2 of 4]-Minibatch[ 321- 330, 82.50%]: CrossEntropyWithSoftmax = 0.14972169 * 250; EvalClassificationError = 0.05600000 * 250; time = 0.0255s; samplesPerSecond = 9814.3
-MPI Rank 3: 05/03/2016 18:03:03:  Epoch[ 2 of 4]-Minibatch[ 331- 340, 85.00%]: CrossEntropyWithSoftmax = 0.19739782 * 250; EvalClassificationError = 0.09200000 * 250; time = 0.0258s; samplesPerSecond = 9683.9
-MPI Rank 3: 05/03/2016 18:03:03:  Epoch[ 2 of 4]-Minibatch[ 341- 350, 87.50%]: CrossEntropyWithSoftmax = 0.12755381 * 250; EvalClassificationError = 0.05200000 * 250; time = 0.0255s; samplesPerSecond = 9789.0
-MPI Rank 3: 05/03/2016 18:03:03:  Epoch[ 2 of 4]-Minibatch[ 351- 360, 90.00%]: CrossEntropyWithSoftmax = 0.13825339 * 250; EvalClassificationError = 0.06000000 * 250; time = 0.0258s; samplesPerSecond = 9705.3
-MPI Rank 3: 05/03/2016 18:03:03:  Epoch[ 2 of 4]-Minibatch[ 361- 370, 92.50%]: CrossEntropyWithSoftmax = 0.12805567 * 250; EvalClassificationError = 0.06000000 * 250; time = 0.0256s; samplesPerSecond = 9757.2
-MPI Rank 3: 05/03/2016 18:03:03:  Epoch[ 2 of 4]-Minibatch[ 371- 380, 95.00%]: CrossEntropyWithSoftmax = 0.16653716 * 250; EvalClassificationError = 0.09600000 * 250; time = 0.0255s; samplesPerSecond = 9791.3
-MPI Rank 3: 05/03/2016 18:03:03:  Epoch[ 2 of 4]-Minibatch[ 381- 390, 97.50%]: CrossEntropyWithSoftmax = 0.20517381 * 250; EvalClassificationError = 0.11200000 * 250; time = 0.0383s; samplesPerSecond = 6524.0
-MPI Rank 3: 05/03/2016 18:03:03:  Epoch[ 2 of 4]-Minibatch[ 391- 400, 100.00%]: CrossEntropyWithSoftmax = 0.14582158 * 250; EvalClassificationError = 0.06800000 * 250; time = 0.0256s; samplesPerSecond = 9751.2
-MPI Rank 3: 05/03/2016 18:03:03: Finished Epoch[ 2 of 4]: [Training] CrossEntropyWithSoftmax = 0.17342942 * 10000; EvalClassificationError = 0.07700000 * 10000; totalSamplesSeen = 20000; learningRatePerSample = 0.0080000004; epochTime=1.04481s
-=======
-MPI Rank 3: 08/16/2016 09:57:24: Starting minibatch loop, DataParallelSGD training (MyRank = 3, NumNodes = 4, NumGradientBits = 64), distributed reading is ENABLED.
-MPI Rank 3: 08/16/2016 09:57:24:  Epoch[ 2 of 4]-Minibatch[   1-  10, 2.50%]: CrossEntropyWithSoftmax = 0.27493252 * 250; EvalErrorPrediction = 0.06000000 * 250; time = 0.0236s; samplesPerSecond = 10595.0
-MPI Rank 3: 08/16/2016 09:57:24:  Epoch[ 2 of 4]-Minibatch[  11-  20, 5.00%]: CrossEntropyWithSoftmax = 0.24181296 * 250; EvalErrorPrediction = 0.08800000 * 250; time = 0.0236s; samplesPerSecond = 10578.4
-MPI Rank 3: 08/16/2016 09:57:24:  Epoch[ 2 of 4]-Minibatch[  21-  30, 7.50%]: CrossEntropyWithSoftmax = 0.20316066 * 250; EvalErrorPrediction = 0.07600000 * 250; time = 0.0236s; samplesPerSecond = 10591.9
-MPI Rank 3: 08/16/2016 09:57:24:  Epoch[ 2 of 4]-Minibatch[  31-  40, 10.00%]: CrossEntropyWithSoftmax = 0.20710120 * 250; EvalErrorPrediction = 0.06400000 * 250; time = 0.0237s; samplesPerSecond = 10567.2
-MPI Rank 3: 08/16/2016 09:57:24:  Epoch[ 2 of 4]-Minibatch[  41-  50, 12.50%]: CrossEntropyWithSoftmax = 0.20417822 * 250; EvalErrorPrediction = 0.09200000 * 250; time = 0.0237s; samplesPerSecond = 10550.7
-MPI Rank 3: 08/16/2016 09:57:24:  Epoch[ 2 of 4]-Minibatch[  51-  60, 15.00%]: CrossEntropyWithSoftmax = 0.21581050 * 250; EvalErrorPrediction = 0.09600000 * 250; time = 0.0236s; samplesPerSecond = 10606.3
-MPI Rank 3: 08/16/2016 09:57:24:  Epoch[ 2 of 4]-Minibatch[  61-  70, 17.50%]: CrossEntropyWithSoftmax = 0.18358607 * 250; EvalErrorPrediction = 0.08000000 * 250; time = 0.0236s; samplesPerSecond = 10585.1
-MPI Rank 3: 08/16/2016 09:57:24:  Epoch[ 2 of 4]-Minibatch[  71-  80, 20.00%]: CrossEntropyWithSoftmax = 0.20031020 * 250; EvalErrorPrediction = 0.09200000 * 250; time = 0.0234s; samplesPerSecond = 10661.9
-MPI Rank 3: 08/16/2016 09:57:24:  Epoch[ 2 of 4]-Minibatch[  81-  90, 22.50%]: CrossEntropyWithSoftmax = 0.17298137 * 250; EvalErrorPrediction = 0.08000000 * 250; time = 0.0235s; samplesPerSecond = 10657.8
-MPI Rank 3: 08/16/2016 09:57:24:  Epoch[ 2 of 4]-Minibatch[  91- 100, 25.00%]: CrossEntropyWithSoftmax = 0.15933384 * 250; EvalErrorPrediction = 0.06800000 * 250; time = 0.0234s; samplesPerSecond = 10677.4
-MPI Rank 3: 08/16/2016 09:57:24:  Epoch[ 2 of 4]-Minibatch[ 101- 110, 27.50%]: CrossEntropyWithSoftmax = 0.15227387 * 250; EvalErrorPrediction = 0.05600000 * 250; time = 0.0235s; samplesPerSecond = 10635.1
-MPI Rank 3: 08/16/2016 09:57:24:  Epoch[ 2 of 4]-Minibatch[ 111- 120, 30.00%]: CrossEntropyWithSoftmax = 0.14937834 * 250; EvalErrorPrediction = 0.06400000 * 250; time = 0.0236s; samplesPerSecond = 10577.5
-MPI Rank 3: 08/16/2016 09:57:25:  Epoch[ 2 of 4]-Minibatch[ 121- 130, 32.50%]: CrossEntropyWithSoftmax = 0.12759442 * 250; EvalErrorPrediction = 0.05600000 * 250; time = 0.0236s; samplesPerSecond = 10599.1
-MPI Rank 3: 08/16/2016 09:57:25:  Epoch[ 2 of 4]-Minibatch[ 131- 140, 35.00%]: CrossEntropyWithSoftmax = 0.16849594 * 250; EvalErrorPrediction = 0.08800000 * 250; time = 0.0236s; samplesPerSecond = 10576.6
-MPI Rank 3: 08/16/2016 09:57:25:  Epoch[ 2 of 4]-Minibatch[ 141- 150, 37.50%]: CrossEntropyWithSoftmax = 0.13827283 * 250; EvalErrorPrediction = 0.05200000 * 250; time = 0.0236s; samplesPerSecond = 10580.2
-MPI Rank 3: 08/16/2016 09:57:25:  Epoch[ 2 of 4]-Minibatch[ 151- 160, 40.00%]: CrossEntropyWithSoftmax = 0.18215595 * 250; EvalErrorPrediction = 0.08000000 * 250; time = 0.0236s; samplesPerSecond = 10606.7
-MPI Rank 3: 08/16/2016 09:57:25:  Epoch[ 2 of 4]-Minibatch[ 161- 170, 42.50%]: CrossEntropyWithSoftmax = 0.17527448 * 250; EvalErrorPrediction = 0.09200000 * 250; time = 0.0236s; samplesPerSecond = 10596.8
-MPI Rank 3: 08/16/2016 09:57:25:  Epoch[ 2 of 4]-Minibatch[ 171- 180, 45.00%]: CrossEntropyWithSoftmax = 0.14521521 * 250; EvalErrorPrediction = 0.06400000 * 250; time = 0.0236s; samplesPerSecond = 10574.0
-MPI Rank 3: 08/16/2016 09:57:25:  Epoch[ 2 of 4]-Minibatch[ 181- 190, 47.50%]: CrossEntropyWithSoftmax = 0.18976906 * 250; EvalErrorPrediction = 0.10000000 * 250; time = 0.0237s; samplesPerSecond = 10564.1
-MPI Rank 3: 08/16/2016 09:57:25:  Epoch[ 2 of 4]-Minibatch[ 191- 200, 50.00%]: CrossEntropyWithSoftmax = 0.21122012 * 250; EvalErrorPrediction = 0.10000000 * 250; time = 0.0236s; samplesPerSecond = 10582.9
-MPI Rank 3: 08/16/2016 09:57:25:  Epoch[ 2 of 4]-Minibatch[ 201- 210, 52.50%]: CrossEntropyWithSoftmax = 0.18465636 * 250; EvalErrorPrediction = 0.08000000 * 250; time = 0.0237s; samplesPerSecond = 10546.7
-MPI Rank 3: 08/16/2016 09:57:25:  Epoch[ 2 of 4]-Minibatch[ 211- 220, 55.00%]: CrossEntropyWithSoftmax = 0.18269327 * 250; EvalErrorPrediction = 0.07600000 * 250; time = 0.0236s; samplesPerSecond = 10601.8
-MPI Rank 3: 08/16/2016 09:57:25:  Epoch[ 2 of 4]-Minibatch[ 221- 230, 57.50%]: CrossEntropyWithSoftmax = 0.14337039 * 250; EvalErrorPrediction = 0.06000000 * 250; time = 0.0236s; samplesPerSecond = 10583.4
-MPI Rank 3: 08/16/2016 09:57:25:  Epoch[ 2 of 4]-Minibatch[ 231- 240, 60.00%]: CrossEntropyWithSoftmax = 0.15069128 * 250; EvalErrorPrediction = 0.07600000 * 250; time = 0.0236s; samplesPerSecond = 10578.4
-MPI Rank 3: 08/16/2016 09:57:25:  Epoch[ 2 of 4]-Minibatch[ 241- 250, 62.50%]: CrossEntropyWithSoftmax = 0.19968366 * 250; EvalErrorPrediction = 0.11600000 * 250; time = 0.0237s; samplesPerSecond = 10565.9
-MPI Rank 3: 08/16/2016 09:57:25:  Epoch[ 2 of 4]-Minibatch[ 251- 260, 65.00%]: CrossEntropyWithSoftmax = 0.13331961 * 250; EvalErrorPrediction = 0.07200000 * 250; time = 0.0239s; samplesPerSecond = 10469.0
-MPI Rank 3: 08/16/2016 09:57:25:  Epoch[ 2 of 4]-Minibatch[ 261- 270, 67.50%]: CrossEntropyWithSoftmax = 0.18586350 * 250; EvalErrorPrediction = 0.11600000 * 250; time = 0.0237s; samplesPerSecond = 10533.0
-MPI Rank 3: 08/16/2016 09:57:25:  Epoch[ 2 of 4]-Minibatch[ 271- 280, 70.00%]: CrossEntropyWithSoftmax = 0.19444582 * 250; EvalErrorPrediction = 0.08400000 * 250; time = 0.0238s; samplesPerSecond = 10501.6
-MPI Rank 3: 08/16/2016 09:57:25:  Epoch[ 2 of 4]-Minibatch[ 281- 290, 72.50%]: CrossEntropyWithSoftmax = 0.17051888 * 250; EvalErrorPrediction = 0.06800000 * 250; time = 0.0237s; samplesPerSecond = 10530.3
-MPI Rank 3: 08/16/2016 09:57:25:  Epoch[ 2 of 4]-Minibatch[ 291- 300, 75.00%]: CrossEntropyWithSoftmax = 0.12971870 * 250; EvalErrorPrediction = 0.04800000 * 250; time = 0.0238s; samplesPerSecond = 10507.3
-MPI Rank 3: 08/16/2016 09:57:25:  Epoch[ 2 of 4]-Minibatch[ 301- 310, 77.50%]: CrossEntropyWithSoftmax = 0.17527362 * 250; EvalErrorPrediction = 0.08800000 * 250; time = 0.0238s; samplesPerSecond = 10525.4
-MPI Rank 3: 08/16/2016 09:57:25:  Epoch[ 2 of 4]-Minibatch[ 311- 320, 80.00%]: CrossEntropyWithSoftmax = 0.12556892 * 250; EvalErrorPrediction = 0.05200000 * 250; time = 0.0238s; samplesPerSecond = 10526.3
-MPI Rank 3: 08/16/2016 09:57:25:  Epoch[ 2 of 4]-Minibatch[ 321- 330, 82.50%]: CrossEntropyWithSoftmax = 0.14972169 * 250; EvalErrorPrediction = 0.05600000 * 250; time = 0.0237s; samplesPerSecond = 10543.2
-MPI Rank 3: 08/16/2016 09:57:25:  Epoch[ 2 of 4]-Minibatch[ 331- 340, 85.00%]: CrossEntropyWithSoftmax = 0.19739782 * 250; EvalErrorPrediction = 0.09200000 * 250; time = 0.0237s; samplesPerSecond = 10561.0
-MPI Rank 3: 08/16/2016 09:57:25:  Epoch[ 2 of 4]-Minibatch[ 341- 350, 87.50%]: CrossEntropyWithSoftmax = 0.12755381 * 250; EvalErrorPrediction = 0.05200000 * 250; time = 0.0238s; samplesPerSecond = 10517.5
-MPI Rank 3: 08/16/2016 09:57:25:  Epoch[ 2 of 4]-Minibatch[ 351- 360, 90.00%]: CrossEntropyWithSoftmax = 0.13825339 * 250; EvalErrorPrediction = 0.06000000 * 250; time = 0.0240s; samplesPerSecond = 10402.4
-MPI Rank 3: 08/16/2016 09:57:25:  Epoch[ 2 of 4]-Minibatch[ 361- 370, 92.50%]: CrossEntropyWithSoftmax = 0.12805567 * 250; EvalErrorPrediction = 0.06000000 * 250; time = 0.0236s; samplesPerSecond = 10574.0
-MPI Rank 3: 08/16/2016 09:57:25:  Epoch[ 2 of 4]-Minibatch[ 371- 380, 95.00%]: CrossEntropyWithSoftmax = 0.16653716 * 250; EvalErrorPrediction = 0.09600000 * 250; time = 0.0237s; samplesPerSecond = 10555.6
-MPI Rank 3: 08/16/2016 09:57:25:  Epoch[ 2 of 4]-Minibatch[ 381- 390, 97.50%]: CrossEntropyWithSoftmax = 0.20517381 * 250; EvalErrorPrediction = 0.11200000 * 250; time = 0.0239s; samplesPerSecond = 10471.2
-MPI Rank 3: 08/16/2016 09:57:25:  Epoch[ 2 of 4]-Minibatch[ 391- 400, 100.00%]: CrossEntropyWithSoftmax = 0.14582158 * 250; EvalErrorPrediction = 0.06800000 * 250; time = 0.0237s; samplesPerSecond = 10541.4
-MPI Rank 3: 08/16/2016 09:57:25: Finished Epoch[ 2 of 4]: [Training] CrossEntropyWithSoftmax = 0.17342942 * 10000; EvalErrorPrediction = 0.07700000 * 10000; totalSamplesSeen = 20000; learningRatePerSample = 0.0080000004; epochTime=0.950382s
->>>>>>> 8493f118
-MPI Rank 3: 
-MPI Rank 3: 08/16/2016 09:57:25: Starting Epoch 3: learning rate per sample = 0.008000  effective momentum = 0.900000  momentum as time constant = 237.3 samples
-MPI Rank 3: 
-<<<<<<< HEAD
+MPI Rank 3: 05/03/2016 18:03:02:  Epoch[ 2 of 4]-Minibatch[   1-  10, 2.50%]: CrossEntropyWithSoftmax = 0.27493252 * 250; EvalErrorPrediction = 0.06000000 * 250; time = 0.0257s; samplesPerSecond = 9734.4
+MPI Rank 3: 05/03/2016 18:03:02:  Epoch[ 2 of 4]-Minibatch[  11-  20, 5.00%]: CrossEntropyWithSoftmax = 0.24181296 * 250; EvalErrorPrediction = 0.08800000 * 250; time = 0.0258s; samplesPerSecond = 9700.1
+MPI Rank 3: 05/03/2016 18:03:02:  Epoch[ 2 of 4]-Minibatch[  21-  30, 7.50%]: CrossEntropyWithSoftmax = 0.20316066 * 250; EvalErrorPrediction = 0.07600000 * 250; time = 0.0257s; samplesPerSecond = 9710.6
+MPI Rank 3: 05/03/2016 18:03:02:  Epoch[ 2 of 4]-Minibatch[  31-  40, 10.00%]: CrossEntropyWithSoftmax = 0.20710120 * 250; EvalErrorPrediction = 0.06400000 * 250; time = 0.0257s; samplesPerSecond = 9741.3
+MPI Rank 3: 05/03/2016 18:03:02:  Epoch[ 2 of 4]-Minibatch[  41-  50, 12.50%]: CrossEntropyWithSoftmax = 0.20417822 * 250; EvalErrorPrediction = 0.09200000 * 250; time = 0.0255s; samplesPerSecond = 9810.8
+MPI Rank 3: 05/03/2016 18:03:02:  Epoch[ 2 of 4]-Minibatch[  51-  60, 15.00%]: CrossEntropyWithSoftmax = 0.21581050 * 250; EvalErrorPrediction = 0.09600000 * 250; time = 0.0257s; samplesPerSecond = 9730.3
+MPI Rank 3: 05/03/2016 18:03:02:  Epoch[ 2 of 4]-Minibatch[  61-  70, 17.50%]: CrossEntropyWithSoftmax = 0.18358607 * 250; EvalErrorPrediction = 0.08000000 * 250; time = 0.0257s; samplesPerSecond = 9745.4
+MPI Rank 3: 05/03/2016 18:03:02:  Epoch[ 2 of 4]-Minibatch[  71-  80, 20.00%]: CrossEntropyWithSoftmax = 0.20031020 * 250; EvalErrorPrediction = 0.09200000 * 250; time = 0.0258s; samplesPerSecond = 9688.8
+MPI Rank 3: 05/03/2016 18:03:02:  Epoch[ 2 of 4]-Minibatch[  81-  90, 22.50%]: CrossEntropyWithSoftmax = 0.17298137 * 250; EvalErrorPrediction = 0.08000000 * 250; time = 0.0257s; samplesPerSecond = 9745.1
+MPI Rank 3: 05/03/2016 18:03:02:  Epoch[ 2 of 4]-Minibatch[  91- 100, 25.00%]: CrossEntropyWithSoftmax = 0.15933384 * 250; EvalErrorPrediction = 0.06800000 * 250; time = 0.0255s; samplesPerSecond = 9785.1
+MPI Rank 3: 05/03/2016 18:03:02:  Epoch[ 2 of 4]-Minibatch[ 101- 110, 27.50%]: CrossEntropyWithSoftmax = 0.15227387 * 250; EvalErrorPrediction = 0.05600000 * 250; time = 0.0257s; samplesPerSecond = 9719.7
+MPI Rank 3: 05/03/2016 18:03:02:  Epoch[ 2 of 4]-Minibatch[ 111- 120, 30.00%]: CrossEntropyWithSoftmax = 0.14937834 * 250; EvalErrorPrediction = 0.06400000 * 250; time = 0.0256s; samplesPerSecond = 9769.4
+MPI Rank 3: 05/03/2016 18:03:02:  Epoch[ 2 of 4]-Minibatch[ 121- 130, 32.50%]: CrossEntropyWithSoftmax = 0.12759442 * 250; EvalErrorPrediction = 0.05600000 * 250; time = 0.0257s; samplesPerSecond = 9739.0
+MPI Rank 3: 05/03/2016 18:03:02:  Epoch[ 2 of 4]-Minibatch[ 131- 140, 35.00%]: CrossEntropyWithSoftmax = 0.16849594 * 250; EvalErrorPrediction = 0.08800000 * 250; time = 0.0256s; samplesPerSecond = 9747.0
+MPI Rank 3: 05/03/2016 18:03:02:  Epoch[ 2 of 4]-Minibatch[ 141- 150, 37.50%]: CrossEntropyWithSoftmax = 0.13827283 * 250; EvalErrorPrediction = 0.05200000 * 250; time = 0.0256s; samplesPerSecond = 9747.0
+MPI Rank 3: 05/03/2016 18:03:02:  Epoch[ 2 of 4]-Minibatch[ 151- 160, 40.00%]: CrossEntropyWithSoftmax = 0.18215595 * 250; EvalErrorPrediction = 0.08000000 * 250; time = 0.0258s; samplesPerSecond = 9689.5
+MPI Rank 3: 05/03/2016 18:03:03:  Epoch[ 2 of 4]-Minibatch[ 161- 170, 42.50%]: CrossEntropyWithSoftmax = 0.17527448 * 250; EvalErrorPrediction = 0.09200000 * 250; time = 0.0256s; samplesPerSecond = 9771.7
+MPI Rank 3: 05/03/2016 18:03:03:  Epoch[ 2 of 4]-Minibatch[ 171- 180, 45.00%]: CrossEntropyWithSoftmax = 0.14521521 * 250; EvalErrorPrediction = 0.06400000 * 250; time = 0.0256s; samplesPerSecond = 9751.2
+MPI Rank 3: 05/03/2016 18:03:03:  Epoch[ 2 of 4]-Minibatch[ 181- 190, 47.50%]: CrossEntropyWithSoftmax = 0.18976906 * 250; EvalErrorPrediction = 0.10000000 * 250; time = 0.0256s; samplesPerSecond = 9784.4
+MPI Rank 3: 05/03/2016 18:03:03:  Epoch[ 2 of 4]-Minibatch[ 191- 200, 50.00%]: CrossEntropyWithSoftmax = 0.21122012 * 250; EvalErrorPrediction = 0.10000000 * 250; time = 0.0256s; samplesPerSecond = 9777.1
+MPI Rank 3: 05/03/2016 18:03:03:  Epoch[ 2 of 4]-Minibatch[ 201- 210, 52.50%]: CrossEntropyWithSoftmax = 0.18465636 * 250; EvalErrorPrediction = 0.08000000 * 250; time = 0.0258s; samplesPerSecond = 9698.9
+MPI Rank 3: 05/03/2016 18:03:03:  Epoch[ 2 of 4]-Minibatch[ 211- 220, 55.00%]: CrossEntropyWithSoftmax = 0.18269327 * 250; EvalErrorPrediction = 0.07600000 * 250; time = 0.0267s; samplesPerSecond = 9346.1
+MPI Rank 3: 05/03/2016 18:03:03:  Epoch[ 2 of 4]-Minibatch[ 221- 230, 57.50%]: CrossEntropyWithSoftmax = 0.14337039 * 250; EvalErrorPrediction = 0.06000000 * 250; time = 0.0258s; samplesPerSecond = 9684.7
+MPI Rank 3: 05/03/2016 18:03:03:  Epoch[ 2 of 4]-Minibatch[ 231- 240, 60.00%]: CrossEntropyWithSoftmax = 0.15069128 * 250; EvalErrorPrediction = 0.07600000 * 250; time = 0.0256s; samplesPerSecond = 9749.6
+MPI Rank 3: 05/03/2016 18:03:03:  Epoch[ 2 of 4]-Minibatch[ 241- 250, 62.50%]: CrossEntropyWithSoftmax = 0.19968366 * 250; EvalErrorPrediction = 0.11600000 * 250; time = 0.0257s; samplesPerSecond = 9739.8
+MPI Rank 3: 05/03/2016 18:03:03:  Epoch[ 2 of 4]-Minibatch[ 251- 260, 65.00%]: CrossEntropyWithSoftmax = 0.13331961 * 250; EvalErrorPrediction = 0.07200000 * 250; time = 0.0257s; samplesPerSecond = 9715.5
+MPI Rank 3: 05/03/2016 18:03:03:  Epoch[ 2 of 4]-Minibatch[ 261- 270, 67.50%]: CrossEntropyWithSoftmax = 0.18586350 * 250; EvalErrorPrediction = 0.11600000 * 250; time = 0.0256s; samplesPerSecond = 9760.3
+MPI Rank 3: 05/03/2016 18:03:03:  Epoch[ 2 of 4]-Minibatch[ 271- 280, 70.00%]: CrossEntropyWithSoftmax = 0.19444582 * 250; EvalErrorPrediction = 0.08400000 * 250; time = 0.0256s; samplesPerSecond = 9769.1
+MPI Rank 3: 05/03/2016 18:03:03:  Epoch[ 2 of 4]-Minibatch[ 281- 290, 72.50%]: CrossEntropyWithSoftmax = 0.17051888 * 250; EvalErrorPrediction = 0.06800000 * 250; time = 0.0257s; samplesPerSecond = 9739.4
+MPI Rank 3: 05/03/2016 18:03:03:  Epoch[ 2 of 4]-Minibatch[ 291- 300, 75.00%]: CrossEntropyWithSoftmax = 0.12971870 * 250; EvalErrorPrediction = 0.04800000 * 250; time = 0.0258s; samplesPerSecond = 9672.3
+MPI Rank 3: 05/03/2016 18:03:03:  Epoch[ 2 of 4]-Minibatch[ 301- 310, 77.50%]: CrossEntropyWithSoftmax = 0.17527362 * 250; EvalErrorPrediction = 0.08800000 * 250; time = 0.0256s; samplesPerSecond = 9749.6
+MPI Rank 3: 05/03/2016 18:03:03:  Epoch[ 2 of 4]-Minibatch[ 311- 320, 80.00%]: CrossEntropyWithSoftmax = 0.12556892 * 250; EvalErrorPrediction = 0.05200000 * 250; time = 0.0257s; samplesPerSecond = 9710.2
+MPI Rank 3: 05/03/2016 18:03:03:  Epoch[ 2 of 4]-Minibatch[ 321- 330, 82.50%]: CrossEntropyWithSoftmax = 0.14972169 * 250; EvalErrorPrediction = 0.05600000 * 250; time = 0.0255s; samplesPerSecond = 9814.3
+MPI Rank 3: 05/03/2016 18:03:03:  Epoch[ 2 of 4]-Minibatch[ 331- 340, 85.00%]: CrossEntropyWithSoftmax = 0.19739782 * 250; EvalErrorPrediction = 0.09200000 * 250; time = 0.0258s; samplesPerSecond = 9683.9
+MPI Rank 3: 05/03/2016 18:03:03:  Epoch[ 2 of 4]-Minibatch[ 341- 350, 87.50%]: CrossEntropyWithSoftmax = 0.12755381 * 250; EvalErrorPrediction = 0.05200000 * 250; time = 0.0255s; samplesPerSecond = 9789.0
+MPI Rank 3: 05/03/2016 18:03:03:  Epoch[ 2 of 4]-Minibatch[ 351- 360, 90.00%]: CrossEntropyWithSoftmax = 0.13825339 * 250; EvalErrorPrediction = 0.06000000 * 250; time = 0.0258s; samplesPerSecond = 9705.3
+MPI Rank 3: 05/03/2016 18:03:03:  Epoch[ 2 of 4]-Minibatch[ 361- 370, 92.50%]: CrossEntropyWithSoftmax = 0.12805567 * 250; EvalErrorPrediction = 0.06000000 * 250; time = 0.0256s; samplesPerSecond = 9757.2
+MPI Rank 3: 05/03/2016 18:03:03:  Epoch[ 2 of 4]-Minibatch[ 371- 380, 95.00%]: CrossEntropyWithSoftmax = 0.16653716 * 250; EvalErrorPrediction = 0.09600000 * 250; time = 0.0255s; samplesPerSecond = 9791.3
+MPI Rank 3: 05/03/2016 18:03:03:  Epoch[ 2 of 4]-Minibatch[ 381- 390, 97.50%]: CrossEntropyWithSoftmax = 0.20517381 * 250; EvalErrorPrediction = 0.11200000 * 250; time = 0.0383s; samplesPerSecond = 6524.0
+MPI Rank 3: 05/03/2016 18:03:03:  Epoch[ 2 of 4]-Minibatch[ 391- 400, 100.00%]: CrossEntropyWithSoftmax = 0.14582158 * 250; EvalErrorPrediction = 0.06800000 * 250; time = 0.0256s; samplesPerSecond = 9751.2
+MPI Rank 3: 05/03/2016 18:03:03: Finished Epoch[ 2 of 4]: [Training] CrossEntropyWithSoftmax = 0.17342942 * 10000; EvalErrorPrediction = 0.07700000 * 10000; totalSamplesSeen = 20000; learningRatePerSample = 0.0080000004; epochTime=1.04481s
+MPI Rank 3: 
+MPI Rank 3: 05/03/2016 18:03:03: Starting Epoch 3: learning rate per sample = 0.008000  effective momentum = 0.900000  momentum as time constant = 237.3 samples
+MPI Rank 3: starting epoch 2 at record count 20000, and file position 0
+MPI Rank 3: already there from last epoch
+MPI Rank 3: 
 MPI Rank 3: 05/03/2016 18:03:03: Starting minibatch loop, DataParallelSGD training (MyRank = 3, NumNodes = 4, NumGradientBits = 64).
-MPI Rank 3: 05/03/2016 18:03:03:  Epoch[ 3 of 4]-Minibatch[   1-  10, 2.50%]: CrossEntropyWithSoftmax = 0.12515571 * 250; EvalClassificationError = 0.05600000 * 250; time = 0.0258s; samplesPerSecond = 9686.5
-MPI Rank 3: 05/03/2016 18:03:03:  Epoch[ 3 of 4]-Minibatch[  11-  20, 5.00%]: CrossEntropyWithSoftmax = 0.17892936 * 250; EvalClassificationError = 0.09600000 * 250; time = 0.0258s; samplesPerSecond = 9697.1
-MPI Rank 3: 05/03/2016 18:03:03:  Epoch[ 3 of 4]-Minibatch[  21-  30, 7.50%]: CrossEntropyWithSoftmax = 0.14366253 * 250; EvalClassificationError = 0.07600000 * 250; time = 0.0254s; samplesPerSecond = 9837.5
-MPI Rank 3: 05/03/2016 18:03:03:  Epoch[ 3 of 4]-Minibatch[  31-  40, 10.00%]: CrossEntropyWithSoftmax = 0.15742679 * 250; EvalClassificationError = 0.06400000 * 250; time = 0.0257s; samplesPerSecond = 9735.6
-MPI Rank 3: 05/03/2016 18:03:03:  Epoch[ 3 of 4]-Minibatch[  41-  50, 12.50%]: CrossEntropyWithSoftmax = 0.16985657 * 250; EvalClassificationError = 0.09600000 * 250; time = 0.0258s; samplesPerSecond = 9689.9
-MPI Rank 3: 05/03/2016 18:03:03:  Epoch[ 3 of 4]-Minibatch[  51-  60, 15.00%]: CrossEntropyWithSoftmax = 0.18239236 * 250; EvalClassificationError = 0.08000000 * 250; time = 0.0256s; samplesPerSecond = 9750.8
-MPI Rank 3: 05/03/2016 18:03:03:  Epoch[ 3 of 4]-Minibatch[  61-  70, 17.50%]: CrossEntropyWithSoftmax = 0.14588308 * 250; EvalClassificationError = 0.07200000 * 250; time = 0.0256s; samplesPerSecond = 9758.8
-MPI Rank 3: 05/03/2016 18:03:03:  Epoch[ 3 of 4]-Minibatch[  71-  80, 20.00%]: CrossEntropyWithSoftmax = 0.18035322 * 250; EvalClassificationError = 0.09600000 * 250; time = 0.0255s; samplesPerSecond = 9805.8
-MPI Rank 3: 05/03/2016 18:03:03:  Epoch[ 3 of 4]-Minibatch[  81-  90, 22.50%]: CrossEntropyWithSoftmax = 0.15855872 * 250; EvalClassificationError = 0.07200000 * 250; time = 0.0259s; samplesPerSecond = 9664.5
-MPI Rank 3: 05/03/2016 18:03:03:  Epoch[ 3 of 4]-Minibatch[  91- 100, 25.00%]: CrossEntropyWithSoftmax = 0.14494271 * 250; EvalClassificationError = 0.07200000 * 250; time = 0.0255s; samplesPerSecond = 9817.4
-MPI Rank 3: 05/03/2016 18:03:03:  Epoch[ 3 of 4]-Minibatch[ 101- 110, 27.50%]: CrossEntropyWithSoftmax = 0.13434515 * 250; EvalClassificationError = 0.05200000 * 250; time = 0.0257s; samplesPerSecond = 9741.3
-MPI Rank 3: 05/03/2016 18:03:03:  Epoch[ 3 of 4]-Minibatch[ 111- 120, 30.00%]: CrossEntropyWithSoftmax = 0.13729294 * 250; EvalClassificationError = 0.06400000 * 250; time = 0.0258s; samplesPerSecond = 9676.0
-MPI Rank 3: 05/03/2016 18:03:03:  Epoch[ 3 of 4]-Minibatch[ 121- 130, 32.50%]: CrossEntropyWithSoftmax = 0.11626596 * 250; EvalClassificationError = 0.05600000 * 250; time = 0.0255s; samplesPerSecond = 9787.8
-MPI Rank 3: 05/03/2016 18:03:03:  Epoch[ 3 of 4]-Minibatch[ 131- 140, 35.00%]: CrossEntropyWithSoftmax = 0.16844115 * 250; EvalClassificationError = 0.08800000 * 250; time = 0.0258s; samplesPerSecond = 9676.4
-MPI Rank 3: 05/03/2016 18:03:04:  Epoch[ 3 of 4]-Minibatch[ 141- 150, 37.50%]: CrossEntropyWithSoftmax = 0.12800884 * 250; EvalClassificationError = 0.04800000 * 250; time = 0.0255s; samplesPerSecond = 9800.5
-MPI Rank 3: 05/03/2016 18:03:04:  Epoch[ 3 of 4]-Minibatch[ 151- 160, 40.00%]: CrossEntropyWithSoftmax = 0.17206584 * 250; EvalClassificationError = 0.08000000 * 250; time = 0.0259s; samplesPerSecond = 9662.2
-MPI Rank 3: 05/03/2016 18:03:04:  Epoch[ 3 of 4]-Minibatch[ 161- 170, 42.50%]: CrossEntropyWithSoftmax = 0.17652550 * 250; EvalClassificationError = 0.09600000 * 250; time = 0.0256s; samplesPerSecond = 9747.0
-MPI Rank 3: 05/03/2016 18:03:04:  Epoch[ 3 of 4]-Minibatch[ 171- 180, 45.00%]: CrossEntropyWithSoftmax = 0.14127391 * 250; EvalClassificationError = 0.06400000 * 250; time = 0.0258s; samplesPerSecond = 9697.1
-MPI Rank 3: 05/03/2016 18:03:04:  Epoch[ 3 of 4]-Minibatch[ 181- 190, 47.50%]: CrossEntropyWithSoftmax = 0.19302031 * 250; EvalClassificationError = 0.10000000 * 250; time = 0.0256s; samplesPerSecond = 9751.2
-MPI Rank 3: 05/03/2016 18:03:04:  Epoch[ 3 of 4]-Minibatch[ 191- 200, 50.00%]: CrossEntropyWithSoftmax = 0.20895650 * 250; EvalClassificationError = 0.10000000 * 250; time = 0.0257s; samplesPerSecond = 9737.5
-MPI Rank 3: 05/03/2016 18:03:04:  Epoch[ 3 of 4]-Minibatch[ 201- 210, 52.50%]: CrossEntropyWithSoftmax = 0.18495231 * 250; EvalClassificationError = 0.08000000 * 250; time = 0.0257s; samplesPerSecond = 9736.7
-MPI Rank 3: 05/03/2016 18:03:04:  Epoch[ 3 of 4]-Minibatch[ 211- 220, 55.00%]: CrossEntropyWithSoftmax = 0.18182316 * 250; EvalClassificationError = 0.07600000 * 250; time = 0.0256s; samplesPerSecond = 9746.6
-MPI Rank 3: 05/03/2016 18:03:04:  Epoch[ 3 of 4]-Minibatch[ 221- 230, 57.50%]: CrossEntropyWithSoftmax = 0.14069906 * 250; EvalClassificationError = 0.05600000 * 250; time = 0.0257s; samplesPerSecond = 9731.8
-MPI Rank 3: 05/03/2016 18:03:04:  Epoch[ 3 of 4]-Minibatch[ 231- 240, 60.00%]: CrossEntropyWithSoftmax = 0.14883786 * 250; EvalClassificationError = 0.07600000 * 250; time = 0.0259s; samplesPerSecond = 9652.9
-MPI Rank 3: 05/03/2016 18:03:04:  Epoch[ 3 of 4]-Minibatch[ 241- 250, 62.50%]: CrossEntropyWithSoftmax = 0.20343100 * 250; EvalClassificationError = 0.11200000 * 250; time = 0.0257s; samplesPerSecond = 9739.4
-MPI Rank 3: 05/03/2016 18:03:04:  Epoch[ 3 of 4]-Minibatch[ 251- 260, 65.00%]: CrossEntropyWithSoftmax = 0.12846807 * 250; EvalClassificationError = 0.07200000 * 250; time = 0.0258s; samplesPerSecond = 9704.2
-MPI Rank 3: 05/03/2016 18:03:04:  Epoch[ 3 of 4]-Minibatch[ 261- 270, 67.50%]: CrossEntropyWithSoftmax = 0.18684544 * 250; EvalClassificationError = 0.11600000 * 250; time = 0.0257s; samplesPerSecond = 9739.8
-MPI Rank 3: 05/03/2016 18:03:04:  Epoch[ 3 of 4]-Minibatch[ 271- 280, 70.00%]: CrossEntropyWithSoftmax = 0.19589316 * 250; EvalClassificationError = 0.08800000 * 250; time = 0.0258s; samplesPerSecond = 9708.0
-MPI Rank 3: 05/03/2016 18:03:04:  Epoch[ 3 of 4]-Minibatch[ 281- 290, 72.50%]: CrossEntropyWithSoftmax = 0.16597547 * 250; EvalClassificationError = 0.06800000 * 250; time = 0.0258s; samplesPerSecond = 9706.9
-MPI Rank 3: 05/03/2016 18:03:04:  Epoch[ 3 of 4]-Minibatch[ 291- 300, 75.00%]: CrossEntropyWithSoftmax = 0.12506848 * 250; EvalClassificationError = 0.04400000 * 250; time = 0.0256s; samplesPerSecond = 9768.3
-MPI Rank 3: 05/03/2016 18:03:04:  Epoch[ 3 of 4]-Minibatch[ 301- 310, 77.50%]: CrossEntropyWithSoftmax = 0.17365359 * 250; EvalClassificationError = 0.08400000 * 250; time = 0.0257s; samplesPerSecond = 9710.6
-MPI Rank 3: 05/03/2016 18:03:04:  Epoch[ 3 of 4]-Minibatch[ 311- 320, 80.00%]: CrossEntropyWithSoftmax = 0.12280271 * 250; EvalClassificationError = 0.05200000 * 250; time = 0.0258s; samplesPerSecond = 9675.7
-MPI Rank 3: 05/03/2016 18:03:04:  Epoch[ 3 of 4]-Minibatch[ 321- 330, 82.50%]: CrossEntropyWithSoftmax = 0.14754684 * 250; EvalClassificationError = 0.06000000 * 250; time = 0.0257s; samplesPerSecond = 9719.3
-MPI Rank 3: 05/03/2016 18:03:04:  Epoch[ 3 of 4]-Minibatch[ 331- 340, 85.00%]: CrossEntropyWithSoftmax = 0.19813013 * 250; EvalClassificationError = 0.09600000 * 250; time = 0.0256s; samplesPerSecond = 9769.1
-MPI Rank 3: 05/03/2016 18:03:04:  Epoch[ 3 of 4]-Minibatch[ 341- 350, 87.50%]: CrossEntropyWithSoftmax = 0.12597868 * 250; EvalClassificationError = 0.05200000 * 250; time = 0.0255s; samplesPerSecond = 9792.8
-MPI Rank 3: 05/03/2016 18:03:04:  Epoch[ 3 of 4]-Minibatch[ 351- 360, 90.00%]: CrossEntropyWithSoftmax = 0.13764279 * 250; EvalClassificationError = 0.06000000 * 250; time = 0.0257s; samplesPerSecond = 9732.2
-MPI Rank 3: 05/03/2016 18:03:04:  Epoch[ 3 of 4]-Minibatch[ 361- 370, 92.50%]: CrossEntropyWithSoftmax = 0.12857030 * 250; EvalClassificationError = 0.06000000 * 250; time = 0.0386s; samplesPerSecond = 6478.7
-MPI Rank 3: 05/03/2016 18:03:04:  Epoch[ 3 of 4]-Minibatch[ 371- 380, 95.00%]: CrossEntropyWithSoftmax = 0.16673625 * 250; EvalClassificationError = 0.09600000 * 250; time = 0.0256s; samplesPerSecond = 9763.0
-MPI Rank 3: 05/03/2016 18:03:04:  Epoch[ 3 of 4]-Minibatch[ 381- 390, 97.50%]: CrossEntropyWithSoftmax = 0.20688032 * 250; EvalClassificationError = 0.11600000 * 250; time = 0.0258s; samplesPerSecond = 9696.7
-MPI Rank 3: 05/03/2016 18:03:04:  Epoch[ 3 of 4]-Minibatch[ 391- 400, 100.00%]: CrossEntropyWithSoftmax = 0.14604649 * 250; EvalClassificationError = 0.06800000 * 250; time = 0.0256s; samplesPerSecond = 9749.6
-MPI Rank 3: 05/03/2016 18:03:04: Finished Epoch[ 3 of 4]: [Training] CrossEntropyWithSoftmax = 0.15948348 * 10000; EvalClassificationError = 0.07650000 * 10000; totalSamplesSeen = 30000; learningRatePerSample = 0.0080000004; epochTime=1.04568s
-=======
-MPI Rank 3: 08/16/2016 09:57:25: Starting minibatch loop, DataParallelSGD training (MyRank = 3, NumNodes = 4, NumGradientBits = 64), distributed reading is ENABLED.
-MPI Rank 3: 08/16/2016 09:57:25:  Epoch[ 3 of 4]-Minibatch[   1-  10, 2.50%]: CrossEntropyWithSoftmax = 0.12515571 * 250; EvalErrorPrediction = 0.05600000 * 250; time = 0.0239s; samplesPerSecond = 10468.6
-MPI Rank 3: 08/16/2016 09:57:25:  Epoch[ 3 of 4]-Minibatch[  11-  20, 5.00%]: CrossEntropyWithSoftmax = 0.17892936 * 250; EvalErrorPrediction = 0.09600000 * 250; time = 0.0239s; samplesPerSecond = 10456.8
-MPI Rank 3: 08/16/2016 09:57:25:  Epoch[ 3 of 4]-Minibatch[  21-  30, 7.50%]: CrossEntropyWithSoftmax = 0.14366253 * 250; EvalErrorPrediction = 0.07600000 * 250; time = 0.0238s; samplesPerSecond = 10485.7
-MPI Rank 3: 08/16/2016 09:57:25:  Epoch[ 3 of 4]-Minibatch[  31-  40, 10.00%]: CrossEntropyWithSoftmax = 0.15742679 * 250; EvalErrorPrediction = 0.06400000 * 250; time = 0.0236s; samplesPerSecond = 10571.3
-MPI Rank 3: 08/16/2016 09:57:25:  Epoch[ 3 of 4]-Minibatch[  41-  50, 12.50%]: CrossEntropyWithSoftmax = 0.16985657 * 250; EvalErrorPrediction = 0.09600000 * 250; time = 0.0236s; samplesPerSecond = 10583.8
-MPI Rank 3: 08/16/2016 09:57:25:  Epoch[ 3 of 4]-Minibatch[  51-  60, 15.00%]: CrossEntropyWithSoftmax = 0.18239236 * 250; EvalErrorPrediction = 0.08000000 * 250; time = 0.0237s; samplesPerSecond = 10565.5
-MPI Rank 3: 08/16/2016 09:57:25:  Epoch[ 3 of 4]-Minibatch[  61-  70, 17.50%]: CrossEntropyWithSoftmax = 0.14588308 * 250; EvalErrorPrediction = 0.07200000 * 250; time = 0.0237s; samplesPerSecond = 10565.5
-MPI Rank 3: 08/16/2016 09:57:25:  Epoch[ 3 of 4]-Minibatch[  71-  80, 20.00%]: CrossEntropyWithSoftmax = 0.18035322 * 250; EvalErrorPrediction = 0.09600000 * 250; time = 0.0238s; samplesPerSecond = 10521.9
-MPI Rank 3: 08/16/2016 09:57:25:  Epoch[ 3 of 4]-Minibatch[  81-  90, 22.50%]: CrossEntropyWithSoftmax = 0.15855872 * 250; EvalErrorPrediction = 0.07200000 * 250; time = 0.0236s; samplesPerSecond = 10596.8
-MPI Rank 3: 08/16/2016 09:57:25:  Epoch[ 3 of 4]-Minibatch[  91- 100, 25.00%]: CrossEntropyWithSoftmax = 0.14494271 * 250; EvalErrorPrediction = 0.07200000 * 250; time = 0.0238s; samplesPerSecond = 10491.0
-MPI Rank 3: 08/16/2016 09:57:25:  Epoch[ 3 of 4]-Minibatch[ 101- 110, 27.50%]: CrossEntropyWithSoftmax = 0.13434515 * 250; EvalErrorPrediction = 0.05200000 * 250; time = 0.0237s; samplesPerSecond = 10545.4
-MPI Rank 3: 08/16/2016 09:57:25:  Epoch[ 3 of 4]-Minibatch[ 111- 120, 30.00%]: CrossEntropyWithSoftmax = 0.13729294 * 250; EvalErrorPrediction = 0.06400000 * 250; time = 0.0239s; samplesPerSecond = 10459.4
-MPI Rank 3: 08/16/2016 09:57:25:  Epoch[ 3 of 4]-Minibatch[ 121- 130, 32.50%]: CrossEntropyWithSoftmax = 0.11626596 * 250; EvalErrorPrediction = 0.05600000 * 250; time = 0.0238s; samplesPerSecond = 10510.8
-MPI Rank 3: 08/16/2016 09:57:25:  Epoch[ 3 of 4]-Minibatch[ 131- 140, 35.00%]: CrossEntropyWithSoftmax = 0.16844115 * 250; EvalErrorPrediction = 0.08800000 * 250; time = 0.0237s; samplesPerSecond = 10533.0
-MPI Rank 3: 08/16/2016 09:57:26:  Epoch[ 3 of 4]-Minibatch[ 141- 150, 37.50%]: CrossEntropyWithSoftmax = 0.12800884 * 250; EvalErrorPrediction = 0.04800000 * 250; time = 0.0235s; samplesPerSecond = 10619.3
-MPI Rank 3: 08/16/2016 09:57:26:  Epoch[ 3 of 4]-Minibatch[ 151- 160, 40.00%]: CrossEntropyWithSoftmax = 0.17206584 * 250; EvalErrorPrediction = 0.08000000 * 250; time = 0.0236s; samplesPerSecond = 10595.0
-MPI Rank 3: 08/16/2016 09:57:26:  Epoch[ 3 of 4]-Minibatch[ 161- 170, 42.50%]: CrossEntropyWithSoftmax = 0.17652550 * 250; EvalErrorPrediction = 0.09600000 * 250; time = 0.0236s; samplesPerSecond = 10604.9
-MPI Rank 3: 08/16/2016 09:57:26:  Epoch[ 3 of 4]-Minibatch[ 171- 180, 45.00%]: CrossEntropyWithSoftmax = 0.14127391 * 250; EvalErrorPrediction = 0.06400000 * 250; time = 0.0236s; samplesPerSecond = 10600.4
-MPI Rank 3: 08/16/2016 09:57:26:  Epoch[ 3 of 4]-Minibatch[ 181- 190, 47.50%]: CrossEntropyWithSoftmax = 0.19302031 * 250; EvalErrorPrediction = 0.10000000 * 250; time = 0.0238s; samplesPerSecond = 10497.1
-MPI Rank 3: 08/16/2016 09:57:26:  Epoch[ 3 of 4]-Minibatch[ 191- 200, 50.00%]: CrossEntropyWithSoftmax = 0.20895650 * 250; EvalErrorPrediction = 0.10000000 * 250; time = 0.0237s; samplesPerSecond = 10552.5
-MPI Rank 3: 08/16/2016 09:57:26:  Epoch[ 3 of 4]-Minibatch[ 201- 210, 52.50%]: CrossEntropyWithSoftmax = 0.18495231 * 250; EvalErrorPrediction = 0.08000000 * 250; time = 0.0240s; samplesPerSecond = 10396.3
-MPI Rank 3: 08/16/2016 09:57:26:  Epoch[ 3 of 4]-Minibatch[ 211- 220, 55.00%]: CrossEntropyWithSoftmax = 0.18182316 * 250; EvalErrorPrediction = 0.07600000 * 250; time = 0.0238s; samplesPerSecond = 10499.8
-MPI Rank 3: 08/16/2016 09:57:26:  Epoch[ 3 of 4]-Minibatch[ 221- 230, 57.50%]: CrossEntropyWithSoftmax = 0.14069906 * 250; EvalErrorPrediction = 0.05600000 * 250; time = 0.0236s; samplesPerSecond = 10590.1
-MPI Rank 3: 08/16/2016 09:57:26:  Epoch[ 3 of 4]-Minibatch[ 231- 240, 60.00%]: CrossEntropyWithSoftmax = 0.14883786 * 250; EvalErrorPrediction = 0.07600000 * 250; time = 0.0238s; samplesPerSecond = 10485.3
-MPI Rank 3: 08/16/2016 09:57:26:  Epoch[ 3 of 4]-Minibatch[ 241- 250, 62.50%]: CrossEntropyWithSoftmax = 0.20343100 * 250; EvalErrorPrediction = 0.11200000 * 250; time = 0.0237s; samplesPerSecond = 10554.3
-MPI Rank 3: 08/16/2016 09:57:26:  Epoch[ 3 of 4]-Minibatch[ 251- 260, 65.00%]: CrossEntropyWithSoftmax = 0.12846807 * 250; EvalErrorPrediction = 0.07200000 * 250; time = 0.0239s; samplesPerSecond = 10456.8
-MPI Rank 3: 08/16/2016 09:57:26:  Epoch[ 3 of 4]-Minibatch[ 261- 270, 67.50%]: CrossEntropyWithSoftmax = 0.18684544 * 250; EvalErrorPrediction = 0.11600000 * 250; time = 0.0237s; samplesPerSecond = 10544.1
-MPI Rank 3: 08/16/2016 09:57:26:  Epoch[ 3 of 4]-Minibatch[ 271- 280, 70.00%]: CrossEntropyWithSoftmax = 0.19589316 * 250; EvalErrorPrediction = 0.08800000 * 250; time = 0.0238s; samplesPerSecond = 10509.9
-MPI Rank 3: 08/16/2016 09:57:26:  Epoch[ 3 of 4]-Minibatch[ 281- 290, 72.50%]: CrossEntropyWithSoftmax = 0.16597547 * 250; EvalErrorPrediction = 0.06800000 * 250; time = 0.0237s; samplesPerSecond = 10567.7
-MPI Rank 3: 08/16/2016 09:57:26:  Epoch[ 3 of 4]-Minibatch[ 291- 300, 75.00%]: CrossEntropyWithSoftmax = 0.12506848 * 250; EvalErrorPrediction = 0.04400000 * 250; time = 0.0238s; samplesPerSecond = 10500.7
-MPI Rank 3: 08/16/2016 09:57:26:  Epoch[ 3 of 4]-Minibatch[ 301- 310, 77.50%]: CrossEntropyWithSoftmax = 0.17365359 * 250; EvalErrorPrediction = 0.08400000 * 250; time = 0.0239s; samplesPerSecond = 10481.7
-MPI Rank 3: 08/16/2016 09:57:26:  Epoch[ 3 of 4]-Minibatch[ 311- 320, 80.00%]: CrossEntropyWithSoftmax = 0.12280271 * 250; EvalErrorPrediction = 0.05200000 * 250; time = 0.0242s; samplesPerSecond = 10319.5
-MPI Rank 3: 08/16/2016 09:57:26:  Epoch[ 3 of 4]-Minibatch[ 321- 330, 82.50%]: CrossEntropyWithSoftmax = 0.14754684 * 250; EvalErrorPrediction = 0.06000000 * 250; time = 0.0238s; samplesPerSecond = 10505.1
-MPI Rank 3: 08/16/2016 09:57:26:  Epoch[ 3 of 4]-Minibatch[ 331- 340, 85.00%]: CrossEntropyWithSoftmax = 0.19813013 * 250; EvalErrorPrediction = 0.09600000 * 250; time = 0.0238s; samplesPerSecond = 10525.0
-MPI Rank 3: 08/16/2016 09:57:26:  Epoch[ 3 of 4]-Minibatch[ 341- 350, 87.50%]: CrossEntropyWithSoftmax = 0.12597868 * 250; EvalErrorPrediction = 0.05200000 * 250; time = 0.0237s; samplesPerSecond = 10547.2
-MPI Rank 3: 08/16/2016 09:57:26:  Epoch[ 3 of 4]-Minibatch[ 351- 360, 90.00%]: CrossEntropyWithSoftmax = 0.13764279 * 250; EvalErrorPrediction = 0.06000000 * 250; time = 0.0237s; samplesPerSecond = 10538.7
-MPI Rank 3: 08/16/2016 09:57:26:  Epoch[ 3 of 4]-Minibatch[ 361- 370, 92.50%]: CrossEntropyWithSoftmax = 0.12857030 * 250; EvalErrorPrediction = 0.06000000 * 250; time = 0.0238s; samplesPerSecond = 10526.3
-MPI Rank 3: 08/16/2016 09:57:26:  Epoch[ 3 of 4]-Minibatch[ 371- 380, 95.00%]: CrossEntropyWithSoftmax = 0.16673625 * 250; EvalErrorPrediction = 0.09600000 * 250; time = 0.0237s; samplesPerSecond = 10560.1
-MPI Rank 3: 08/16/2016 09:57:26:  Epoch[ 3 of 4]-Minibatch[ 381- 390, 97.50%]: CrossEntropyWithSoftmax = 0.20688032 * 250; EvalErrorPrediction = 0.11600000 * 250; time = 0.0237s; samplesPerSecond = 10533.0
-MPI Rank 3: 08/16/2016 09:57:26:  Epoch[ 3 of 4]-Minibatch[ 391- 400, 100.00%]: CrossEntropyWithSoftmax = 0.14604649 * 250; EvalErrorPrediction = 0.06800000 * 250; time = 0.0237s; samplesPerSecond = 10564.1
-MPI Rank 3: 08/16/2016 09:57:26: Finished Epoch[ 3 of 4]: [Training] CrossEntropyWithSoftmax = 0.15948348 * 10000; EvalErrorPrediction = 0.07650000 * 10000; totalSamplesSeen = 30000; learningRatePerSample = 0.0080000004; epochTime=0.953908s
->>>>>>> 8493f118
-MPI Rank 3: 
-MPI Rank 3: 08/16/2016 09:57:26: Starting Epoch 4: learning rate per sample = 0.008000  effective momentum = 0.900000  momentum as time constant = 237.3 samples
-MPI Rank 3: 
-<<<<<<< HEAD
+MPI Rank 3: 05/03/2016 18:03:03:  Epoch[ 3 of 4]-Minibatch[   1-  10, 2.50%]: CrossEntropyWithSoftmax = 0.12515571 * 250; EvalErrorPrediction = 0.05600000 * 250; time = 0.0258s; samplesPerSecond = 9686.5
+MPI Rank 3: 05/03/2016 18:03:03:  Epoch[ 3 of 4]-Minibatch[  11-  20, 5.00%]: CrossEntropyWithSoftmax = 0.17892936 * 250; EvalErrorPrediction = 0.09600000 * 250; time = 0.0258s; samplesPerSecond = 9697.1
+MPI Rank 3: 05/03/2016 18:03:03:  Epoch[ 3 of 4]-Minibatch[  21-  30, 7.50%]: CrossEntropyWithSoftmax = 0.14366253 * 250; EvalErrorPrediction = 0.07600000 * 250; time = 0.0254s; samplesPerSecond = 9837.5
+MPI Rank 3: 05/03/2016 18:03:03:  Epoch[ 3 of 4]-Minibatch[  31-  40, 10.00%]: CrossEntropyWithSoftmax = 0.15742679 * 250; EvalErrorPrediction = 0.06400000 * 250; time = 0.0257s; samplesPerSecond = 9735.6
+MPI Rank 3: 05/03/2016 18:03:03:  Epoch[ 3 of 4]-Minibatch[  41-  50, 12.50%]: CrossEntropyWithSoftmax = 0.16985657 * 250; EvalErrorPrediction = 0.09600000 * 250; time = 0.0258s; samplesPerSecond = 9689.9
+MPI Rank 3: 05/03/2016 18:03:03:  Epoch[ 3 of 4]-Minibatch[  51-  60, 15.00%]: CrossEntropyWithSoftmax = 0.18239236 * 250; EvalErrorPrediction = 0.08000000 * 250; time = 0.0256s; samplesPerSecond = 9750.8
+MPI Rank 3: 05/03/2016 18:03:03:  Epoch[ 3 of 4]-Minibatch[  61-  70, 17.50%]: CrossEntropyWithSoftmax = 0.14588308 * 250; EvalErrorPrediction = 0.07200000 * 250; time = 0.0256s; samplesPerSecond = 9758.8
+MPI Rank 3: 05/03/2016 18:03:03:  Epoch[ 3 of 4]-Minibatch[  71-  80, 20.00%]: CrossEntropyWithSoftmax = 0.18035322 * 250; EvalErrorPrediction = 0.09600000 * 250; time = 0.0255s; samplesPerSecond = 9805.8
+MPI Rank 3: 05/03/2016 18:03:03:  Epoch[ 3 of 4]-Minibatch[  81-  90, 22.50%]: CrossEntropyWithSoftmax = 0.15855872 * 250; EvalErrorPrediction = 0.07200000 * 250; time = 0.0259s; samplesPerSecond = 9664.5
+MPI Rank 3: 05/03/2016 18:03:03:  Epoch[ 3 of 4]-Minibatch[  91- 100, 25.00%]: CrossEntropyWithSoftmax = 0.14494271 * 250; EvalErrorPrediction = 0.07200000 * 250; time = 0.0255s; samplesPerSecond = 9817.4
+MPI Rank 3: 05/03/2016 18:03:03:  Epoch[ 3 of 4]-Minibatch[ 101- 110, 27.50%]: CrossEntropyWithSoftmax = 0.13434515 * 250; EvalErrorPrediction = 0.05200000 * 250; time = 0.0257s; samplesPerSecond = 9741.3
+MPI Rank 3: 05/03/2016 18:03:03:  Epoch[ 3 of 4]-Minibatch[ 111- 120, 30.00%]: CrossEntropyWithSoftmax = 0.13729294 * 250; EvalErrorPrediction = 0.06400000 * 250; time = 0.0258s; samplesPerSecond = 9676.0
+MPI Rank 3: 05/03/2016 18:03:03:  Epoch[ 3 of 4]-Minibatch[ 121- 130, 32.50%]: CrossEntropyWithSoftmax = 0.11626596 * 250; EvalErrorPrediction = 0.05600000 * 250; time = 0.0255s; samplesPerSecond = 9787.8
+MPI Rank 3: 05/03/2016 18:03:03:  Epoch[ 3 of 4]-Minibatch[ 131- 140, 35.00%]: CrossEntropyWithSoftmax = 0.16844115 * 250; EvalErrorPrediction = 0.08800000 * 250; time = 0.0258s; samplesPerSecond = 9676.4
+MPI Rank 3: 05/03/2016 18:03:04:  Epoch[ 3 of 4]-Minibatch[ 141- 150, 37.50%]: CrossEntropyWithSoftmax = 0.12800884 * 250; EvalErrorPrediction = 0.04800000 * 250; time = 0.0255s; samplesPerSecond = 9800.5
+MPI Rank 3: 05/03/2016 18:03:04:  Epoch[ 3 of 4]-Minibatch[ 151- 160, 40.00%]: CrossEntropyWithSoftmax = 0.17206584 * 250; EvalErrorPrediction = 0.08000000 * 250; time = 0.0259s; samplesPerSecond = 9662.2
+MPI Rank 3: 05/03/2016 18:03:04:  Epoch[ 3 of 4]-Minibatch[ 161- 170, 42.50%]: CrossEntropyWithSoftmax = 0.17652550 * 250; EvalErrorPrediction = 0.09600000 * 250; time = 0.0256s; samplesPerSecond = 9747.0
+MPI Rank 3: 05/03/2016 18:03:04:  Epoch[ 3 of 4]-Minibatch[ 171- 180, 45.00%]: CrossEntropyWithSoftmax = 0.14127391 * 250; EvalErrorPrediction = 0.06400000 * 250; time = 0.0258s; samplesPerSecond = 9697.1
+MPI Rank 3: 05/03/2016 18:03:04:  Epoch[ 3 of 4]-Minibatch[ 181- 190, 47.50%]: CrossEntropyWithSoftmax = 0.19302031 * 250; EvalErrorPrediction = 0.10000000 * 250; time = 0.0256s; samplesPerSecond = 9751.2
+MPI Rank 3: 05/03/2016 18:03:04:  Epoch[ 3 of 4]-Minibatch[ 191- 200, 50.00%]: CrossEntropyWithSoftmax = 0.20895650 * 250; EvalErrorPrediction = 0.10000000 * 250; time = 0.0257s; samplesPerSecond = 9737.5
+MPI Rank 3: 05/03/2016 18:03:04:  Epoch[ 3 of 4]-Minibatch[ 201- 210, 52.50%]: CrossEntropyWithSoftmax = 0.18495231 * 250; EvalErrorPrediction = 0.08000000 * 250; time = 0.0257s; samplesPerSecond = 9736.7
+MPI Rank 3: 05/03/2016 18:03:04:  Epoch[ 3 of 4]-Minibatch[ 211- 220, 55.00%]: CrossEntropyWithSoftmax = 0.18182316 * 250; EvalErrorPrediction = 0.07600000 * 250; time = 0.0256s; samplesPerSecond = 9746.6
+MPI Rank 3: 05/03/2016 18:03:04:  Epoch[ 3 of 4]-Minibatch[ 221- 230, 57.50%]: CrossEntropyWithSoftmax = 0.14069906 * 250; EvalErrorPrediction = 0.05600000 * 250; time = 0.0257s; samplesPerSecond = 9731.8
+MPI Rank 3: 05/03/2016 18:03:04:  Epoch[ 3 of 4]-Minibatch[ 231- 240, 60.00%]: CrossEntropyWithSoftmax = 0.14883786 * 250; EvalErrorPrediction = 0.07600000 * 250; time = 0.0259s; samplesPerSecond = 9652.9
+MPI Rank 3: 05/03/2016 18:03:04:  Epoch[ 3 of 4]-Minibatch[ 241- 250, 62.50%]: CrossEntropyWithSoftmax = 0.20343100 * 250; EvalErrorPrediction = 0.11200000 * 250; time = 0.0257s; samplesPerSecond = 9739.4
+MPI Rank 3: 05/03/2016 18:03:04:  Epoch[ 3 of 4]-Minibatch[ 251- 260, 65.00%]: CrossEntropyWithSoftmax = 0.12846807 * 250; EvalErrorPrediction = 0.07200000 * 250; time = 0.0258s; samplesPerSecond = 9704.2
+MPI Rank 3: 05/03/2016 18:03:04:  Epoch[ 3 of 4]-Minibatch[ 261- 270, 67.50%]: CrossEntropyWithSoftmax = 0.18684544 * 250; EvalErrorPrediction = 0.11600000 * 250; time = 0.0257s; samplesPerSecond = 9739.8
+MPI Rank 3: 05/03/2016 18:03:04:  Epoch[ 3 of 4]-Minibatch[ 271- 280, 70.00%]: CrossEntropyWithSoftmax = 0.19589316 * 250; EvalErrorPrediction = 0.08800000 * 250; time = 0.0258s; samplesPerSecond = 9708.0
+MPI Rank 3: 05/03/2016 18:03:04:  Epoch[ 3 of 4]-Minibatch[ 281- 290, 72.50%]: CrossEntropyWithSoftmax = 0.16597547 * 250; EvalErrorPrediction = 0.06800000 * 250; time = 0.0258s; samplesPerSecond = 9706.9
+MPI Rank 3: 05/03/2016 18:03:04:  Epoch[ 3 of 4]-Minibatch[ 291- 300, 75.00%]: CrossEntropyWithSoftmax = 0.12506848 * 250; EvalErrorPrediction = 0.04400000 * 250; time = 0.0256s; samplesPerSecond = 9768.3
+MPI Rank 3: 05/03/2016 18:03:04:  Epoch[ 3 of 4]-Minibatch[ 301- 310, 77.50%]: CrossEntropyWithSoftmax = 0.17365359 * 250; EvalErrorPrediction = 0.08400000 * 250; time = 0.0257s; samplesPerSecond = 9710.6
+MPI Rank 3: 05/03/2016 18:03:04:  Epoch[ 3 of 4]-Minibatch[ 311- 320, 80.00%]: CrossEntropyWithSoftmax = 0.12280271 * 250; EvalErrorPrediction = 0.05200000 * 250; time = 0.0258s; samplesPerSecond = 9675.7
+MPI Rank 3: 05/03/2016 18:03:04:  Epoch[ 3 of 4]-Minibatch[ 321- 330, 82.50%]: CrossEntropyWithSoftmax = 0.14754684 * 250; EvalErrorPrediction = 0.06000000 * 250; time = 0.0257s; samplesPerSecond = 9719.3
+MPI Rank 3: 05/03/2016 18:03:04:  Epoch[ 3 of 4]-Minibatch[ 331- 340, 85.00%]: CrossEntropyWithSoftmax = 0.19813013 * 250; EvalErrorPrediction = 0.09600000 * 250; time = 0.0256s; samplesPerSecond = 9769.1
+MPI Rank 3: 05/03/2016 18:03:04:  Epoch[ 3 of 4]-Minibatch[ 341- 350, 87.50%]: CrossEntropyWithSoftmax = 0.12597868 * 250; EvalErrorPrediction = 0.05200000 * 250; time = 0.0255s; samplesPerSecond = 9792.8
+MPI Rank 3: 05/03/2016 18:03:04:  Epoch[ 3 of 4]-Minibatch[ 351- 360, 90.00%]: CrossEntropyWithSoftmax = 0.13764279 * 250; EvalErrorPrediction = 0.06000000 * 250; time = 0.0257s; samplesPerSecond = 9732.2
+MPI Rank 3: 05/03/2016 18:03:04:  Epoch[ 3 of 4]-Minibatch[ 361- 370, 92.50%]: CrossEntropyWithSoftmax = 0.12857030 * 250; EvalErrorPrediction = 0.06000000 * 250; time = 0.0386s; samplesPerSecond = 6478.7
+MPI Rank 3: 05/03/2016 18:03:04:  Epoch[ 3 of 4]-Minibatch[ 371- 380, 95.00%]: CrossEntropyWithSoftmax = 0.16673625 * 250; EvalErrorPrediction = 0.09600000 * 250; time = 0.0256s; samplesPerSecond = 9763.0
+MPI Rank 3: 05/03/2016 18:03:04:  Epoch[ 3 of 4]-Minibatch[ 381- 390, 97.50%]: CrossEntropyWithSoftmax = 0.20688032 * 250; EvalErrorPrediction = 0.11600000 * 250; time = 0.0258s; samplesPerSecond = 9696.7
+MPI Rank 3: 05/03/2016 18:03:04:  Epoch[ 3 of 4]-Minibatch[ 391- 400, 100.00%]: CrossEntropyWithSoftmax = 0.14604649 * 250; EvalErrorPrediction = 0.06800000 * 250; time = 0.0256s; samplesPerSecond = 9749.6
+MPI Rank 3: 05/03/2016 18:03:04: Finished Epoch[ 3 of 4]: [Training] CrossEntropyWithSoftmax = 0.15948348 * 10000; EvalErrorPrediction = 0.07650000 * 10000; totalSamplesSeen = 30000; learningRatePerSample = 0.0080000004; epochTime=1.04568s
+MPI Rank 3: 
+MPI Rank 3: 05/03/2016 18:03:04: Starting Epoch 4: learning rate per sample = 0.008000  effective momentum = 0.900000  momentum as time constant = 237.3 samples
+MPI Rank 3: starting epoch 3 at record count 30000, and file position 0
+MPI Rank 3: already there from last epoch
+MPI Rank 3: 
 MPI Rank 3: 05/03/2016 18:03:04: Starting minibatch loop, DataParallelSGD training (MyRank = 3, NumNodes = 4, NumGradientBits = 64).
-MPI Rank 3: 05/03/2016 18:03:04:  Epoch[ 4 of 4]-Minibatch[   1-  10, 2.50%]: CrossEntropyWithSoftmax = 0.12380915 * 250; EvalClassificationError = 0.06000000 * 250; time = 0.0257s; samplesPerSecond = 9740.1
-MPI Rank 3: 05/03/2016 18:03:04:  Epoch[ 4 of 4]-Minibatch[  11-  20, 5.00%]: CrossEntropyWithSoftmax = 0.18110099 * 250; EvalClassificationError = 0.09600000 * 250; time = 0.0259s; samplesPerSecond = 9670.1
-MPI Rank 3: 05/03/2016 18:03:04:  Epoch[ 4 of 4]-Minibatch[  21-  30, 7.50%]: CrossEntropyWithSoftmax = 0.14240048 * 250; EvalClassificationError = 0.07600000 * 250; time = 0.0257s; samplesPerSecond = 9739.8
-MPI Rank 3: 05/03/2016 18:03:04:  Epoch[ 4 of 4]-Minibatch[  31-  40, 10.00%]: CrossEntropyWithSoftmax = 0.15624088 * 250; EvalClassificationError = 0.06400000 * 250; time = 0.0257s; samplesPerSecond = 9727.6
-MPI Rank 3: 05/03/2016 18:03:04:  Epoch[ 4 of 4]-Minibatch[  41-  50, 12.50%]: CrossEntropyWithSoftmax = 0.16933936 * 250; EvalClassificationError = 0.09600000 * 250; time = 0.0257s; samplesPerSecond = 9738.6
-MPI Rank 3: 05/03/2016 18:03:04:  Epoch[ 4 of 4]-Minibatch[  51-  60, 15.00%]: CrossEntropyWithSoftmax = 0.18186733 * 250; EvalClassificationError = 0.08000000 * 250; time = 0.0256s; samplesPerSecond = 9769.4
-MPI Rank 3: 05/03/2016 18:03:04:  Epoch[ 4 of 4]-Minibatch[  61-  70, 17.50%]: CrossEntropyWithSoftmax = 0.14474379 * 250; EvalClassificationError = 0.07200000 * 250; time = 0.0257s; samplesPerSecond = 9713.6
-MPI Rank 3: 05/03/2016 18:03:04:  Epoch[ 4 of 4]-Minibatch[  71-  80, 20.00%]: CrossEntropyWithSoftmax = 0.18027784 * 250; EvalClassificationError = 0.09600000 * 250; time = 0.0257s; samplesPerSecond = 9721.2
-MPI Rank 3: 05/03/2016 18:03:04:  Epoch[ 4 of 4]-Minibatch[  81-  90, 22.50%]: CrossEntropyWithSoftmax = 0.15853979 * 250; EvalClassificationError = 0.07600000 * 250; time = 0.0254s; samplesPerSecond = 9826.7
-MPI Rank 3: 05/03/2016 18:03:04:  Epoch[ 4 of 4]-Minibatch[  91- 100, 25.00%]: CrossEntropyWithSoftmax = 0.14494443 * 250; EvalClassificationError = 0.07200000 * 250; time = 0.0258s; samplesPerSecond = 9703.1
-MPI Rank 3: 05/03/2016 18:03:04:  Epoch[ 4 of 4]-Minibatch[ 101- 110, 27.50%]: CrossEntropyWithSoftmax = 0.13356766 * 250; EvalClassificationError = 0.05200000 * 250; time = 0.0257s; samplesPerSecond = 9738.2
-MPI Rank 3: 05/03/2016 18:03:04:  Epoch[ 4 of 4]-Minibatch[ 111- 120, 30.00%]: CrossEntropyWithSoftmax = 0.13727553 * 250; EvalClassificationError = 0.06400000 * 250; time = 0.0492s; samplesPerSecond = 5081.9
-MPI Rank 3: 05/03/2016 18:03:05:  Epoch[ 4 of 4]-Minibatch[ 121- 130, 32.50%]: CrossEntropyWithSoftmax = 0.11570274 * 250; EvalClassificationError = 0.05600000 * 250; time = 0.0440s; samplesPerSecond = 5680.3
-MPI Rank 3: 05/03/2016 18:03:05:  Epoch[ 4 of 4]-Minibatch[ 131- 140, 35.00%]: CrossEntropyWithSoftmax = 0.16924789 * 250; EvalClassificationError = 0.08800000 * 250; time = 0.0562s; samplesPerSecond = 4451.3
-MPI Rank 3: 05/03/2016 18:03:05:  Epoch[ 4 of 4]-Minibatch[ 141- 150, 37.50%]: CrossEntropyWithSoftmax = 0.12756586 * 250; EvalClassificationError = 0.04800000 * 250; time = 0.0257s; samplesPerSecond = 9723.5
-MPI Rank 3: 05/03/2016 18:03:05:  Epoch[ 4 of 4]-Minibatch[ 151- 160, 40.00%]: CrossEntropyWithSoftmax = 0.17074018 * 250; EvalClassificationError = 0.08400000 * 250; time = 0.0259s; samplesPerSecond = 9656.6
-MPI Rank 3: 05/03/2016 18:03:05:  Epoch[ 4 of 4]-Minibatch[ 161- 170, 42.50%]: CrossEntropyWithSoftmax = 0.17671936 * 250; EvalClassificationError = 0.10000000 * 250; time = 0.0258s; samplesPerSecond = 9694.8
-MPI Rank 3: 05/03/2016 18:03:05:  Epoch[ 4 of 4]-Minibatch[ 171- 180, 45.00%]: CrossEntropyWithSoftmax = 0.14113643 * 250; EvalClassificationError = 0.06400000 * 250; time = 0.0256s; samplesPerSecond = 9767.5
-MPI Rank 3: 05/03/2016 18:03:05:  Epoch[ 4 of 4]-Minibatch[ 181- 190, 47.50%]: CrossEntropyWithSoftmax = 0.19361828 * 250; EvalClassificationError = 0.10000000 * 250; time = 0.0258s; samplesPerSecond = 9674.9
-MPI Rank 3: 05/03/2016 18:03:05:  Epoch[ 4 of 4]-Minibatch[ 191- 200, 50.00%]: CrossEntropyWithSoftmax = 0.20846850 * 250; EvalClassificationError = 0.10000000 * 250; time = 0.0257s; samplesPerSecond = 9712.1
-MPI Rank 3: 05/03/2016 18:03:05:  Epoch[ 4 of 4]-Minibatch[ 201- 210, 52.50%]: CrossEntropyWithSoftmax = 0.18513294 * 250; EvalClassificationError = 0.08000000 * 250; time = 0.0257s; samplesPerSecond = 9725.0
-MPI Rank 3: 05/03/2016 18:03:05:  Epoch[ 4 of 4]-Minibatch[ 211- 220, 55.00%]: CrossEntropyWithSoftmax = 0.18145039 * 250; EvalClassificationError = 0.07600000 * 250; time = 0.0256s; samplesPerSecond = 9756.9
-MPI Rank 3: 05/03/2016 18:03:05:  Epoch[ 4 of 4]-Minibatch[ 221- 230, 57.50%]: CrossEntropyWithSoftmax = 0.14040066 * 250; EvalClassificationError = 0.05600000 * 250; time = 0.0257s; samplesPerSecond = 9717.0
-MPI Rank 3: 05/03/2016 18:03:05:  Epoch[ 4 of 4]-Minibatch[ 231- 240, 60.00%]: CrossEntropyWithSoftmax = 0.14875034 * 250; EvalClassificationError = 0.07600000 * 250; time = 0.0256s; samplesPerSecond = 9758.0
-MPI Rank 3: 05/03/2016 18:03:05:  Epoch[ 4 of 4]-Minibatch[ 241- 250, 62.50%]: CrossEntropyWithSoftmax = 0.20370867 * 250; EvalClassificationError = 0.11200000 * 250; time = 0.0256s; samplesPerSecond = 9752.7
-MPI Rank 3: 05/03/2016 18:03:05:  Epoch[ 4 of 4]-Minibatch[ 251- 260, 65.00%]: CrossEntropyWithSoftmax = 0.12825410 * 250; EvalClassificationError = 0.07200000 * 250; time = 0.0258s; samplesPerSecond = 9703.5
-MPI Rank 3: 05/03/2016 18:03:05:  Epoch[ 4 of 4]-Minibatch[ 261- 270, 67.50%]: CrossEntropyWithSoftmax = 0.18685021 * 250; EvalClassificationError = 0.11600000 * 250; time = 0.0259s; samplesPerSecond = 9670.4
-MPI Rank 3: 05/03/2016 18:03:05:  Epoch[ 4 of 4]-Minibatch[ 271- 280, 70.00%]: CrossEntropyWithSoftmax = 0.19554195 * 250; EvalClassificationError = 0.08400000 * 250; time = 0.0258s; samplesPerSecond = 9700.5
-MPI Rank 3: 05/03/2016 18:03:05:  Epoch[ 4 of 4]-Minibatch[ 281- 290, 72.50%]: CrossEntropyWithSoftmax = 0.16400454 * 250; EvalClassificationError = 0.06800000 * 250; time = 0.0256s; samplesPerSecond = 9773.3
-MPI Rank 3: 05/03/2016 18:03:05:  Epoch[ 4 of 4]-Minibatch[ 291- 300, 75.00%]: CrossEntropyWithSoftmax = 0.12461172 * 250; EvalClassificationError = 0.04400000 * 250; time = 0.0256s; samplesPerSecond = 9776.3
-MPI Rank 3: 05/03/2016 18:03:05:  Epoch[ 4 of 4]-Minibatch[ 301- 310, 77.50%]: CrossEntropyWithSoftmax = 0.17266601 * 250; EvalClassificationError = 0.08400000 * 250; time = 0.0257s; samplesPerSecond = 9716.3
-MPI Rank 3: 05/03/2016 18:03:05:  Epoch[ 4 of 4]-Minibatch[ 311- 320, 80.00%]: CrossEntropyWithSoftmax = 0.12261446 * 250; EvalClassificationError = 0.05200000 * 250; time = 0.0337s; samplesPerSecond = 7414.9
-MPI Rank 3: 05/03/2016 18:03:05:  Epoch[ 4 of 4]-Minibatch[ 321- 330, 82.50%]: CrossEntropyWithSoftmax = 0.14725311 * 250; EvalClassificationError = 0.06000000 * 250; time = 0.0257s; samplesPerSecond = 9734.1
-MPI Rank 3: 05/03/2016 18:03:05:  Epoch[ 4 of 4]-Minibatch[ 331- 340, 85.00%]: CrossEntropyWithSoftmax = 0.19797789 * 250; EvalClassificationError = 0.09200000 * 250; time = 0.0256s; samplesPerSecond = 9757.6
-MPI Rank 3: 05/03/2016 18:03:05:  Epoch[ 4 of 4]-Minibatch[ 341- 350, 87.50%]: CrossEntropyWithSoftmax = 0.12586069 * 250; EvalClassificationError = 0.05200000 * 250; time = 0.0257s; samplesPerSecond = 9714.8
-MPI Rank 3: 05/03/2016 18:03:05:  Epoch[ 4 of 4]-Minibatch[ 351- 360, 90.00%]: CrossEntropyWithSoftmax = 0.13754454 * 250; EvalClassificationError = 0.06000000 * 250; time = 0.0259s; samplesPerSecond = 9667.1
-MPI Rank 3: 05/03/2016 18:03:05:  Epoch[ 4 of 4]-Minibatch[ 361- 370, 92.50%]: CrossEntropyWithSoftmax = 0.12855952 * 250; EvalClassificationError = 0.06000000 * 250; time = 0.0255s; samplesPerSecond = 9822.0
-MPI Rank 3: 05/03/2016 18:03:05:  Epoch[ 4 of 4]-Minibatch[ 371- 380, 95.00%]: CrossEntropyWithSoftmax = 0.16665200 * 250; EvalClassificationError = 0.09600000 * 250; time = 0.0257s; samplesPerSecond = 9725.4
-MPI Rank 3: 05/03/2016 18:03:05:  Epoch[ 4 of 4]-Minibatch[ 381- 390, 97.50%]: CrossEntropyWithSoftmax = 0.20702565 * 250; EvalClassificationError = 0.11600000 * 250; time = 0.0260s; samplesPerSecond = 9611.7
-MPI Rank 3: 05/03/2016 18:03:05:  Epoch[ 4 of 4]-Minibatch[ 391- 400, 100.00%]: CrossEntropyWithSoftmax = 0.14604076 * 250; EvalClassificationError = 0.06400000 * 250; time = 0.0258s; samplesPerSecond = 9706.5
-MPI Rank 3: 05/03/2016 18:03:05: Finished Epoch[ 4 of 4]: [Training] CrossEntropyWithSoftmax = 0.15920517 * 10000; EvalClassificationError = 0.07660000 * 10000; totalSamplesSeen = 40000; learningRatePerSample = 0.0080000004; epochTime=1.11315s
+MPI Rank 3: 05/03/2016 18:03:04:  Epoch[ 4 of 4]-Minibatch[   1-  10, 2.50%]: CrossEntropyWithSoftmax = 0.12380915 * 250; EvalErrorPrediction = 0.06000000 * 250; time = 0.0257s; samplesPerSecond = 9740.1
+MPI Rank 3: 05/03/2016 18:03:04:  Epoch[ 4 of 4]-Minibatch[  11-  20, 5.00%]: CrossEntropyWithSoftmax = 0.18110099 * 250; EvalErrorPrediction = 0.09600000 * 250; time = 0.0259s; samplesPerSecond = 9670.1
+MPI Rank 3: 05/03/2016 18:03:04:  Epoch[ 4 of 4]-Minibatch[  21-  30, 7.50%]: CrossEntropyWithSoftmax = 0.14240048 * 250; EvalErrorPrediction = 0.07600000 * 250; time = 0.0257s; samplesPerSecond = 9739.8
+MPI Rank 3: 05/03/2016 18:03:04:  Epoch[ 4 of 4]-Minibatch[  31-  40, 10.00%]: CrossEntropyWithSoftmax = 0.15624088 * 250; EvalErrorPrediction = 0.06400000 * 250; time = 0.0257s; samplesPerSecond = 9727.6
+MPI Rank 3: 05/03/2016 18:03:04:  Epoch[ 4 of 4]-Minibatch[  41-  50, 12.50%]: CrossEntropyWithSoftmax = 0.16933936 * 250; EvalErrorPrediction = 0.09600000 * 250; time = 0.0257s; samplesPerSecond = 9738.6
+MPI Rank 3: 05/03/2016 18:03:04:  Epoch[ 4 of 4]-Minibatch[  51-  60, 15.00%]: CrossEntropyWithSoftmax = 0.18186733 * 250; EvalErrorPrediction = 0.08000000 * 250; time = 0.0256s; samplesPerSecond = 9769.4
+MPI Rank 3: 05/03/2016 18:03:04:  Epoch[ 4 of 4]-Minibatch[  61-  70, 17.50%]: CrossEntropyWithSoftmax = 0.14474379 * 250; EvalErrorPrediction = 0.07200000 * 250; time = 0.0257s; samplesPerSecond = 9713.6
+MPI Rank 3: 05/03/2016 18:03:04:  Epoch[ 4 of 4]-Minibatch[  71-  80, 20.00%]: CrossEntropyWithSoftmax = 0.18027784 * 250; EvalErrorPrediction = 0.09600000 * 250; time = 0.0257s; samplesPerSecond = 9721.2
+MPI Rank 3: 05/03/2016 18:03:04:  Epoch[ 4 of 4]-Minibatch[  81-  90, 22.50%]: CrossEntropyWithSoftmax = 0.15853979 * 250; EvalErrorPrediction = 0.07600000 * 250; time = 0.0254s; samplesPerSecond = 9826.7
+MPI Rank 3: 05/03/2016 18:03:04:  Epoch[ 4 of 4]-Minibatch[  91- 100, 25.00%]: CrossEntropyWithSoftmax = 0.14494443 * 250; EvalErrorPrediction = 0.07200000 * 250; time = 0.0258s; samplesPerSecond = 9703.1
+MPI Rank 3: 05/03/2016 18:03:04:  Epoch[ 4 of 4]-Minibatch[ 101- 110, 27.50%]: CrossEntropyWithSoftmax = 0.13356766 * 250; EvalErrorPrediction = 0.05200000 * 250; time = 0.0257s; samplesPerSecond = 9738.2
+MPI Rank 3: 05/03/2016 18:03:04:  Epoch[ 4 of 4]-Minibatch[ 111- 120, 30.00%]: CrossEntropyWithSoftmax = 0.13727553 * 250; EvalErrorPrediction = 0.06400000 * 250; time = 0.0492s; samplesPerSecond = 5081.9
+MPI Rank 3: 05/03/2016 18:03:05:  Epoch[ 4 of 4]-Minibatch[ 121- 130, 32.50%]: CrossEntropyWithSoftmax = 0.11570274 * 250; EvalErrorPrediction = 0.05600000 * 250; time = 0.0440s; samplesPerSecond = 5680.3
+MPI Rank 3: 05/03/2016 18:03:05:  Epoch[ 4 of 4]-Minibatch[ 131- 140, 35.00%]: CrossEntropyWithSoftmax = 0.16924789 * 250; EvalErrorPrediction = 0.08800000 * 250; time = 0.0562s; samplesPerSecond = 4451.3
+MPI Rank 3: 05/03/2016 18:03:05:  Epoch[ 4 of 4]-Minibatch[ 141- 150, 37.50%]: CrossEntropyWithSoftmax = 0.12756586 * 250; EvalErrorPrediction = 0.04800000 * 250; time = 0.0257s; samplesPerSecond = 9723.5
+MPI Rank 3: 05/03/2016 18:03:05:  Epoch[ 4 of 4]-Minibatch[ 151- 160, 40.00%]: CrossEntropyWithSoftmax = 0.17074018 * 250; EvalErrorPrediction = 0.08400000 * 250; time = 0.0259s; samplesPerSecond = 9656.6
+MPI Rank 3: 05/03/2016 18:03:05:  Epoch[ 4 of 4]-Minibatch[ 161- 170, 42.50%]: CrossEntropyWithSoftmax = 0.17671936 * 250; EvalErrorPrediction = 0.10000000 * 250; time = 0.0258s; samplesPerSecond = 9694.8
+MPI Rank 3: 05/03/2016 18:03:05:  Epoch[ 4 of 4]-Minibatch[ 171- 180, 45.00%]: CrossEntropyWithSoftmax = 0.14113643 * 250; EvalErrorPrediction = 0.06400000 * 250; time = 0.0256s; samplesPerSecond = 9767.5
+MPI Rank 3: 05/03/2016 18:03:05:  Epoch[ 4 of 4]-Minibatch[ 181- 190, 47.50%]: CrossEntropyWithSoftmax = 0.19361828 * 250; EvalErrorPrediction = 0.10000000 * 250; time = 0.0258s; samplesPerSecond = 9674.9
+MPI Rank 3: 05/03/2016 18:03:05:  Epoch[ 4 of 4]-Minibatch[ 191- 200, 50.00%]: CrossEntropyWithSoftmax = 0.20846850 * 250; EvalErrorPrediction = 0.10000000 * 250; time = 0.0257s; samplesPerSecond = 9712.1
+MPI Rank 3: 05/03/2016 18:03:05:  Epoch[ 4 of 4]-Minibatch[ 201- 210, 52.50%]: CrossEntropyWithSoftmax = 0.18513294 * 250; EvalErrorPrediction = 0.08000000 * 250; time = 0.0257s; samplesPerSecond = 9725.0
+MPI Rank 3: 05/03/2016 18:03:05:  Epoch[ 4 of 4]-Minibatch[ 211- 220, 55.00%]: CrossEntropyWithSoftmax = 0.18145039 * 250; EvalErrorPrediction = 0.07600000 * 250; time = 0.0256s; samplesPerSecond = 9756.9
+MPI Rank 3: 05/03/2016 18:03:05:  Epoch[ 4 of 4]-Minibatch[ 221- 230, 57.50%]: CrossEntropyWithSoftmax = 0.14040066 * 250; EvalErrorPrediction = 0.05600000 * 250; time = 0.0257s; samplesPerSecond = 9717.0
+MPI Rank 3: 05/03/2016 18:03:05:  Epoch[ 4 of 4]-Minibatch[ 231- 240, 60.00%]: CrossEntropyWithSoftmax = 0.14875034 * 250; EvalErrorPrediction = 0.07600000 * 250; time = 0.0256s; samplesPerSecond = 9758.0
+MPI Rank 3: 05/03/2016 18:03:05:  Epoch[ 4 of 4]-Minibatch[ 241- 250, 62.50%]: CrossEntropyWithSoftmax = 0.20370867 * 250; EvalErrorPrediction = 0.11200000 * 250; time = 0.0256s; samplesPerSecond = 9752.7
+MPI Rank 3: 05/03/2016 18:03:05:  Epoch[ 4 of 4]-Minibatch[ 251- 260, 65.00%]: CrossEntropyWithSoftmax = 0.12825410 * 250; EvalErrorPrediction = 0.07200000 * 250; time = 0.0258s; samplesPerSecond = 9703.5
+MPI Rank 3: 05/03/2016 18:03:05:  Epoch[ 4 of 4]-Minibatch[ 261- 270, 67.50%]: CrossEntropyWithSoftmax = 0.18685021 * 250; EvalErrorPrediction = 0.11600000 * 250; time = 0.0259s; samplesPerSecond = 9670.4
+MPI Rank 3: 05/03/2016 18:03:05:  Epoch[ 4 of 4]-Minibatch[ 271- 280, 70.00%]: CrossEntropyWithSoftmax = 0.19554195 * 250; EvalErrorPrediction = 0.08400000 * 250; time = 0.0258s; samplesPerSecond = 9700.5
+MPI Rank 3: 05/03/2016 18:03:05:  Epoch[ 4 of 4]-Minibatch[ 281- 290, 72.50%]: CrossEntropyWithSoftmax = 0.16400454 * 250; EvalErrorPrediction = 0.06800000 * 250; time = 0.0256s; samplesPerSecond = 9773.3
+MPI Rank 3: 05/03/2016 18:03:05:  Epoch[ 4 of 4]-Minibatch[ 291- 300, 75.00%]: CrossEntropyWithSoftmax = 0.12461172 * 250; EvalErrorPrediction = 0.04400000 * 250; time = 0.0256s; samplesPerSecond = 9776.3
+MPI Rank 3: 05/03/2016 18:03:05:  Epoch[ 4 of 4]-Minibatch[ 301- 310, 77.50%]: CrossEntropyWithSoftmax = 0.17266601 * 250; EvalErrorPrediction = 0.08400000 * 250; time = 0.0257s; samplesPerSecond = 9716.3
+MPI Rank 3: 05/03/2016 18:03:05:  Epoch[ 4 of 4]-Minibatch[ 311- 320, 80.00%]: CrossEntropyWithSoftmax = 0.12261446 * 250; EvalErrorPrediction = 0.05200000 * 250; time = 0.0337s; samplesPerSecond = 7414.9
+MPI Rank 3: 05/03/2016 18:03:05:  Epoch[ 4 of 4]-Minibatch[ 321- 330, 82.50%]: CrossEntropyWithSoftmax = 0.14725311 * 250; EvalErrorPrediction = 0.06000000 * 250; time = 0.0257s; samplesPerSecond = 9734.1
+MPI Rank 3: 05/03/2016 18:03:05:  Epoch[ 4 of 4]-Minibatch[ 331- 340, 85.00%]: CrossEntropyWithSoftmax = 0.19797789 * 250; EvalErrorPrediction = 0.09200000 * 250; time = 0.0256s; samplesPerSecond = 9757.6
+MPI Rank 3: 05/03/2016 18:03:05:  Epoch[ 4 of 4]-Minibatch[ 341- 350, 87.50%]: CrossEntropyWithSoftmax = 0.12586069 * 250; EvalErrorPrediction = 0.05200000 * 250; time = 0.0257s; samplesPerSecond = 9714.8
+MPI Rank 3: 05/03/2016 18:03:05:  Epoch[ 4 of 4]-Minibatch[ 351- 360, 90.00%]: CrossEntropyWithSoftmax = 0.13754454 * 250; EvalErrorPrediction = 0.06000000 * 250; time = 0.0259s; samplesPerSecond = 9667.1
+MPI Rank 3: 05/03/2016 18:03:05:  Epoch[ 4 of 4]-Minibatch[ 361- 370, 92.50%]: CrossEntropyWithSoftmax = 0.12855952 * 250; EvalErrorPrediction = 0.06000000 * 250; time = 0.0255s; samplesPerSecond = 9822.0
+MPI Rank 3: 05/03/2016 18:03:05:  Epoch[ 4 of 4]-Minibatch[ 371- 380, 95.00%]: CrossEntropyWithSoftmax = 0.16665200 * 250; EvalErrorPrediction = 0.09600000 * 250; time = 0.0257s; samplesPerSecond = 9725.4
+MPI Rank 3: 05/03/2016 18:03:05:  Epoch[ 4 of 4]-Minibatch[ 381- 390, 97.50%]: CrossEntropyWithSoftmax = 0.20702565 * 250; EvalErrorPrediction = 0.11600000 * 250; time = 0.0260s; samplesPerSecond = 9611.7
+MPI Rank 3: 05/03/2016 18:03:05:  Epoch[ 4 of 4]-Minibatch[ 391- 400, 100.00%]: CrossEntropyWithSoftmax = 0.14604076 * 250; EvalErrorPrediction = 0.06400000 * 250; time = 0.0258s; samplesPerSecond = 9706.5
+MPI Rank 3: 05/03/2016 18:03:05: Finished Epoch[ 4 of 4]: [Training] CrossEntropyWithSoftmax = 0.15920517 * 10000; EvalErrorPrediction = 0.07660000 * 10000; totalSamplesSeen = 40000; learningRatePerSample = 0.0080000004; epochTime=1.11315s
 MPI Rank 3: 05/03/2016 18:03:05: CNTKCommandTrainEnd: SimpleMultiGPU
-=======
-MPI Rank 3: 08/16/2016 09:57:26: Starting minibatch loop, DataParallelSGD training (MyRank = 3, NumNodes = 4, NumGradientBits = 64), distributed reading is ENABLED.
-MPI Rank 3: 08/16/2016 09:57:26:  Epoch[ 4 of 4]-Minibatch[   1-  10, 2.50%]: CrossEntropyWithSoftmax = 0.12380915 * 250; EvalErrorPrediction = 0.06000000 * 250; time = 0.0238s; samplesPerSecond = 10489.2
-MPI Rank 3: 08/16/2016 09:57:26:  Epoch[ 4 of 4]-Minibatch[  11-  20, 5.00%]: CrossEntropyWithSoftmax = 0.18110099 * 250; EvalErrorPrediction = 0.09600000 * 250; time = 0.0237s; samplesPerSecond = 10552.5
-MPI Rank 3: 08/16/2016 09:57:26:  Epoch[ 4 of 4]-Minibatch[  21-  30, 7.50%]: CrossEntropyWithSoftmax = 0.14240048 * 250; EvalErrorPrediction = 0.07600000 * 250; time = 0.0238s; samplesPerSecond = 10494.9
-MPI Rank 3: 08/16/2016 09:57:26:  Epoch[ 4 of 4]-Minibatch[  31-  40, 10.00%]: CrossEntropyWithSoftmax = 0.15624088 * 250; EvalErrorPrediction = 0.06400000 * 250; time = 0.0236s; samplesPerSecond = 10595.9
-MPI Rank 3: 08/16/2016 09:57:26:  Epoch[ 4 of 4]-Minibatch[  41-  50, 12.50%]: CrossEntropyWithSoftmax = 0.16933936 * 250; EvalErrorPrediction = 0.09600000 * 250; time = 0.0238s; samplesPerSecond = 10516.1
-MPI Rank 3: 08/16/2016 09:57:26:  Epoch[ 4 of 4]-Minibatch[  51-  60, 15.00%]: CrossEntropyWithSoftmax = 0.18186733 * 250; EvalErrorPrediction = 0.08000000 * 250; time = 0.0238s; samplesPerSecond = 10489.7
-MPI Rank 3: 08/16/2016 09:57:26:  Epoch[ 4 of 4]-Minibatch[  61-  70, 17.50%]: CrossEntropyWithSoftmax = 0.14474379 * 250; EvalErrorPrediction = 0.07200000 * 250; time = 0.0238s; samplesPerSecond = 10525.9
-MPI Rank 3: 08/16/2016 09:57:26:  Epoch[ 4 of 4]-Minibatch[  71-  80, 20.00%]: CrossEntropyWithSoftmax = 0.18027784 * 250; EvalErrorPrediction = 0.09600000 * 250; time = 0.0237s; samplesPerSecond = 10551.2
-MPI Rank 3: 08/16/2016 09:57:26:  Epoch[ 4 of 4]-Minibatch[  81-  90, 22.50%]: CrossEntropyWithSoftmax = 0.15853979 * 250; EvalErrorPrediction = 0.07600000 * 250; time = 0.0237s; samplesPerSecond = 10533.4
-MPI Rank 3: 08/16/2016 09:57:26:  Epoch[ 4 of 4]-Minibatch[  91- 100, 25.00%]: CrossEntropyWithSoftmax = 0.14494443 * 250; EvalErrorPrediction = 0.07200000 * 250; time = 0.0237s; samplesPerSecond = 10545.4
-MPI Rank 3: 08/16/2016 09:57:26:  Epoch[ 4 of 4]-Minibatch[ 101- 110, 27.50%]: CrossEntropyWithSoftmax = 0.13356766 * 250; EvalErrorPrediction = 0.05200000 * 250; time = 0.0238s; samplesPerSecond = 10493.2
-MPI Rank 3: 08/16/2016 09:57:26:  Epoch[ 4 of 4]-Minibatch[ 111- 120, 30.00%]: CrossEntropyWithSoftmax = 0.13727553 * 250; EvalErrorPrediction = 0.06400000 * 250; time = 0.0237s; samplesPerSecond = 10556.1
-MPI Rank 3: 08/16/2016 09:57:26:  Epoch[ 4 of 4]-Minibatch[ 121- 130, 32.50%]: CrossEntropyWithSoftmax = 0.11570274 * 250; EvalErrorPrediction = 0.05600000 * 250; time = 0.0237s; samplesPerSecond = 10553.9
-MPI Rank 3: 08/16/2016 09:57:26:  Epoch[ 4 of 4]-Minibatch[ 131- 140, 35.00%]: CrossEntropyWithSoftmax = 0.16924789 * 250; EvalErrorPrediction = 0.08800000 * 250; time = 0.0237s; samplesPerSecond = 10532.5
-MPI Rank 3: 08/16/2016 09:57:26:  Epoch[ 4 of 4]-Minibatch[ 141- 150, 37.50%]: CrossEntropyWithSoftmax = 0.12756586 * 250; EvalErrorPrediction = 0.04800000 * 250; time = 0.0236s; samplesPerSecond = 10575.3
-MPI Rank 3: 08/16/2016 09:57:26:  Epoch[ 4 of 4]-Minibatch[ 151- 160, 40.00%]: CrossEntropyWithSoftmax = 0.17074018 * 250; EvalErrorPrediction = 0.08400000 * 250; time = 0.0237s; samplesPerSecond = 10548.5
-MPI Rank 3: 08/16/2016 09:57:27:  Epoch[ 4 of 4]-Minibatch[ 161- 170, 42.50%]: CrossEntropyWithSoftmax = 0.17671936 * 250; EvalErrorPrediction = 0.10000000 * 250; time = 0.0238s; samplesPerSecond = 10499.8
-MPI Rank 3: 08/16/2016 09:57:27:  Epoch[ 4 of 4]-Minibatch[ 171- 180, 45.00%]: CrossEntropyWithSoftmax = 0.14113643 * 250; EvalErrorPrediction = 0.06400000 * 250; time = 0.0236s; samplesPerSecond = 10572.6
-MPI Rank 3: 08/16/2016 09:57:27:  Epoch[ 4 of 4]-Minibatch[ 181- 190, 47.50%]: CrossEntropyWithSoftmax = 0.19361828 * 250; EvalErrorPrediction = 0.10000000 * 250; time = 0.0237s; samplesPerSecond = 10558.8
-MPI Rank 3: 08/16/2016 09:57:27:  Epoch[ 4 of 4]-Minibatch[ 191- 200, 50.00%]: CrossEntropyWithSoftmax = 0.20846850 * 250; EvalErrorPrediction = 0.10000000 * 250; time = 0.0237s; samplesPerSecond = 10542.7
-MPI Rank 3: 08/16/2016 09:57:27:  Epoch[ 4 of 4]-Minibatch[ 201- 210, 52.50%]: CrossEntropyWithSoftmax = 0.18513294 * 250; EvalErrorPrediction = 0.08000000 * 250; time = 0.0237s; samplesPerSecond = 10546.7
-MPI Rank 3: 08/16/2016 09:57:27:  Epoch[ 4 of 4]-Minibatch[ 211- 220, 55.00%]: CrossEntropyWithSoftmax = 0.18145039 * 250; EvalErrorPrediction = 0.07600000 * 250; time = 0.0238s; samplesPerSecond = 10498.5
-MPI Rank 3: 08/16/2016 09:57:27:  Epoch[ 4 of 4]-Minibatch[ 221- 230, 57.50%]: CrossEntropyWithSoftmax = 0.14040066 * 250; EvalErrorPrediction = 0.05600000 * 250; time = 0.0236s; samplesPerSecond = 10575.3
-MPI Rank 3: 08/16/2016 09:57:27:  Epoch[ 4 of 4]-Minibatch[ 231- 240, 60.00%]: CrossEntropyWithSoftmax = 0.14875034 * 250; EvalErrorPrediction = 0.07600000 * 250; time = 0.0238s; samplesPerSecond = 10522.8
-MPI Rank 3: 08/16/2016 09:57:27:  Epoch[ 4 of 4]-Minibatch[ 241- 250, 62.50%]: CrossEntropyWithSoftmax = 0.20370867 * 250; EvalErrorPrediction = 0.11200000 * 250; time = 0.0237s; samplesPerSecond = 10562.8
-MPI Rank 3: 08/16/2016 09:57:27:  Epoch[ 4 of 4]-Minibatch[ 251- 260, 65.00%]: CrossEntropyWithSoftmax = 0.12825410 * 250; EvalErrorPrediction = 0.07200000 * 250; time = 0.0239s; samplesPerSecond = 10476.0
-MPI Rank 3: 08/16/2016 09:57:27:  Epoch[ 4 of 4]-Minibatch[ 261- 270, 67.50%]: CrossEntropyWithSoftmax = 0.18685021 * 250; EvalErrorPrediction = 0.11600000 * 250; time = 0.0237s; samplesPerSecond = 10549.0
-MPI Rank 3: 08/16/2016 09:57:27:  Epoch[ 4 of 4]-Minibatch[ 271- 280, 70.00%]: CrossEntropyWithSoftmax = 0.19554195 * 250; EvalErrorPrediction = 0.08400000 * 250; time = 0.0237s; samplesPerSecond = 10544.5
-MPI Rank 3: 08/16/2016 09:57:27:  Epoch[ 4 of 4]-Minibatch[ 281- 290, 72.50%]: CrossEntropyWithSoftmax = 0.16400454 * 250; EvalErrorPrediction = 0.06800000 * 250; time = 0.0238s; samplesPerSecond = 10524.5
-MPI Rank 3: 08/16/2016 09:57:27:  Epoch[ 4 of 4]-Minibatch[ 291- 300, 75.00%]: CrossEntropyWithSoftmax = 0.12461172 * 250; EvalErrorPrediction = 0.04400000 * 250; time = 0.0238s; samplesPerSecond = 10522.8
-MPI Rank 3: 08/16/2016 09:57:27:  Epoch[ 4 of 4]-Minibatch[ 301- 310, 77.50%]: CrossEntropyWithSoftmax = 0.17266601 * 250; EvalErrorPrediction = 0.08400000 * 250; time = 0.0237s; samplesPerSecond = 10558.8
-MPI Rank 3: 08/16/2016 09:57:27:  Epoch[ 4 of 4]-Minibatch[ 311- 320, 80.00%]: CrossEntropyWithSoftmax = 0.12261446 * 250; EvalErrorPrediction = 0.05200000 * 250; time = 0.0236s; samplesPerSecond = 10591.9
-MPI Rank 3: 08/16/2016 09:57:27:  Epoch[ 4 of 4]-Minibatch[ 321- 330, 82.50%]: CrossEntropyWithSoftmax = 0.14725311 * 250; EvalErrorPrediction = 0.06000000 * 250; time = 0.0236s; samplesPerSecond = 10576.2
-MPI Rank 3: 08/16/2016 09:57:27:  Epoch[ 4 of 4]-Minibatch[ 331- 340, 85.00%]: CrossEntropyWithSoftmax = 0.19797789 * 250; EvalErrorPrediction = 0.09200000 * 250; time = 0.0237s; samplesPerSecond = 10541.0
-MPI Rank 3: 08/16/2016 09:57:27:  Epoch[ 4 of 4]-Minibatch[ 341- 350, 87.50%]: CrossEntropyWithSoftmax = 0.12586069 * 250; EvalErrorPrediction = 0.05200000 * 250; time = 0.0236s; samplesPerSecond = 10577.5
-MPI Rank 3: 08/16/2016 09:57:27:  Epoch[ 4 of 4]-Minibatch[ 351- 360, 90.00%]: CrossEntropyWithSoftmax = 0.13754454 * 250; EvalErrorPrediction = 0.06000000 * 250; time = 0.0238s; samplesPerSecond = 10518.3
-MPI Rank 3: 08/16/2016 09:57:27:  Epoch[ 4 of 4]-Minibatch[ 361- 370, 92.50%]: CrossEntropyWithSoftmax = 0.12855952 * 250; EvalErrorPrediction = 0.06000000 * 250; time = 0.0238s; samplesPerSecond = 10524.5
-MPI Rank 3: 08/16/2016 09:57:27:  Epoch[ 4 of 4]-Minibatch[ 371- 380, 95.00%]: CrossEntropyWithSoftmax = 0.16665200 * 250; EvalErrorPrediction = 0.09600000 * 250; time = 0.0238s; samplesPerSecond = 10483.9
-MPI Rank 3: 08/16/2016 09:57:27:  Epoch[ 4 of 4]-Minibatch[ 381- 390, 97.50%]: CrossEntropyWithSoftmax = 0.20702565 * 250; EvalErrorPrediction = 0.11600000 * 250; time = 0.0237s; samplesPerSecond = 10563.7
-MPI Rank 3: 08/16/2016 09:57:27:  Epoch[ 4 of 4]-Minibatch[ 391- 400, 100.00%]: CrossEntropyWithSoftmax = 0.14604076 * 250; EvalErrorPrediction = 0.06400000 * 250; time = 0.0237s; samplesPerSecond = 10529.0
-MPI Rank 3: 08/16/2016 09:57:27: Finished Epoch[ 4 of 4]: [Training] CrossEntropyWithSoftmax = 0.15920517 * 10000; EvalErrorPrediction = 0.07660000 * 10000; totalSamplesSeen = 40000; learningRatePerSample = 0.0080000004; epochTime=0.952951s
-MPI Rank 3: 08/16/2016 09:57:27: CNTKCommandTrainEnd: SimpleMultiGPU
->>>>>>> 8493f118
-MPI Rank 3: 
-MPI Rank 3: 08/16/2016 09:57:27: Action "train" complete.
-MPI Rank 3: 
-MPI Rank 3: 08/16/2016 09:57:27: __COMPLETED__
-MPI Rank 3: ~MPIWrapper+MPI Rank 3: 
+MPI Rank 3: 05/03/2016 18:03:05: Action "train" complete.
+MPI Rank 3: 
+MPI Rank 3: 05/03/2016 18:03:05: __COMPLETED__