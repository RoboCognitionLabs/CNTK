//
// Copyright (c) Microsoft. All rights reserved.
// Licensed under the MIT license. See LICENSE.md file in the project root for full license information.
//

#include "stdafx.h"
#include "CuDnnFactories.h"
#include "GPUMatrix.h"
#include <typeinfo>
#include <typeindex>
#include "CuDnnCommon.h"

template <>
const char* CudaErrString<cudnnStatus_t>(cudnnStatus_t x)
{
    return cudnnGetErrorString(x);
}

// A note on the formats: CNTK originally used NHWC for input/output tensors and CHWN for kernels.
// Such formats have very limited support in cuDNN and not used in other frameworks.
// CNTK with cuDNN by default uses NCHW formats for both inputs/outputs and kernels.
#define TENSOR_FORMAT CUDNN_TENSOR_NCHW
#define FILTER_FORMAT CUDNN_TENSOR_NCHW

namespace Microsoft { namespace MSR { namespace CNTK {

static bool IsGpu(DEVICEID_TYPE deviceId)
{
    return deviceId >= 0;
}

class CuDnnKernel
{
public:
    CuDnnKernel(const ConvolveGeometry& geometry, cudnnDataType_t dataType)
        : m_kernel(nullptr)
    {
        CUDNN_CALL(cudnnCreateFilterDescriptor(&m_kernel));
        // Set cuDNN kernel dimensions. cuDNN uses row-major format while TensorShape - column-major
        // so conversion is required.
        const auto& filt = geometry.KernelShape();
        size_t mapCount = geometry.GetMapCount(geometry.InputShape().GetRank() - 1);
        if (mapCount != geometry.MapCount().GetNumElements())
            InvalidArgument("cuDNN does not support map tensor of this configuration.");
        SmallVector<int> dims(filt.GetRank() + 1);
        for (int i = 0; i < filt.GetRank(); i++)
            dims[dims.size() - 1 - i] = (int)filt[i];
        // Set map count(aka K) dimension.
        dims[0] = (int)mapCount;
        CUDNN_CALL(cudnnSetFilterNdDescriptor_v4(m_kernel, dataType, FILTER_FORMAT, (int)dims.size(), dims.data()));
    }

    ~CuDnnKernel()
    {
        if (m_kernel != nullptr)
        {
            cudnnDestroyFilterDescriptor(m_kernel);
            m_kernel = nullptr;
        }
    }

    operator cudnnFilterDescriptor_t() const
    {
        return m_kernel;
    }

    DISABLE_COPY_AND_MOVE(CuDnnKernel);

private:
    cudnnFilterDescriptor_t m_kernel;
};

class CuDnnConv
{
public:
    CuDnnConv(const ConvolveGeometry& geometry, cudnnDataType_t dataType)
        : m_conv(nullptr)
    {
        CUDNN_CALL(cudnnCreateConvolutionDescriptor(&m_conv));
        // Set cuDNN convolution parameters. cuDNN uses row-major format while TensorShape - column-major
        // so conversion is required. Also, for 2D convolutions (which have 3D tensor shapes)
        // cuDNN uses 2D descriptors while for 3D convolutions - 3D so we need to ignore
        // rightmost dimension in ConvolveGeometry tensors.
        SmallVector<int> stride(geometry.InputShape().GetRank() - 1);
        SmallVector<int> pad(stride.size());
        for (int i = 0; i < stride.size(); i++)
        {
            stride[stride.size() - 1 - i] = (int)geometry.GetStride(i);
            pad[stride.size() - 1 - i] = geometry.GetLowerPad(i);
        }
        SmallVector<int> upscale(stride.size(), 1);
        CUDNN_CALL(cudnnSetConvolutionNdDescriptor(m_conv, (int)stride.size(), pad.data(),
                                                   stride.data(), upscale.data(),
                                                   CUDNN_CROSS_CORRELATION, dataType));
    }

    ~CuDnnConv()
    {
        if (m_conv != nullptr)
        {
            cudnnDestroyConvolutionDescriptor(m_conv);
            m_conv = nullptr;
        }
    }

    operator cudnnConvolutionDescriptor_t() const
    {
        return m_conv;
    }

    DISABLE_COPY_AND_MOVE(CuDnnConv);

private:
    cudnnConvolutionDescriptor_t m_conv;
};

class CuDnnPool
{
public:
    CuDnnPool(const ConvolveGeometry& geometry, PoolKind kind)
        : m_pool(nullptr)
    {
        assert(kind == PoolKind::Max || kind == PoolKind::Average);

        CUDNN_CALL(cudnnCreatePoolingDescriptor(&m_pool));
        // Set cuDNN pooling parameters. cuDNN uses row-major format while TensorShape - column-major
        // so conversion is required. Same as in convolution descriptor, cuDNN uses 2D descriptors
        // for 3D inputs.
        SmallVector<int> dims(geometry.InputShape().GetRank() - 1);
        SmallVector<int> stride(dims.size());
        SmallVector<int> pad(stride.size());
        int j = (int)dims.size() - 1;
        for (int i = 0; i < stride.size(); i++, j--)
        {
            dims[j] = (int)geometry.KernelShape()[i];
            stride[j] = (int)geometry.GetStride(i);
            pad[j] = geometry.GetLowerPad(i);
        }

        // Must use CUDNN_POOLING_AVERAGE_COUNT_EXCLUDE_PADDING to get the same results as in reference engine.
        CUDNN_CALL(cudnnSetPoolingNdDescriptor(m_pool,
                                               kind == PoolKind::Max ? CUDNN_POOLING_MAX : CUDNN_POOLING_AVERAGE_COUNT_EXCLUDE_PADDING,
                                               (int)dims.size(), dims.data(), pad.data(), stride.data()));
    }

    ~CuDnnPool()
    {
        if (m_pool != nullptr)
        {
            cudnnDestroyPoolingDescriptor(m_pool);
            m_pool = nullptr;
        }
    }

    operator cudnnPoolingDescriptor_t() const
    {
        return m_pool;
    }

    DISABLE_COPY_AND_MOVE(CuDnnPool);

private:
    cudnnPoolingDescriptor_t m_pool;
};

<<<<<<< HEAD
template <typename CuDnnT, typename In>
static CuDnnT& As(In& src)
{
    // Do dynamic_cast only in debug builds and static_cast in release builds.
    assert(dynamic_cast<CuDnnT*>(&src) != nullptr);
    return static_cast<CuDnnT&>(src);
}
static const CuDnnTensor4D& t(const ConvolutionTensor4D& src)
{
    return As<const CuDnnTensor4D>(src);
}
static const CuDnnFilter& f(const ConvolutionFilter& src)
{
    return As<const CuDnnFilter>(src);
}
static const CuDnnConvolutionDescriptor& cd(const ConvolutionDescriptor& src)
{
    return As<const CuDnnConvolutionDescriptor>(src);
}
static const CuDnnPoolingDescriptor& p(const PoolingDescriptor& src)
{
    return As<const CuDnnPoolingDescriptor>(src);
}
template <typename ElemType>
static ElemType* ptr(Matrix<ElemType>& src)
{
    return src.Data();
}
template <typename ElemType>
static const ElemType* ptr(const Matrix<ElemType>& src)
{
    return src.Data();
}

template <typename ElemType>
struct Consts
{
    static const ElemType Zero;
    static const ElemType One;
};
template <>
const float Consts<float>::One = 1;
template <>
const double Consts<double>::One = 1;
template <>
const float Consts<float>::Zero = 0;
template <>
const double Consts<double>::Zero = 0;

template <typename ElemType>
=======
template <class ElemType>
>>>>>>> 916497bf
class CuDnnConvolutionEngine : public ConvolutionEngine<ElemType>
{
public:
    using Base = ConvolutionEngine<ElemType>;
    using typename Base::Mat;

public:
    CuDnnConvolutionEngine(ConvolveGeometryPtr geometry, DEVICEID_TYPE deviceId, ImageLayoutKind imageLayout,
                           size_t maxTempMemSizeInSamples, PoolKind poolKind)
                           : Base(geometry, deviceId, imageLayout, maxTempMemSizeInSamples, poolKind),
                           m_cudnn(CuDnn::Instance()),
                           m_dataType(CuDnnTensor::GetDataType<ElemType>()),
                           m_inT(geometry->InputShape(), m_dataType),
                           m_outT(geometry->OutputShape(), m_dataType)
    {
    }

protected:
    using Base::m_geometry;
    using Base::m_deviceId;
    using Base::m_imageLayout;
    using Base::m_maxTempMemSizeInSamples;
    using Base::m_poolKind;

    void EnsureCompatible() override
    {
        if (m_imageLayout != ImageLayoutKind::CHW)
            RuntimeError("cuDNN convolution engine supports only CHW/cudnn layout.");
        if (!IsGpu(m_deviceId))
            RuntimeError("cuDNN convolution engine supports GPU devices only.");
    }

    void EnsureConvolutionInitialized() override
    {
        if (m_kernelT == nullptr)
        {
            m_kernelT = std::make_unique<CuDnnKernel>(*m_geometry, m_dataType), 
            m_conv = std::make_unique<CuDnnConv>(*m_geometry, m_dataType);
        }
    }

    void ForwardCore(const Mat& in, const Mat& kernel, Mat& out, Mat& workspace) override
    {
        size_t batchSize = in.GetNumCols();
        // Find best algo and allocate temp buffer, if needed.
        auto finder = [this](int& calgo, cudnnConvolutionFwdAlgoPerf_t algoPerf[MaxAlgoCount]) -> cudnnStatus_t
        {
            return cudnnFindConvolutionForwardAlgorithm(*m_cudnn, m_inT, *m_kernelT, *m_conv, m_outT, MaxAlgoCount, &calgo, algoPerf);
        };
        auto staticFinder = [this](cudnnConvolutionFwdAlgo_t& algo) -> cudnnStatus_t
        {
            return cudnnGetConvolutionForwardAlgorithm(*m_cudnn, m_inT, *m_kernelT, *m_conv, m_outT, CUDNN_CONVOLUTION_FWD_NO_WORKSPACE, 0, &algo);
        };
        FindBestAlgo(batchSize, m_fwdAlgo, finder, staticFinder);
        if (m_fwdAlgo.Algo.memory > 0)
            workspace.Resize((m_fwdAlgo.Algo.memory + sizeof(ElemType) - 1) / sizeof(ElemType), 1);
        // Perform forward convolution operation.
        auto err = cudnnConvolutionForward(*m_cudnn, &C::One, m_inT, ptr(in), *m_kernelT, ptr(kernel), *m_conv,
                                           m_fwdAlgo.Algo.algo, ptr(workspace), m_fwdAlgo.Algo.memory, &C::Zero, m_outT, ptr(out));
        // There might be a case where cuDNN fails due to workspace being too small, try using no-workspace algo instead.
        // REVIEW alexeyk: NVIDIA is currently reviewing this issue.
        if (CUDNN_STATUS_INVALID_VALUE == err && m_fwdAlgo.Algo.memory > 0)
        {
            auto err2 = cudnnConvolutionForward(*m_cudnn, &C::One, m_inT, ptr(in), *m_kernelT, ptr(kernel), *m_conv,
                                                m_fwdAlgo.NoWorkspaceAlgo, nullptr, 0, &C::Zero, m_outT, ptr(out));
            // Update original error in case of success.
            if (CUDNN_STATUS_SUCCESS == err2)
                err = CUDNN_STATUS_SUCCESS;
        }
        CUDNN_CALL(err);
    }

    void BackwardDataCore(const Mat& srcGrad, const Mat& kernel, Mat& grad, Mat& workspace) override
    {
        size_t batchSize = srcGrad.GetNumCols();
        // Find best algo and allocate temp buffer, if needed.
        auto finder = [this](int& calgo, cudnnConvolutionBwdDataAlgoPerf_t algoPerf[MaxAlgoCount]) -> cudnnStatus_t
        {
            return cudnnFindConvolutionBackwardDataAlgorithm(*m_cudnn, *m_kernelT, m_outT, *m_conv, m_inT, MaxAlgoCount, &calgo, algoPerf);
        };
        auto staticFinder = [this](cudnnConvolutionBwdDataAlgo_t& algo) -> cudnnStatus_t
        {
            return cudnnGetConvolutionBackwardDataAlgorithm(*m_cudnn, *m_kernelT, m_outT, *m_conv, m_inT, CUDNN_CONVOLUTION_BWD_DATA_NO_WORKSPACE, 0, &algo);
        };
        FindBestAlgo(batchSize, m_backDataAlgo, finder, staticFinder);
        if (m_backDataAlgo.Algo.memory > 0)
            workspace.Resize((m_backDataAlgo.Algo.memory + sizeof(ElemType) - 1) / sizeof(ElemType), 1);
        // Compute gradients with respect to the output tensor (data).
        CUDNN_CALL(cudnnConvolutionBackwardData(*m_cudnn, &C::One, *m_kernelT, ptr(kernel), m_outT, ptr(srcGrad), *m_conv, m_backDataAlgo.Algo.algo,
                                                ptr(workspace), m_backDataAlgo.Algo.memory, &C::One, m_inT, ptr(grad)));
    }

    void BackwardKernelCore(const Mat& srcGrad, const Mat& in, Mat& kernelGrad, bool /*allowReuse*/, Mat& workspace) override
    {
        size_t batchSize = in.GetNumCols();
        // Find best algo and allocate temp buffer, if needed.
        auto finder = [this](int& calgo, cudnnConvolutionBwdFilterAlgoPerf_t algoPerf[MaxAlgoCount]) -> cudnnStatus_t
        {
            return cudnnFindConvolutionBackwardFilterAlgorithm(*m_cudnn, m_inT, m_outT, *m_conv, *m_kernelT, MaxAlgoCount, &calgo, algoPerf);
        };
        auto staticFinder = [this](cudnnConvolutionBwdFilterAlgo_t& algo) -> cudnnStatus_t
        {
            return cudnnGetConvolutionBackwardFilterAlgorithm(*m_cudnn, m_inT, m_outT, *m_conv, *m_kernelT, CUDNN_CONVOLUTION_BWD_FILTER_NO_WORKSPACE, 0, &algo);
        };
        FindBestAlgo(batchSize, m_backFiltAlgo, finder, staticFinder);
        if (m_backFiltAlgo.Algo.memory > 0)
            workspace.Resize((m_backFiltAlgo.Algo.memory + sizeof(ElemType) - 1) / sizeof(ElemType), 1);
        // Compute gradients with respect to the output tensor (data).
        CUDNN_CALL(cudnnConvolutionBackwardFilter(*m_cudnn, &C::One, m_inT, ptr(in), m_outT, ptr(srcGrad), *m_conv, m_backFiltAlgo.Algo.algo,
                                                  ptr(workspace), m_backFiltAlgo.Algo.memory, &C::One, *m_kernelT, ptr(kernelGrad)));
    }

    void EnsurePoolingInitialized() override
    {
        if (m_pool == nullptr)
            m_pool = std::make_unique<CuDnnPool>(*m_geometry, m_poolKind);
    }

    void ForwardPoolingCore(const Mat& in, Mat& out) override
    {
        size_t batchSize = in.GetNumCols();
        m_inT.UpdateBatchSize(batchSize);
        m_outT.UpdateBatchSize(batchSize);
        CUDNN_CALL(cudnnPoolingForward(*m_cudnn, *(m_pool), &C::One, m_inT, ptr(in), &C::Zero, m_outT, ptr(out)));
    }

    void BackwardPoolingCore(const Mat& out, const Mat& srcGrad, const Mat& in, Mat& grad) override
    {
        size_t batchSize = in.GetNumCols();
        m_inT.UpdateBatchSize(batchSize);
        m_outT.UpdateBatchSize(batchSize);
        CUDNN_CALL(cudnnPoolingBackward(*m_cudnn, *(m_pool), &C::One, m_outT, ptr(out), m_outT, ptr(srcGrad),
                                        m_inT, ptr(in), &C::One, m_inT, ptr(grad)));
    }

private:
    using C = Consts<ElemType>;

    static const int MaxAlgoCount = 10;

    template <typename TAlgo, typename TFinder, typename TStaticFinder>
    void FindBestAlgo(size_t batchSize, TAlgo& algo, TFinder finder, TStaticFinder staticFinder)
    {
        if (!algo.NeedAutotuning(batchSize))
            return;
        m_inT.UpdateBatchSize(batchSize);
        m_outT.UpdateBatchSize(batchSize);
        using CuDnnAlgoT = decltype(TAlgo::Algo);
        CuDnnAlgoT algoPerf[MaxAlgoCount];
        int calgo = 0;
        cudnnStatus_t err = finder(calgo, algoPerf);
        // Alloc failed - usually means cuDNN runtime auto-tuner could not allocate workspace.
        // In such case, use static auto-tuner with no workspace.
        if (err == CUDNN_STATUS_ALLOC_FAILED)
        {
            decltype(CuDnnAlgoT::algo) noMemAlgo;
            CUDNN_CALL(staticFinder(noMemAlgo));
            algo.CurMBSize = batchSize;
            algo.Algo = algoPerf[0];
            algo.Algo.algo = noMemAlgo;
            algo.Algo.memory = 0;
            algo.Algo.status = CUDNN_STATUS_SUCCESS;
            algo.NoWorkspaceAlgo = noMemAlgo;
            return;
        }
        CUDNN_CALL(err);
        assert(calgo > 0);
        size_t inputSampleSize = m_geometry->InputShape().GetNumElements();
        size_t maxMem = m_maxTempMemSizeInSamples == 0 ? (std::numeric_limits<size_t>::max)() : inputSampleSize * m_maxTempMemSizeInSamples * sizeof(ElemType);
        // Find best (fastest) algorithm which satisfies workspace requirements.
        auto res = std::find_if(algoPerf, algoPerf + calgo,
            [=](const CuDnnAlgoT& cur)
            {
                return cur.status == CUDNN_STATUS_SUCCESS && cur.memory <= maxMem;
            });
        if (res == algoPerf + calgo)
            RuntimeError("cuDNN could not find suitable algorithm for the current convolution configuration.");
        algo.CurMBSize = batchSize;
        algo.Algo = *res;
        // Find fastest algorithm that does NOT require workspace. It is used as a fallback algo in Forward function.
        res = std::find_if(algoPerf, algoPerf + calgo,
            [](const CuDnnAlgoT& cur)
            {
                return cur.status == CUDNN_STATUS_SUCCESS && cur.memory == 0;
            });
        if (res == algoPerf + calgo)
        {
            // In theory, this should never happen.
            RuntimeError("cuDNN could not find no-workspace algorithm for the current convolution configuration.");
        }
        else
            algo.NoWorkspaceAlgo = (*res).algo;
    }

    static ElemType* ptr(Mat& src)
    {
        return src.BufferPointer();
    }
    static const ElemType* ptr(const Mat& src)
    {
        return src.BufferPointer();
    }

private:
    template <typename T>
    struct ConvAlgoInfo
    {
        using CuDnnAlgoT = decltype(T::algo);

        ConvAlgoInfo()
            : CurMBSize(0)
        {
            Algo.status = CUDNN_STATUS_NOT_INITIALIZED;
            NoWorkspaceAlgo = (CuDnnAlgoT)-1;
        }
        // Current mini-batch size, needed for re-computing statistics in auto-tuner.
        size_t CurMBSize;
        T Algo;
        CuDnnAlgoT NoWorkspaceAlgo;

        bool NeedAutotuning(size_t batchSize)
        {
            // Need to re-run auto-tuner in case minibatch size is increased.
            // If minibatch size is decreased we assume that previously selected algorithm requires less or the same amount of workspace.
            // This is done to avoid re-running auto-tuner every time in case minibatch size changes frequently (e.g. when distributed reading is enabled).
            // REVIEW alexeyk: potentially, this might cause some perf issues if better (faster) algo can be selected for a smaller mininbatch.
            // We also need to reset auto-tuning status at the beginning of each epoch but ComputationNode currently does not provide such notification.
            // We assume no other dimensions of tensors can change so we don't check it.
            // REVIEW alexeyk: review once we get response from NVIDIA.
            return (Algo.status != CUDNN_STATUS_SUCCESS || batchSize > CurMBSize);
        }
    };

    CuDnn::ptr_t m_cudnn;
    cudnnDataType_t m_dataType;
    CuDnnTensor m_inT;
    CuDnnTensor m_outT;
    // Convolution specific.
    std::unique_ptr<CuDnnKernel> m_kernelT;
    std::unique_ptr<CuDnnConv> m_conv;
    // Pooling specific.
    std::unique_ptr<CuDnnPool> m_pool;

    ConvAlgoInfo<cudnnConvolutionFwdAlgoPerf_t> m_fwdAlgo;
    ConvAlgoInfo<cudnnConvolutionBwdDataAlgoPerf_t> m_backDataAlgo;
    ConvAlgoInfo<cudnnConvolutionBwdFilterAlgoPerf_t> m_backFiltAlgo;
};

template <class ElemType>
std::unique_ptr<ConvolutionEngine<ElemType>> CuDnnConvolutionEngineFactory<ElemType>::Create(ConvolveGeometryPtr geometry,
                                                                                             DEVICEID_TYPE deviceId, ImageLayoutKind imageLayout,
                                                                                             size_t maxTempMemSizeInSamples, PoolKind poolKind)
{
    return std::make_unique<CuDnnConvolutionEngine<ElemType>>(geometry, deviceId, imageLayout, maxTempMemSizeInSamples, poolKind);
}

template <class ElemType>
bool CuDnnConvolutionEngineFactory<ElemType>::IsSupported(DEVICEID_TYPE deviceId, ConvolveGeometryPtr geometry, PoolKind poolKind)
{
    // REVIEW alexeyk: IsSupported check should be performed by cuDNN itself. Is there a good way to do that?

    cudaDeviceProp props = {0};
    if (cudaGetDeviceProperties(&props, deviceId) != cudaSuccess || props.major < 3)
        return false;

    const auto& input = geometry->InputShape();
    const auto& kernel = geometry->KernelShape();
    const auto& sharing = geometry->Sharing();
    const auto& mapCount = geometry->MapCount();
    // cuDNN supports 2D and 3D convolutions at the moment with full sharing.
    // In case map count size > 1, then it should have all ones except last dimension.
    // If pooling is requested, then cuDNN supports only 2D/3D inputs and 2D pooling kernels.
    return (input.GetRank() <= 4 &&
            std::find(begin(sharing), end(sharing), false) == sharing.end() &&
            mapCount.GetNumElements() == mapCount[mapCount.GetRank() - 1] &&
            (poolKind == PoolKind::None || 
             input.GetRank() <= 3 && (kernel.GetRank() < 3 || kernel[2] == 1)));
}

template class CuDnnConvolutionEngineFactory<float>;
template class CuDnnConvolutionEngineFactory<double>;

} } }<|MERGE_RESOLUTION|>--- conflicted
+++ resolved
@@ -163,60 +163,7 @@
     cudnnPoolingDescriptor_t m_pool;
 };
 
-<<<<<<< HEAD
-template <typename CuDnnT, typename In>
-static CuDnnT& As(In& src)
-{
-    // Do dynamic_cast only in debug builds and static_cast in release builds.
-    assert(dynamic_cast<CuDnnT*>(&src) != nullptr);
-    return static_cast<CuDnnT&>(src);
-}
-static const CuDnnTensor4D& t(const ConvolutionTensor4D& src)
-{
-    return As<const CuDnnTensor4D>(src);
-}
-static const CuDnnFilter& f(const ConvolutionFilter& src)
-{
-    return As<const CuDnnFilter>(src);
-}
-static const CuDnnConvolutionDescriptor& cd(const ConvolutionDescriptor& src)
-{
-    return As<const CuDnnConvolutionDescriptor>(src);
-}
-static const CuDnnPoolingDescriptor& p(const PoolingDescriptor& src)
-{
-    return As<const CuDnnPoolingDescriptor>(src);
-}
-template <typename ElemType>
-static ElemType* ptr(Matrix<ElemType>& src)
-{
-    return src.Data();
-}
-template <typename ElemType>
-static const ElemType* ptr(const Matrix<ElemType>& src)
-{
-    return src.Data();
-}
-
-template <typename ElemType>
-struct Consts
-{
-    static const ElemType Zero;
-    static const ElemType One;
-};
-template <>
-const float Consts<float>::One = 1;
-template <>
-const double Consts<double>::One = 1;
-template <>
-const float Consts<float>::Zero = 0;
-template <>
-const double Consts<double>::Zero = 0;
-
-template <typename ElemType>
-=======
 template <class ElemType>
->>>>>>> 916497bf
 class CuDnnConvolutionEngine : public ConvolutionEngine<ElemType>
 {
 public:
