--- conflicted
+++ resolved
@@ -81,8 +81,6 @@
         GetMatrix()->SetValue(1);
     }
 
-<<<<<<< HEAD
-=======
     size_t NDMask::MaskedCount() const
     {
         auto maskMatrix = GetMatrix();
@@ -92,7 +90,6 @@
         });
     }
 
->>>>>>> 2c1b102b
     // TODO: This could actually be strided?
     const char* NDMask::DataBuffer() const
     {
