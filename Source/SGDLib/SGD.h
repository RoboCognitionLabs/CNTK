//
// Copyright (c) Microsoft. All rights reserved.
// Licensed under the MIT license. See LICENSE.md file in the project root for full license information.
//
#pragma once

#include "Basics.h"
#include "ComputationNetwork.h"
#include "SimpleEvaluator.h"
#include "DataReader.h"
#include "ScriptableObjects.h"
#include "Criterion.h"
#include <vector>
#include <string>
#include <stdexcept>
#include "fileutil.h"
#include "Config.h"
#include <chrono>
#include <random>
#include "Profiler.h"
#include "MASGD.h"

using namespace std; // ugh! TODO: get rid of this from .h files!!!

#define CNTK_CHECKPOINT_VERSION_1 1     // 1 -> no version number 
#define CNTK_CHECKPOINT_VERSION_2 2     
#define CURRENT_CNTK_CHECKPOINT_VERSION CNTK_CHECKPOINT_VERSION_2


namespace Microsoft { namespace MSR { namespace CNTK {

enum class LearningRateSearchAlgorithm : int
{
    None,
    AdjustAfterEpoch,
    SearchBeforeEpoch
};

enum class AdaptationRegType : int
{
    None,
    KL
};

enum class GradientsUpdateType : int
{
    None,
    AdaGrad,
    RmsProp,
    FSAdaGrad
};

// modelParallelSGD can be combined with dataParallelSGD/modelAveragingSGD/blockMomentumSGD 
// but dataParallelSGD/modelAveragingSGD/blockMomentumSGD are mutually exclusive (at least at the moment)
// we assign the lower 8 bits to the enumerate data parallelization methods 
// and next 8 bits to model parallelization methods
enum class ParallelizationMethod : int
{
    none = 0,
    dataParallelSGD = 1,
    modelAveragingSGD = 2,
    blockMomentumSGD = 3,
    modelParallelSGD = (1 << 8) // Currently unsupported
};

// configuration parameters associated with RMSProp learning algorithm
struct RMSPropInfo
{
    double gamma;
    double inc;
    double dec;
    double max;
    double min;

    RMSPropInfo()
    {
        gamma = 0.99;
        inc = 1.2;
        dec = 0.75;
        max = 10.0;
        min = 0.1;
    }
};

struct GradientUpdateInfo
{
    GradientsUpdateType mType;
    float mGaussianNoiseInjectStd;

    GradientUpdateInfo()
    {
        mType = GradientsUpdateType::AdaGrad;
        mGaussianNoiseInjectStd = 0.0075f;
    }
};

// ---------------------------------------------------------------------------
// SGDParams -- parameters for SGD
//
// TODO: This should keep everything that is configured by the config.
//       Currently it does not store which matrices are used.
// ---------------------------------------------------------------------------

struct SGDParams : public ScriptableObjects::Object
{
    template <class ConfigRecord> // (needed for default value of m_gradientBits)
    SGDParams(const ConfigRecord& configSGD, size_t sizeofElemType);

    SGDParams(const ScriptableObjects::IConfigRecordPtr configp);

    // SGDParams(SGDParams&&) = default; // (does not compile in VS 2013; not critical)

<<<<<<< HEAD
=======
    size_t GetMaxEpochs() { return m_maxEpochs; }
>>>>>>> 21e49f3c

protected:
    // learning rate per sample provided outside
    floatargvector m_learningRatesParam;
    intargvector m_learningRatesSpecifiedForMBSize; // 1 for per sample, m_mbSize[] for per MB
    floatargvector m_momentumParam;
    intargvector m_momentumSpecifiedForMBSize;
    bool m_useNesterovMomentum;


    // Determine the MB size used for mapping a given learning-rate or momentum parameter to a per-sample value.
    // MB size is the number of samples across all time steps and parallel sequences.
    // This function exists to post-fix a design bug in SGD:
    // In the case of BPTT, the 'minibatchSize' parameter given to the SGD module really means the truncation size,
    // while the MB size to be used is (truncation size * number of parallel sequences).
    // SGD also does not know #parallel sequences upfront.
    size_t FixUpEffectiveMBSize(size_t specifiedMBSize, size_t numParallelSequences) const
    {
        // remedy the bug that truncation size is incorrectly passed as MB size
        if (m_truncated && specifiedMBSize > 1)      // currently only happens in this mode
        {
            if (numParallelSequences == 0)
            {
                RuntimeError("Learning rate and momentum are not supported per minibatch, please specify them per sample.");
            }

            specifiedMBSize *= numParallelSequences; // assume 'specifiedMBSize' refers to truncation size
        }
        // end bug post-fix
        // TODO: This ^^ should go away once SGD gets fixed to take the truncation size as a parameter.

        return specifiedMBSize;
    }

    // helpers to convert learning rates to per-sample values used in the actual algorithms
    // 'numParallelSequences' must be specified because of the definitional MB-size bug in SGD mentioned above, and should go away once that is sorted out.
    double GetLearningRatePerSample(size_t epoch /*BUGBUG workaround:*/, size_t numParallelSequences) const
    {
        return m_learningRatesParam[epoch] / FixUpEffectiveMBSize(m_learningRatesSpecifiedForMBSize[epoch], numParallelSequences);
    }
    double GetMomentumPerSample(size_t epoch /*BUGBUG workaround:*/, size_t numParallelSequences) const
    {
        return pow(m_momentumParam[epoch], 1.0 / FixUpEffectiveMBSize(m_momentumSpecifiedForMBSize[epoch], numParallelSequences));
    }

    ParallelizationMethod GetParallelizationMethod() const
    {
        if (m_mpi == nullptr)
            return ParallelizationMethod::none;

        return m_parallelizationMethod;
    }

    // helper function to initialize and check BlockMomentumSGD related parameters
    void InitializeAndCheckBlockMomentumSGDParameters();
    // only true when the user specify LearningRatePerMB and the number of parallel utterances in Reader > 1
    // bool m_needToNormalizeLRByParallUtterance;          // TODO: should go away
    // bool m_needToNormalizeMomentumByParallUtterance;

    intargvector m_mbSize;
    bool m_truncated; // do BPTT
    // BUGBUG: The 'Truncated' option is duplicated in the reader and must be set to the same there (e.g. by defining in the config on an outer enclosing level, like current samples).
    //         We really should only read it in SGD and pass it ourselves on to the Reader, instead of it being a Reader parameter.
    // BUGBUG: If m_truncated, then m_mbSize is interpreted as truncation length; the actual MB size is a combination of that and the #parallel sequences specified in the reader.
    // TODO: do not specify 'Truncated' but 'TruncatedLength', set m_truncated so given, and let m_mbSize control how many #parallel sequences the reader is allowed to pack into an MB.
    size_t m_maxSamplesInRAM;
    // This is related with subminibatch implementation
    // maxSamplesInRAM denotes how many samples we used in forward-backward on net.
    // Due to the GPU memory limitations, it is sometime not possible to hold the m_mbSize in RAM.
    // To mitigate this issue, we adopt the sub-minibatch implementation, where
    // each m_mbSize[epoch] is divided by a few sub-minibatch of which size will be no more than m_maxSamplesInRAM
    // a forward-backward is performed for each sub-minibathch; a model update is performed after each minibatch
    size_t m_numSubminiBatches;
    // alternative method to specify how to split minibatches into subminibatches
    // default is 1, which means no subminibatch is used
    // if m_maxTempMemSizeInSamples = SIZE_MAX (which means users do not specify the option) and m_numSubminiBatches > 1
    // we divide one minibatch to m_numSubminiBatches subMinibatches

    // the number of samples in each epoch (0 means, use all the samples in each epoch).
    size_t m_epochSize;
    size_t m_maxComputedEpochSize;

    // the total number of epochs to run.
    size_t m_maxEpochs;

    bool m_gradientClippingWithTruncation;
    double m_clippingThresholdPerSample;

    intargvector m_numMiniBatch4LRSearch;
    size_t m_numBestSearchEpoch;

    LearningRateSearchAlgorithm m_autoLearnRateSearchType;

    AdaptationRegType m_adaptationRegType;
    double m_adaptationRegWeight;
    bool m_needAdaptRegularization;

    bool m_loadBestModel;
    double m_reduceLearnRateIfImproveLessThan;
    bool m_continueReduce;

    // determine after how many epochs the learning rate should be auto adjusted.
    size_t m_learnRateAdjustInterval;

    bool m_useCVSetControlLRIfCVExists;
    bool m_useEvalCriterionControlLR;

    double m_increaseLearnRateIfImproveMoreThan;
    double m_learnRateIncreaseFactor;
    double m_learnRateDecreaseFactor;
    bool m_autoAdjustMinibatch;
    size_t m_minibatchSearchCriterionErrorMargin;
    size_t m_minibatchSizeTuningFrequency;
    size_t m_minibatchSizeTuningMax;

    doubleargvector m_dropoutRates;
    doubleargvector m_batchNormalizationTimeConstant;
    doubleargvector m_batchNormalizationBlendTimeConstant;
    size_t m_maxTempMemSizeInSamplesForCNN;

    int m_traceLevel;

    size_t m_numPrevLearnRates;

    double m_minLearnRate;

    GradientUpdateInfo m_gradType;
    RMSPropInfo m_rpi;

    size_t m_numMBsToShowResult = 0;
    size_t m_firstMBsToShowResult = 0;
    int m_numMBsToCUDAProfile;

    bool m_doGradientCheck;
    double m_gradientCheckSigDigit;

    bool m_doUnitTest;

    bool m_useAllDataForPreComputedNode;

    int m_perfTraceLevel;

    // Parallel training
    MPIWrapperPtr m_mpi;

    ParallelizationMethod m_parallelizationMethod;
    bool m_enableDistributedMBReading;
    int m_parallelizationStartEpochNum;

    // decide if/how often we measure and show sync performance stats (seconds spend on sync, seconds since last sync etc.) ?
    // 0: No sync perfomance stats
    // 1: Show stats on every sync
    // n > 1: Show stats after every n sync
    int m_syncStatsTrace;

    // Data parallel SGD training parameters
    int m_numGradientBits;
    bool m_bufferedAsyncGradientAggregation;
    bool m_zeroThresholdFor1Bit;

    // Parallel training related with MA / BM
    size_t m_modelAggregationBlockSize;
    bool   m_resetSGDMomentum; 
    bool   m_useNesterovBlockMomentum;
    double m_blockLearningRate; 
    double m_blockMomentumAsTimeConstant;
    bool m_needAveMultiplier;
    double m_L2RegWeight;
    double m_L1RegWeight;

    // sequence training
    double m_hSmoothingWeight;
    double m_frameDropThresh;
    bool m_doReferenceAlign;
    double m_seqGammarCalcAMF;
    double m_seqGammarCalcLMF;
    double m_seqGammarCalcWP;
    double m_seqGammarCalcbMMIFactor;
    bool m_seqGammarCalcUsesMBR;
<<<<<<< HEAD
    size_t m_blankNum;

=======
    
    bool m_disableWkInBatchNormal;
>>>>>>> 21e49f3c
};

template <class ElemType>
class IDistGradAggregator;

template <class ElemType>
class MASGD;

// -----------------------------------------------------------------------
// class SGD
// -----------------------------------------------------------------------

// TODO: make this independent of ElemType. Then these repeated dynamic_pointer_casts will go away
// TODO: why is this a class, and not just a procedure? Then we wouldn't have to include the massive header
template <class ElemType>
class SGD : public SGDParams
{
protected:
    typedef shared_ptr<ComputationNode<ElemType>> ComputationNodePtr;
    typedef ClassBasedCrossEntropyWithSoftmaxNode<ElemType>* ClassBasedCrossEntropyWithSoftmaxNodePtr;

public:
    // constructor from old CNTK config. This is a function template that is also used to get the config from Scripting.
    template <class ConfigRecordType>
    SGD(const ConfigRecordType& configSGD)
        : SGDParams(configSGD, sizeof(ElemType)),
          // TODO: The next few do not belong into SGD any more than the network or reader we operate on. Either move network and reader in here, or move these out.
          m_modelPath((const wstring&) configSGD(L"modelPath")),
          m_keepCheckPointFiles(configSGD(L"keepCheckPointFiles", false)),
          m_trainCriterionNodeName((const wstring&) configSGD(L"trainCriterionNodeName", L"")),
          m_evalCriterionNodeName ((const wstring&) configSGD(L"evalCriterionNodeName", L"")),
          m_traceNodeNamesReal    (configSGD(L"traceNodeNamesReal",     ConfigRecordType::Array(stringargvector()))),
          m_traceNodeNamesCategory(configSGD(L"traceNodeNamesCategory", ConfigRecordType::Array(stringargvector()))),
          m_traceNodeNamesSparse  (configSGD(L"traceNodeNamesSparse",   ConfigRecordType::Array(stringargvector()))),
          m_prevChosenMinibatchSize(0),
          m_lastFinishedEpochTrainLoss(0.0),
          m_distGradAgg(nullptr),
          m_gradHeader(nullptr)
    {
        msra::files::make_intermediate_dirs(m_modelPath);
    }
    // note: This must be in the header, as we cannot properly specialize this constructor in the CPP to make sure all versions are generated.

    // constructor from Scripting
    SGD(const ScriptableObjects::IConfigRecordPtr configp)
        : SGD(*configp)
    {
    }

    void InitMPI(const MPIWrapperPtr& mpi)
    {
        m_mpi = mpi;

        if (m_mpi == nullptr)
            m_parallelizationMethod = ParallelizationMethod::none;
    }

    void Train(shared_ptr<ComputationNetwork> net, DEVICEID_TYPE deviceId,
               IDataReader* trainSetDataReader,
               IDataReader* validationSetDataReader, int startEpoch, bool loadNetworkFromCheckpoint);
    void Adapt(wstring origModelFileName, wstring refNodeName,
               IDataReader* trainSetDataReader,
               IDataReader* validationSetDataReader,
               const DEVICEID_TYPE deviceID, const bool makeMode = true);

protected:

    const std::vector<ComputationNodeBasePtr>& GetTrainCriterionNodes(ComputationNetworkPtr net);
    const std::vector<ComputationNodeBasePtr>& GetEvalCriterionNodes(ComputationNetworkPtr net);

    void TrainOrAdaptModel(int startEpoch, ComputationNetworkPtr net,
                           bool networkLoadedFromCheckpoint,
                           ComputationNetworkPtr refNet,
                           ComputationNodeBasePtr refNode,
                           IDataReader* trainSetDataReader,
                           IDataReader* validationSetDataReader);

protected:

    // return true if precomputation is executed.
    bool PreCompute(ComputationNetworkPtr net,
                    IDataReader* trainSetDataReader,
                    const std::vector<ComputationNodeBasePtr>& featureNodes,
                    const std::vector<ComputationNodeBasePtr>& labelNodes,
                    StreamMinibatchInputs* inputMatrices);

    // return a reasonable initial learning rate based on the initial mbsize
    double SearchForBestLearnRate(ComputationNetworkPtr net,
                                  ComputationNetworkPtr refNet,
                                  const ComputationNodeBasePtr& refNode, const int epochNumber,
                                  const double curLearnRate,
                                  IDataReader* trainSetDataReader,
                                  const std::vector<ComputationNodeBasePtr>& featureNodes,
                                  const std::vector<ComputationNodeBasePtr>& labelNodes,
                                  const std::vector<ComputationNodeBasePtr>& criterionNodes,
                                  const std::vector<ComputationNodeBasePtr>& evaluationNodes,
                                  StreamMinibatchInputs* inputMatrices,
                                  const std::list<ComputationNodeBasePtr>& learnableNodes,
                                  std::list<Matrix<ElemType>>& smoothedGradients,
                                  const bool learnRateInitialized,
                                  const double largestPrevLearnRatePerSample);

    void TrainOneMiniEpochAndReloadModel(ComputationNetworkPtr net,
                                         ComputationNetworkPtr refNet,
                                         const ComputationNodeBasePtr& refNode, const int epochNumber,
                                         const size_t epochSize, IDataReader* trainSetDataReader,
                                         const double learnRatePerSample,
                                         const size_t minibatchSize,
                                         const std::vector<ComputationNodeBasePtr>& featureNodes,
                                         const std::vector<ComputationNodeBasePtr>& labelNodes,
                                         const std::vector<ComputationNodeBasePtr>& criterionNodes,
                                         const std::vector<ComputationNodeBasePtr>& evaluationNodes,
                                         StreamMinibatchInputs* inputMatrices,
                                         const std::list<ComputationNodeBasePtr>& learnableNodes,
                                         std::list<Matrix<ElemType>>& smoothedGradients,
                                         /*out*/ EpochCriterion& epochCriterion,
                                         /*out*/ std::vector<EpochCriterion>& epochEvalErrors,
                                         std::string prefixMsg = "");

    size_t AdaptiveMinibatchSizing(ComputationNetworkPtr net,
                                   ComputationNetworkPtr refNet,
                                   const ComputationNodeBasePtr& refNode,
                                   const int epochNumber,
                                   const size_t numFramesToUseInSearch,
                                   IDataReader* trainSetDataReader,
                                   const double learnRatePerSample,
                                   const size_t initialMinibatchSize,
                                   const std::vector<ComputationNodeBasePtr>& featureNodes,
                                   const std::vector<ComputationNodeBasePtr>& labelNodes,
                                   const std::vector<ComputationNodeBasePtr>& criterionNodes,
                                   const std::vector<ComputationNodeBasePtr>& evaluationNodes,
                                   StreamMinibatchInputs* inputMatrices,
                                   const std::list<ComputationNodeBasePtr>& learnableNodes,
                                   std::list<Matrix<ElemType>>& smoothedGradients,
                                   const double learningRateAdjustmentFactor);

    // uses a small percentage of training data of minibatch to
    // speculatively train with various MB sizes; then picks the best
    size_t SearchForBestMinibatchSize(ComputationNetworkPtr net,
                                      ComputationNetworkPtr refNet,
                                      const ComputationNodeBasePtr& refNode,
                                      const int epochNumber,
                                      const size_t numFramesToUseInSearch,
                                      IDataReader* trainSetDataReader,
                                      const double learnRatePerSample,
                                      const std::vector<ComputationNodeBasePtr>& featureNodes,
                                      const std::vector<ComputationNodeBasePtr>& labelNodes,
                                      const std::vector<ComputationNodeBasePtr>& criterionNodes,
                                      const std::vector<ComputationNodeBasePtr>& evaluationNodes,
                                      StreamMinibatchInputs* inputMatrices,
                                      const std::list<ComputationNodeBasePtr>& learnableNodes,
                                      std::list<Matrix<ElemType>>& smoothedGradients,
                                      const size_t minMinibatchSize, const size_t maxMinibatchSize);

    // Attemps to compute the error signal for the whole utterance, which will
    // be fed to the neural network as features. Currently it is a workaround
    // for the two-forward-pass sequence and ctc training, which allows
    // processing more utterances at the same time. Only used in Kaldi2Reader.
    // TODO: move the two-forward-pass support out of the reader.
    void AttemptUtteranceDerivativeFeatures(ComputationNetworkPtr net,
                                            IDataReader* trainSetDataReader,
                                            const std::vector<ComputationNodeBasePtr>& featureNodes,
                                            StreamMinibatchInputs* inputMatrices);

    size_t TrainOneEpoch(ComputationNetworkPtr net,
                         ComputationNetworkPtr refNet,
                         const ComputationNodeBasePtr& refNode,
                         const int epochNumber,
                         const size_t epochSize,
                         IDataReader* trainSetDataReader,
                         const double learnRatePerSample,
                         size_t tunedMBSize,
                         const std::vector<ComputationNodeBasePtr>& featureNodes,
                         const std::vector<ComputationNodeBasePtr>& labelNodes,
                         const std::vector<ComputationNodeBasePtr>& criterionNodes,
                         const std::vector<ComputationNodeBasePtr>& evaluationNodes,
                         StreamMinibatchInputs* inputMatrices,
                         const std::list<ComputationNodeBasePtr>& learnableNodes,
                         std::list<Matrix<ElemType>>& smoothedGradients,
                         /*out*/ EpochCriterion& epochCriterion,
                         /*out*/ std::vector<EpochCriterion>& epochEvalErrors,
                         const std::string& prefixMsg = "");

    void InitDistGradAgg(int numEvalNodes, int traceLevel);
    void InitModelAggregationHandler(int traceLevel, DEVICEID_TYPE devID);

public:
    // UpdateWeightsS - static version of UpdateWeights()
    static void UpdateWeightsS(const SGD* sgd, Matrix<ElemType>& functionValues,
                               Matrix<ElemType>& gradientValues,
                               Matrix<ElemType>& smoothedGradient,
                               const double learnRatePerSample,
                               const double momentumPerSample,
                               size_t actualMBSize,
                               const double L2RegWeight,
                               const double L1RegWeight,
                               const bool needAveMultiplier,
                               const bool useNesterovMomentum);
    // return -1 if nothing exists
    int DetermineStartEpoch(const bool makeMode);

    wstring GetModelNameForEpoch(const int epoch, bool bLastModel = false);

protected:
    // UpdateWeights - update the weights in
    void UpdateWeights(const ComputationNodeBasePtr& node,
                       Matrix<ElemType>& smoothedGradient,
                       const double learnRatePerSample,
                       const double momentumPerSample,
                       const size_t actualMBSize,
                       const double L2RegWeight, const double L1RegWeight,
                       const bool needAveMultiplier,
                       const bool useNesterovMomentum) const;

    void ClipGradient(Matrix<ElemType>& gradient, const size_t actualMBSize) const;

    void SaveCheckPointInfo(const size_t epoch, const size_t totalSamplesSeen, // TODO: combine totalSamplesSeen and prevCriterion into a EpochCriterion type
                            const double learnRatePerSample,
                            const std::list<Matrix<ElemType>>& smoothedGradients,
                            const double prevCriterion,
                            const size_t minibatchSize);

    bool TryLoadCheckPointInfo(const size_t epochNumber,
                               /*out*/ size_t& totalSamplesSeen,
                               /*out*/ double& learnRatePerSample,
                               std::list<Matrix<ElemType>>& smoothedGradients,
                               /*out*/ double& prevCriterion,
                               /*out*/ size_t& minibatchSize);
    void LoadCheckPointInfo(const size_t epochNumber,
                            /*out*/ size_t& totalSamplesSeen,
                            /*out*/ double& learnRatePerSample,
                            std::list<Matrix<ElemType>>& smoothedGradients,
                            /*out*/ double& prevCriterion,
                            /*out*/ size_t& minibatchSize);

    wstring GetCheckPointFileNameForEpoch(const int epoch);

    GradientsUpdateType GradUpdateType() const
    {
        return m_gradType.mType;
    }
    double GradientUpdateNoiseStd() const
    {
        return m_gradType.mGaussianNoiseInjectStd;
    }

public:
#define EPSILON 1e-5

    bool GradientCheck(ComputationNetworkPtr net,
                       const std::vector<ComputationNodeBasePtr>& criterionNodes,
                       const std::list<ComputationNodeBasePtr>& learnableNodes,
                       int npos);

protected:
    std::wstring m_modelPath;
    bool m_keepCheckPointFiles;

    std::wstring m_trainCriterionNodeName;
    std::wstring m_evalCriterionNodeName;

    // enable tracing. Nodes listed here get their m_traceNodeValueXXX flags set
    std::vector<std::wstring> m_traceNodeNamesReal;
    std::vector<std::wstring> m_traceNodeNamesCategory;
    std::vector<std::wstring> m_traceNodeNamesSparse;

    size_t m_prevChosenMinibatchSize;
    double m_lastFinishedEpochTrainLoss;

    std::shared_ptr<IDistGradAggregator<ElemType>> m_distGradAgg;
    std::shared_ptr<struct DistGradHeader> m_gradHeader;

    shared_ptr<IMASGD<ElemType>> m_pMASGDHelper;


private:
    void MarkDropoutNodesEvalTimeStampAsOutdated(const ComputationNetworkPtr& net, const ComputationNodeBasePtr& criterionNode);

    bool UsingGradientAggregation(size_t epochNumber) const
    {
        return ((GetParallelizationMethod() == ParallelizationMethod::dataParallelSGD) && (epochNumber >= m_parallelizationStartEpochNum));
    }
    bool UsingModelAggregation(size_t epochNumber) const
    {
        return ((GetParallelizationMethod() == ParallelizationMethod::modelAveragingSGD ||
                 GetParallelizationMethod() == ParallelizationMethod::blockMomentumSGD) &&
                (epochNumber >= m_parallelizationStartEpochNum));
    }
    bool UsingParallelTrain(size_t epochNumber) const
    {
        return UsingGradientAggregation(epochNumber) || UsingModelAggregation(epochNumber);
    }
};

}}}
<|MERGE_RESOLUTION|>--- conflicted
+++ resolved
@@ -110,10 +110,7 @@
 
     // SGDParams(SGDParams&&) = default; // (does not compile in VS 2013; not critical)
 
-<<<<<<< HEAD
-=======
     size_t GetMaxEpochs() { return m_maxEpochs; }
->>>>>>> 21e49f3c
 
 protected:
     // learning rate per sample provided outside
@@ -293,13 +290,8 @@
     double m_seqGammarCalcWP;
     double m_seqGammarCalcbMMIFactor;
     bool m_seqGammarCalcUsesMBR;
-<<<<<<< HEAD
     size_t m_blankNum;
-
-=======
-    
     bool m_disableWkInBatchNormal;
->>>>>>> 21e49f3c
 };
 
 template <class ElemType>
