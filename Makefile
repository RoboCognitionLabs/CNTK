# Makefile for a Linux/GCC build of CNTK
#
# The Linux and Windows versions are not different branches, but rather build off the same
# source files, using different makefiles. This current makefile has the purpose of enabling
# work to make all sources compile with GCC, and also to check for GCC-compat regressions due to
# modifications which are currently done under Windows.
#
# To use this Makefile, create a directory to build in and make a Config.make in the directory
# that provides
#   BUILDTYPE= One of release or debug
#     defaults to release
#   MKL_PATH= path to CNTK custom MKL installation
#     only needed if MATHLIB=mkl
#   CNTK_CUSTOM_MKL_VERSION=2
#     version for the CNTK custom MKL installation
#   MKL_THREADING=parallel|sequential
#     only needed if MATHLIB=mkl
#   GDK_INCLUDE_PATH= path to CUDA GDK include path, so $(GDK_INCLUDE_PATH)/nvml.h exists
#     defaults to /usr/include/nvidia/gdk
#   GDK_NVML_LIB_PATH= path to CUDA GDK (stub) library path, so $(GDK_NVML_LIB_PATH)/libnvidia-ml.so exists
#     defaults to /usr/src/gdk/nvml/lib
#   MATHLIB= mkl
#     defaults to mkl
#   CUDA_PATH= Path to CUDA
#     If not specified, GPU will not be enabled
#   CUB_PATH= path to NVIDIA CUB installation, so $(CUB_PATH)/cub/cub.cuh exists
#     defaults to /usr/local/cub-1.4.1
#   CUDNN_PATH= path to NVIDIA cuDNN installation so $(CUDNN_PATH)/cuda/include/cudnn.h exists
#     CuDNN version needs to be 5.0 or higher.
#   KALDI_PATH= Path to Kaldi
#     If not specified, Kaldi plugins will not be built
#   OPENCV_PATH= path to OpenCV 3.1.0 installation, so $(OPENCV_PATH) exists
#     defaults to /usr/local/opencv-3.1.0
#   LIBZIP_PATH= path to libzip installation, so $(LIBZIP_PATH) exists
#     defaults to /usr/local/
#   BOOST_PATH= path to Boost installation, so $(BOOST_PATH)/include/boost/test/unit_test.hpp
#     defaults to /usr/local/boost-1.60.0
# These can be overridden on the command line, e.g. make BUILDTYPE=debug

# TODO: Build static libraries for common dependencies that are shared by multiple 
# targets, e.g. eval and CNTK.

ARCH=$(shell uname)

ifndef BUILD_TOP
BUILD_TOP=.
endif

ifneq ("$(wildcard $(BUILD_TOP)/Config.make)","")
  include $(BUILD_TOP)/Config.make
else
  $(error Cannot find $(BUILD_TOP)/Config.make.  Please see CNTK Wiki at https://github.com/Microsoft/cntk/wiki for configuration instructions.)
endif

ifndef BUILDTYPE
$(info Defaulting BUILDTYPE=release)
BUILDTYPE=release
endif

ifndef MATHLIB
$(info DEFAULTING MATHLIB=mkl)
MATHLIB = mkl
endif

#### Configure based on options above

# The mpic++ wrapper only adds MPI specific flags to the g++ command line.
# The actual compiler/linker flags added can be viewed by running 'mpic++ --showme:compile' and 'mpic++ --showme:link'
CXX = mpic++
<<<<<<< HEAD
HAS_MPI = 1
=======
SSE_FLAGS = -msse4.1 -mssse3

# Settings for ARM64 architectures that use a crosscompiler on a host machine.
#CXX = aarch64-linux-gnu-g++
#SSE_FLAGS =
>>>>>>> a183815d

SOURCEDIR:= Source
INCLUDEPATH:= $(addprefix $(SOURCEDIR)/, Common/Include CNTKv2LibraryDll CNTKv2LibraryDll/API Math CNTK ActionsLib ComputationNetworkLib SGDLib SequenceTrainingLib CNTK/BrainScript Readers/ReaderLib)
# COMMON_FLAGS include settings that are passed both to NVCC and C++ compilers.
<<<<<<< HEAD
COMMON_FLAGS:= -DHAS_OPENMPI=$(HAS_MPI) -D_POSIX_SOURCE -D_XOPEN_SOURCE=600 -D__USE_XOPEN2K -std=c++11
CPPFLAGS:= 
CXXFLAGS:= -msse4.1 -mssse3 -std=c++0x -fopenmp -fpermissive -fPIC -Werror -fcheck-new
=======
COMMON_FLAGS:= -D_POSIX_SOURCE -D_XOPEN_SOURCE=600 -D__USE_XOPEN2K -std=c++11
CPPFLAGS:=
CXXFLAGS:= $(SSE_FLAGS) -std=c++0x -fopenmp -fpermissive -fPIC -Werror -fcheck-new
>>>>>>> a183815d
LIBPATH:=
LIBS:=
LDFLAGS:=

CXXVER_GE480:= $(shell expr `$(CXX) -dumpversion | sed -e 's/\.\([0-9][0-9]\)/\1/g' -e 's/\.\([0-9]\)/0\1/g' -e 's/^[0-9]\{3,4\}$$/&00/'` \>= 40800)
ifeq ($(CXXVER_GE480),1)
	CXXFLAGS += -Wno-error=literal-suffix
endif

SEPARATOR = "=-----------------------------------------------------------="
ALL:=
SRC:=

# Make sure all is the first (i.e. default) target, but we can't actually define it
# this early in the file, so let buildall do the work.
all : buildall

# Set up basic nvcc options and add CUDA targets from above
CUFLAGS = -m 64

ifdef CUDA_PATH
  ifndef GDK_INCLUDE_PATH
    GDK_INCLUDE_PATH=/usr/include/nvidia/gdk
    $(info defaulting GDK_INCLUDE_PATH to $(GDK_INCLUDE_PATH))
  endif

  ifndef GDK_NVML_LIB_PATH
    GDK_NVML_LIB_PATH=/usr/src/gdk/nvml/lib
    $(info defaulting GDK_NVML_LIB_PATH to $(GDK_NVML_LIB_PATH))
  endif

  ifndef CUB_PATH
    $(info defaulting CUB_PATH to /usr/local/cub-1.4.1)
    CUB_PATH=/usr/local/cub-1.4.1
  endif

  DEVICE = gpu

  NVCC = $(CUDA_PATH)/bin/nvcc

  INCLUDEPATH+=$(GDK_INCLUDE_PATH)
  INCLUDEPATH+=$(CUB_PATH)

# Set up CUDA includes and libraries
  INCLUDEPATH += $(CUDA_PATH)/include
  LIBPATH += $(CUDA_PATH)/lib64
  LIBS += -lcublas -lcudart -lcuda -lcurand -lcusparse -lnvidia-ml

# Set up cuDNN if needed
  ifdef CUDNN_PATH
    INCLUDEPATH += $(CUDNN_PATH)/cuda/include
    LIBPATH += $(CUDNN_PATH)/cuda/lib64
    LIBS += -lcudnn
    COMMON_FLAGS +=-DUSE_CUDNN
  endif
else
  DEVICE = cpu

  COMMON_FLAGS +=-DCPUONLY
endif

ifeq ("$(MATHLIB)","mkl")
  INCLUDEPATH += $(MKL_PATH)/$(CNTK_CUSTOM_MKL_VERSION)/include
  LIBS += -lm
ifeq ("$(MKL_THREADING)","sequential")
  LIBPATH += $(MKL_PATH)/$(CNTK_CUSTOM_MKL_VERSION)/x64/sequential
  LIBS += -lmkl_cntk_s
else
  LIBPATH += $(MKL_PATH)/$(CNTK_CUSTOM_MKL_VERSION)/x64/parallel
  LIBS += -lmkl_cntk_p -liomp5 -lpthread
endif
  COMMON_FLAGS += -DUSE_MKL
endif

ifeq ("$(MATHLIB)","openblas")
  INCLUDEPATH += $(OPENBLAS_PATH)/include
  LIBPATH += $(OPENBLAS_PATH)/lib
  LIBS += -lopenblas -lm -lpthread
  CPPFLAGS += -DUSE_OPENBLAS
endif


ifdef KALDI_PATH
  ########## Copy includes and defines from $(KALDI_PATH)/src/kaldi.mk ##########
  FSTROOT = $(KALDI_PATH)/tools/openfst
  ATLASINC = $(KALDI_PATH)/tools/ATLAS/include

  INCLUDEPATH += $(KALDI_PATH)/src $(ATLASINC) $(FSTROOT)/include
  CPPFLAGS+= -DKALDI_DOUBLEPRECISION=0 -DHAVE_POSIX_MEMALIGN -DHAVE_EXECINFO_H=1 -DHAVE_CXXABI_H -DHAVE_ATLAS -DHAVE_OPENFST_GE_10400

  KALDI_LIBPATH += $(KALDI_PATH)/src/lib
  KALDI_LIBS += -lkaldi-util -lkaldi-matrix -lkaldi-base -lkaldi-hmm -lkaldi-cudamatrix -lkaldi-nnet -lkaldi-lat
endif

ifdef SUPPORT_AVX2
  CPPFLAGS += -mavx2
endif

# Set up nvcc target architectures (will generate code to support them all, i.e. fat-binary, in release mode)
# In debug mode we will rely on JIT to create code "on the fly" for the underlying architecture
GENCODE_SM30 := -gencode arch=compute_30,code=\"sm_30,compute_30\"
GENCODE_SM35 := -gencode arch=compute_35,code=\"sm_35,compute_35\"
GENCODE_SM50 := -gencode arch=compute_50,code=\"sm_50,compute_50\"

# Should we relocate *.gcno and *.gcda files using -fprofile-dir option?
# Use GCOV_PREFIX and GCOV_PREFIX_STRIP if relocating:
# For example, if the object file /user/build/foo.o was built with -fprofile-arcs, the final executable will try to create the data file
# /user/build/foo.gcda when running on the target system. This will fail if the corresponding directory does not exist and it is unable
# to create it. This can be overcome by, for example, setting the environment as 'GCOV_PREFIX=/target/run' and 'GCOV_PREFIX_STRIP=1'.
# Such a setting will name the data file /target/run/build/foo.gcda
ifdef CNTK_CODE_COVERAGE
  CXXFLAGS += -fprofile-arcs -ftest-coverage
  LDFLAGS += -lgcov --coverage
endif

ifeq ("$(BUILDTYPE)","debug")
  ifdef CNTK_CUDA_CODEGEN_DEBUG
    GENCODE_FLAGS := $(CNTK_CUDA_CODEGEN_DEBUG)
  else
    GENCODE_FLAGS := $(GENCODE_SM30)
  endif

  CXXFLAGS += -g
  LDFLAGS += -rdynamic
  COMMON_FLAGS += -D_DEBUG -DNO_SYNC
  CUFLAGS += -O0 -g -use_fast_math -lineinfo  $(GENCODE_FLAGS)
endif

ifeq ("$(BUILDTYPE)","release")
  ifdef CNTK_CUDA_CODEGEN_RELEASE
    GENCODE_FLAGS := $(CNTK_CUDA_CODEGEN_RELEASE)
  else
    GENCODE_FLAGS := $(GENCODE_SM30) $(GENCODE_SM35) $(GENCODE_SM50)
  endif

  CXXFLAGS += -g -O4
  LDFLAGS += -rdynamic
  COMMON_FLAGS += -DNDEBUG -DNO_SYNC
  CUFLAGS += -O3 -g -use_fast_math -lineinfo $(GENCODE_FLAGS)
endif

ifdef CNTK_CUDA_DEVICE_DEBUGINFO
  CUFLAGS += -G
endif

#######

OBJDIR:= $(BUILD_TOP)/.build
BINDIR:= $(BUILD_TOP)/bin
LIBDIR:= $(BUILD_TOP)/lib

ORIGINLIBDIR:='$$ORIGIN/../lib'
ORIGINDIR:='$$ORIGIN'

CNTKMATH:=cntkmath

RPATH=-Wl,-rpath,

########################################
# Build info
########################################

BUILDINFO:= $(SOURCEDIR)/CNTK/buildinfo.h
GENBUILD:=Tools/generate_build_info

BUILDINFO_OUTPUT := $(shell $(GENBUILD) $(BUILD_TOP)/Config.make && echo Success)

ifneq ("$(BUILDINFO_OUTPUT)","Success")
  $(error Could not generate $(BUILDINFO))
endif

########################################
# Math library
########################################

# Define all sources that need to be built
READER_SRC =\
	$(SOURCEDIR)/Readers/ReaderLib/BlockRandomizer.cpp \
	$(SOURCEDIR)/Readers/ReaderLib/Bundler.cpp \
	$(SOURCEDIR)/Readers/ReaderLib/NoRandomizer.cpp \
	$(SOURCEDIR)/Readers/ReaderLib/ReaderShim.cpp \
	$(SOURCEDIR)/Readers/ReaderLib/ChunkRandomizer.cpp \
	$(SOURCEDIR)/Readers/ReaderLib/SequenceRandomizer.cpp \
	$(SOURCEDIR)/Readers/ReaderLib/SequencePacker.cpp \
	$(SOURCEDIR)/Readers/ReaderLib/TruncatedBpttPacker.cpp \
	$(SOURCEDIR)/Readers/ReaderLib/PackerBase.cpp \
	$(SOURCEDIR)/Readers/ReaderLib/FramePacker.cpp \
	$(SOURCEDIR)/Readers/ReaderLib/ReaderBase.cpp \
    $(SOURCEDIR)/Readers/ReaderLib/ChunkCache.cpp \

COMMON_SRC =\
	$(SOURCEDIR)/Common/Config.cpp \
	$(SOURCEDIR)/Common/Globals.cpp \
	$(SOURCEDIR)/Common/DataReader.cpp \
	$(SOURCEDIR)/Common/DataWriter.cpp \
	$(SOURCEDIR)/Common/ExceptionWithCallStack.cpp \
	$(SOURCEDIR)/Common/Eval.cpp \
	$(SOURCEDIR)/Common/File.cpp \
	$(SOURCEDIR)/Common/TimerUtility.cpp \
	$(SOURCEDIR)/Common/fileutil.cpp \
	$(SOURCEDIR)/Common/Sequences.cpp \

MATH_SRC =\
	$(SOURCEDIR)/Math/BatchNormalizationEngine.cpp \
	$(SOURCEDIR)/Math/BlockHandlerSSE.cpp \
	$(SOURCEDIR)/Math/CUDAPageLockedMemAllocator.cpp \
	$(SOURCEDIR)/Math/CPUMatrix.cpp \
	$(SOURCEDIR)/Math/CPURNGHandle.cpp \
	$(SOURCEDIR)/Math/CPUSparseMatrix.cpp \
	$(SOURCEDIR)/Math/ConvolutionEngine.cpp \
	$(SOURCEDIR)/Math/MatrixQuantizerImpl.cpp \
	$(SOURCEDIR)/Math/MatrixQuantizerCPU.cpp \
	$(SOURCEDIR)/Math/Matrix.cpp \
	$(SOURCEDIR)/Math/QuantizedMatrix.cpp \
	$(SOURCEDIR)/Math/DataTransferer.cpp \
	$(SOURCEDIR)/Math/RNGHandle.cpp \
	$(SOURCEDIR)/Math/TensorView.cpp \

ifdef SUPPORT_AVX2
MATH_SRC +=\
	$(SOURCEDIR)/Math/BlockHandlerAVX.cpp \

endif

ifdef CUDA_PATH
MATH_SRC +=\
	$(SOURCEDIR)/Math/CuDnnBatchNormalization.cu \
	$(SOURCEDIR)/Math/CuDnnCommon.cu \
	$(SOURCEDIR)/Math/CuDnnConvolutionEngine.cu \
	$(SOURCEDIR)/Math/CuDnnRNN.cpp \
	$(SOURCEDIR)/Math/GPUDataTransferer.cpp \
	$(SOURCEDIR)/Math/GPUMatrix.cu \
	$(SOURCEDIR)/Math/GPUSparseMatrix.cu \
	$(SOURCEDIR)/Math/GPUTensor.cu \
	$(SOURCEDIR)/Math/GPUWatcher.cu \
	$(SOURCEDIR)/Math/GPURNGHandle.cu \
	$(SOURCEDIR)/Math/MatrixQuantizerGPU.cu \

else
MATH_SRC +=\
	$(SOURCEDIR)/Math/NoGPU.cpp

endif

MATH_SRC+=$(COMMON_SRC)
MATH_SRC+=$(READER_SRC)

MATH_OBJ := $(patsubst %.cu, $(OBJDIR)/%.o, $(patsubst %.cpp, $(OBJDIR)/%.o, $(MATH_SRC)))

CNTKMATH_LIB:= $(LIBDIR)/lib$(CNTKMATH).so
ALL += $(CNTKMATH_LIB)
SRC+=$(MATH_SRC)

$(CNTKMATH_LIB): $(MATH_OBJ)
	@echo $(SEPARATOR)
	@echo creating $@ for $(ARCH) with build type $(BUILDTYPE)
	@mkdir -p $(dir $@)
	$(CXX) $(LDFLAGS) -shared $(patsubst %,-L%, $(LIBPATH) $(GDK_NVML_LIB_PATH)) $(patsubst %,$(RPATH)%, $(ORIGINDIR) $(LIBPATH)) -o $@ $^ $(LIBS) -fopenmp

########################################
# CNTKLibrary
########################################

CNTK_COMMON_SRC =\
	$(SOURCEDIR)/Common/BestGpu.cpp \
	$(SOURCEDIR)/Common/MPIWrapper.cpp \

COMPUTATION_NETWORK_LIB_SRC =\
	$(SOURCEDIR)/ComputationNetworkLib/ComputationNode.cpp \
	$(SOURCEDIR)/ComputationNetworkLib/ComputationNodeScripting.cpp \
	$(SOURCEDIR)/ComputationNetworkLib/InputAndParamNodes.cpp \
	$(SOURCEDIR)/ComputationNetworkLib/RecurrentNodes.cpp \
	$(SOURCEDIR)/ComputationNetworkLib/ReshapingNodes.cpp \
	$(SOURCEDIR)/ComputationNetworkLib/RNNNodes.cpp \
	$(SOURCEDIR)/ComputationNetworkLib/SpecialPurposeNodes.cpp \
	$(SOURCEDIR)/ComputationNetworkLib/ComputationNetwork.cpp \
	$(SOURCEDIR)/ComputationNetworkLib/ComputationNetworkEvaluation.cpp \
	$(SOURCEDIR)/ComputationNetworkLib/ComputationNetworkAnalysis.cpp \
	$(SOURCEDIR)/ComputationNetworkLib/ComputationNetworkEditing.cpp \
	$(SOURCEDIR)/ComputationNetworkLib/ComputationNetworkBuilder.cpp \
	$(SOURCEDIR)/ComputationNetworkLib/ComputationNetworkScripting.cpp \
	$(SOURCEDIR)/ComputationNetworkLib/TrainingNodes.cpp \

SEQUENCE_TRAINING_LIB_SRC =\
	$(SOURCEDIR)/SequenceTrainingLib/latticeforwardbackward.cpp \
	$(SOURCEDIR)/SequenceTrainingLib/parallelforwardbackward.cpp \

ifdef CUDA_PATH
SEQUENCE_TRAINING_LIB_SRC +=\
	$(SOURCEDIR)/Math/cudalatticeops.cu \
	$(SOURCEDIR)/Math/cudalattice.cpp \
	$(SOURCEDIR)/Math/cudalib.cpp \

else
SEQUENCE_TRAINING_LIB_SRC +=\
	$(SOURCEDIR)/SequenceTrainingLib/latticeNoGPU.cpp \

endif

CNTKLIBRARY_SRC =\
	$(SOURCEDIR)/CNTKv2LibraryDll/BackCompat.cpp \
	$(SOURCEDIR)/CNTKv2LibraryDll/Common.cpp \
	$(SOURCEDIR)/CNTKv2LibraryDll/ComputeInputStatistics.cpp \
	$(SOURCEDIR)/CNTKv2LibraryDll/Function.cpp \
	$(SOURCEDIR)/CNTKv2LibraryDll/MinibatchSource.cpp \
	$(SOURCEDIR)/CNTKv2LibraryDll/NDArrayView.cpp \
	$(SOURCEDIR)/CNTKv2LibraryDll/NDMask.cpp \
	$(SOURCEDIR)/CNTKv2LibraryDll/Trainer.cpp \
	$(SOURCEDIR)/CNTKv2LibraryDll/Utils.cpp \
	$(SOURCEDIR)/CNTKv2LibraryDll/Value.cpp \
	$(SOURCEDIR)/CNTKv2LibraryDll/Variable.cpp \
    $(SOURCEDIR)/CNTKv2LibraryDll/Learner.cpp \

CNTKLIBRARY_SRC+=$(CNTK_COMMON_SRC)
CNTKLIBRARY_SRC+=$(COMPUTATION_NETWORK_LIB_SRC)
CNTKLIBRARY_SRC+=$(SEQUENCE_TRAINING_LIB_SRC)

CNTKLIBRARY_VERSION=2.0
CNTKLIBRARY:=cntklibrary-$(CNTKLIBRARY_VERSION)

CNTKLIBRARY_OBJ := $(patsubst %.cu, $(OBJDIR)/%.o, $(patsubst %.cpp, $(OBJDIR)/%.o, $(CNTKLIBRARY_SRC)))

CNTKLIBRARY_LIB:=$(LIBDIR)/lib$(CNTKLIBRARY).so
ALL+=$(CNTKLIBRARY_LIB)
SRC+=$(CNTKLIBRARY_SRC)

$(CNTKLIBRARY_LIB): $(CNTKLIBRARY_OBJ) | $(CNTKMATH_LIB)
	@echo $(SEPARATOR)
	@mkdir -p $(dir $@)
	@echo building output for $(ARCH) with build type $(BUILDTYPE)
	$(CXX) $(LDFLAGS) -shared $(patsubst %,-L%, $(LIBDIR) $(LIBPATH) $(GDK_NVML_LIB_PATH)) $(patsubst %,$(RPATH)%, $(ORIGINDIR) $(LIBPATH)) -o $@ $^ $(LIBS) -l$(CNTKMATH)

########################################
# CNTKLibrary tests
########################################

CNTKLIBRARY_TESTS_SRC =\
	Tests/UnitTests/V2LibraryTests/FeedForwardTests.cpp \
	Tests/UnitTests/V2LibraryTests/Main.cpp \
	Tests/UnitTests/V2LibraryTests/Common.cpp \
	Tests/UnitTests/V2LibraryTests/NDArrayViewTests.cpp \
	Tests/UnitTests/V2LibraryTests/RecurrentFunctionTests.cpp \
	Tests/UnitTests/V2LibraryTests/TensorTests.cpp \
	Tests/UnitTests/V2LibraryTests/TrainerTests.cpp \
	Tests/UnitTests/V2LibraryTests/CifarResNet.cpp \
	Tests/UnitTests/V2LibraryTests/SerializationTests.cpp \
	Tests/UnitTests/V2LibraryTests/LearnerTests.cpp \
	Tests/UnitTests/V2LibraryTests/FunctionTests.cpp \
	Tests/UnitTests/V2LibraryTests/SequenceClassification.cpp \
	Tests/UnitTests/V2LibraryTests/Seq2Seq.cpp \
	Tests/UnitTests/V2LibraryTests/TruncatedLSTMAcousticModel.cpp \
	Tests/UnitTests/V2LibraryTests/DeviceSelectionTests.cpp \
	Examples/Evaluation/CPPEvalV2Client/EvalMultithreads.cpp \

CNTKLIBRARY_TESTS:=$(BINDIR)/v2librarytests
CNTKLIBRARY_TESTS_OBJ := $(patsubst %.cu, $(OBJDIR)/%.o, $(patsubst %.cpp, $(OBJDIR)/%.o, $(CNTKLIBRARY_TESTS_SRC)))

ALL+=$(CNTKLIBRARY_TESTS)
SRC+=$(CNTKLIBRARY_TESTS_SRC)

$(CNTKLIBRARY_TESTS): $(CNTKLIBRARY_TESTS_OBJ) | $(CNTKLIBRARY_LIB)
	@echo $(SEPARATOR)
	@mkdir -p $(dir $@)
	@echo building output for $(ARCH) with build type $(BUILDTYPE)
	$(CXX) $(LDFLAGS) $(patsubst %,-L%, $(LIBDIR) $(LIBPATH) $(GDK_NVML_LIB_PATH)) $(patsubst %,$(RPATH)%, $(ORIGINLIBDIR) $(LIBPATH)) -o $@ $^ $(LIBS) -l$(CNTKLIBRARY) -l$(CNTKMATH)

########################################
# LibEval
########################################

EVAL:=eval

SGDLIB_SRC=\
	$(SOURCEDIR)/SGDLib/Profiler.cpp \
	$(SOURCEDIR)/SGDLib/SGD.cpp
	
EVAL_SRC=\
	$(SOURCEDIR)/EvalDll/CNTKEval.cpp \
	$(SOURCEDIR)/CNTK/BrainScript/BrainScriptEvaluator.cpp \
	$(SOURCEDIR)/CNTK/BrainScript/BrainScriptParser.cpp \
	$(SOURCEDIR)/CNTK/ModelEditLanguage.cpp \
	$(SOURCEDIR)/ActionsLib/EvalActions.cpp \
	$(SOURCEDIR)/ActionsLib/NetworkFactory.cpp \
	$(SOURCEDIR)/ActionsLib/NetworkDescriptionLanguage.cpp \
	$(SOURCEDIR)/ActionsLib/SimpleNetworkBuilder.cpp \
	$(SOURCEDIR)/ActionsLib/NDLNetworkBuilder.cpp \

EVAL_SRC+=$(SGDLIB_SRC)
EVAL_SRC+=$(COMPUTATION_NETWORK_LIB_SRC)
EVAL_SRC+=$(CNTK_COMMON_SRC)
EVAL_SRC+=$(SEQUENCE_TRAINING_LIB_SRC)

EVAL_OBJ:=$(patsubst %.cu, $(OBJDIR)/%.o, $(patsubst %.cpp, $(OBJDIR)/%.o, $(EVAL_SRC)))

EVAL_LIB:=$(LIBDIR)/lib$(EVAL).so
ALL+=$(EVAL_LIB)
SRC+=$(EVAL_SRC)

$(EVAL_LIB): $(EVAL_OBJ) | $(CNTKMATH_LIB)
	@echo $(SEPARATOR)
	@mkdir -p $(dir $@)
	@echo Building $(EVAL_LIB) for $(ARCH) with build type $(BUILDTYPE)
	$(CXX) $(LDFLAGS) -shared $(patsubst %,-L%, $(LIBDIR) $(LIBPATH) $(GDK_NVML_LIB_PATH)) $(patsubst %,$(RPATH)%, $(ORIGINDIR) $(LIBPATH)) -o $@ $^ $(LIBS) -l$(CNTKMATH) 

########################################
# Eval Sample client
########################################
EVAL_SAMPLE_CLIENT:=$(BINDIR)/cppevalclient

EVAL_SAMPLE_CLIENT_SRC=\
	$(SOURCEDIR)/../Examples/Evaluation/CPPEvalClient/CPPEvalClient.cpp 

EVAL_SAMPLE_CLIENT_OBJ:=$(patsubst %.cpp, $(OBJDIR)/%.o, $(EVAL_SAMPLE_CLIENT_SRC))

ALL+=$(EVAL_SAMPLE_CLIENT)
SRC+=$(EVAL_SAMPLE_CLIENT_SRC)

$(EVAL_SAMPLE_CLIENT): $(EVAL_SAMPLE_CLIENT_OBJ) | $(EVAL_LIB) 
	@echo $(SEPARATOR)
	@mkdir -p $(dir $@)
	@echo building $(EVAL_SAMPLE_CLIENT) for $(ARCH) with build type $(BUILDTYPE)
	$(CXX) $(LDFLAGS) $(patsubst %,-L%, $(LIBDIR) $(LIBPATH) $(GDK_NVML_LIB_PATH)) $(patsubst %,$(RPATH)%, $(ORIGINLIBDIR) $(LIBPATH)) -o $@ $^ $(LIBS) -l$(EVAL) -l$(CNTKMATH)

########################################
# BinaryReader plugin
########################################

BINARYREADER_SRC =\
	$(SOURCEDIR)/Readers/BinaryReader/BinaryFile.cpp \
	$(SOURCEDIR)/Readers/BinaryReader/BinaryReader.cpp \
	$(SOURCEDIR)/Readers/BinaryReader/BinaryWriter.cpp \

BINARYREADER_OBJ := $(patsubst %.cpp, $(OBJDIR)/%.o, $(BINARYREADER_SRC))

BINARY_READER:= $(LIBDIR)/BinaryReader.so

#ALL += $(BINARY_READER)
#SRC+=$(BINARYREADER_SRC)

$(BINARY_READER): $(BINARYREADER_OBJ) | $(CNTKMATH_LIB)
	@echo $(SEPARATOR)
	$(CXX) $(LDFLAGS) -shared $(patsubst %,-L%, $(LIBDIR) $(LIBPATH)) $(patsubst %,$(RPATH)%, $(ORIGINDIR) $(LIBPATH)) -o $@ $^ -l$(CNTKMATH)

########################################
# HTKMLFReader plugin
########################################

HTKMLFREADER_SRC =\
	$(SOURCEDIR)/Readers/HTKMLFReader/Exports.cpp \
	$(SOURCEDIR)/Readers/HTKMLFReader/DataWriterLocal.cpp \
	$(SOURCEDIR)/Readers/HTKMLFReader/HTKMLFReader.cpp \
	$(SOURCEDIR)/Readers/HTKMLFReader/HTKMLFWriter.cpp \

HTKMLFREADER_OBJ := $(patsubst %.cpp, $(OBJDIR)/%.o, $(HTKMLFREADER_SRC))

HTKMLFREADER:=$(LIBDIR)/HTKMLFReader.so
ALL+=$(HTKMLFREADER)
SRC+=$(HTKMLFREADER_SRC)

$(LIBDIR)/HTKMLFReader.so: $(HTKMLFREADER_OBJ) | $(CNTKMATH_LIB)
	@echo $(SEPARATOR)
	$(CXX) $(LDFLAGS) -shared $(patsubst %,-L%, $(LIBDIR) $(LIBPATH)) $(patsubst %,$(RPATH)%, $(ORIGINDIR) $(LIBPATH)) -o $@ $^ -l$(CNTKMATH)

########################################
# CompositeDataReader plugin
########################################

COMPOSITEDATAREADER_SRC =\
	$(SOURCEDIR)/Readers/CompositeDataReader/CompositeDataReader.cpp \
	$(SOURCEDIR)/Readers/CompositeDataReader/Exports.cpp \

COMPOSITEDATAREADER_OBJ := $(patsubst %.cpp, $(OBJDIR)/%.o, $(COMPOSITEDATAREADER_SRC))

COMPOSITEDATAREADER:=$(LIBDIR)/CompositeDataReader.so
ALL+=$(COMPOSITEDATAREADER)
SRC+=$(COMPOSITEDATAREADER_SRC)

$(LIBDIR)/CompositeDataReader.so: $(COMPOSITEDATAREADER_OBJ) | $(CNTKMATH_LIB)
	@echo $(SEPARATOR)
	$(CXX) $(LDFLAGS) -shared $(patsubst %,-L%, $(LIBDIR) $(LIBPATH)) $(patsubst %,$(RPATH)%, $(ORIGINDIR) $(LIBPATH)) -o $@ $^ -l$(CNTKMATH)

########################################
# HTKDeserializers plugin
########################################

HTKDESERIALIZERS_SRC =\
	$(SOURCEDIR)/Readers/HTKMLFReader/DataWriterLocal.cpp \
	$(SOURCEDIR)/Readers/HTKMLFReader/HTKMLFWriter.cpp \
	$(SOURCEDIR)/Readers/HTKDeserializers/ConfigHelper.cpp \
	$(SOURCEDIR)/Readers/HTKDeserializers/Exports.cpp \
	$(SOURCEDIR)/Readers/HTKDeserializers/HTKDataDeserializer.cpp \
	$(SOURCEDIR)/Readers/HTKDeserializers/HTKMLFReader.cpp \
	$(SOURCEDIR)/Readers/HTKDeserializers/MLFDataDeserializer.cpp \

HTKDESERIALIZERS_OBJ := $(patsubst %.cpp, $(OBJDIR)/%.o, $(HTKDESERIALIZERS_SRC))

HTKDESERIALIZERS:=$(LIBDIR)/HTKDeserializers.so
ALL+=$(HTKDESERIALIZERS)
SRC+=$(HTKDESERIALIZERS_SRC)

$(LIBDIR)/HTKDeserializers.so: $(HTKDESERIALIZERS_OBJ) | $(CNTKMATH_LIB)
	@echo $(SEPARATOR)
	$(CXX) $(LDFLAGS) -shared $(patsubst %,-L%, $(LIBDIR) $(LIBPATH)) $(patsubst %,$(RPATH)%, $(ORIGINDIR) $(LIBPATH)) -o $@ $^ -l$(CNTKMATH)

########################################
# LMSequenceReader plugin
########################################

LMSEQUENCEREADER_SRC =\
	$(SOURCEDIR)/Readers/LMSequenceReader/Exports.cpp \
	$(SOURCEDIR)/Readers/LMSequenceReader/SequenceParser.cpp \
	$(SOURCEDIR)/Readers/LMSequenceReader/SequenceReader.cpp \
	$(SOURCEDIR)/Readers/LMSequenceReader/SequenceWriter.cpp \

LMSEQUENCEREADER_OBJ := $(patsubst %.cpp, $(OBJDIR)/%.o, $(LMSEQUENCEREADER_SRC))

LMSEQUENCEREADER:= $(LIBDIR)/LMSequenceReader.so
ALL+=$(LMSEQUENCEREADER)
SRC+=$(LMSEQUENCEREADER_SRC)

$(LMSEQUENCEREADER): $(LMSEQUENCEREADER_OBJ) | $(CNTKMATH_LIB)
	@echo $(SEPARATOR)
	$(CXX) $(LDFLAGS) -shared $(patsubst %,-L%, $(LIBDIR) $(LIBPATH)) $(patsubst %,$(RPATH)%, $(ORIGINDIR) $(LIBPATH)) -o $@ $^ -l$(CNTKMATH)

########################################
# LUSequenceReader plugin
########################################

LUSEQUENCEREADER_SRC =\
	$(SOURCEDIR)/Readers/LUSequenceReader/Exports.cpp \
	$(SOURCEDIR)/Readers/LUSequenceReader/DataWriterLocal.cpp \
	$(SOURCEDIR)/Readers/LUSequenceReader/LUSequenceParser.cpp \
	$(SOURCEDIR)/Readers/LUSequenceReader/LUSequenceReader.cpp \
	$(SOURCEDIR)/Readers/LUSequenceReader/LUSequenceWriter.cpp \

LUSEQUENCEREADER_OBJ := $(patsubst %.cpp, $(OBJDIR)/%.o, $(LUSEQUENCEREADER_SRC))

LUSEQUENCEREADER:=$(LIBDIR)/LUSequenceReader.so
ALL+=$(LUSEQUENCEREADER)
SRC+=$(LUSEQUENCEREADER_SRC)

$(LUSEQUENCEREADER): $(LUSEQUENCEREADER_OBJ) | $(CNTKMATH_LIB)
	@echo $(SEPARATOR)
	$(CXX) $(LDFLAGS) -shared $(patsubst %,-L%, $(LIBDIR) $(LIBPATH)) $(patsubst %,$(RPATH)%, $(ORIGINDIR) $(LIBPATH)) -o $@ $^ -l$(CNTKMATH)

########################################
# UCIFastReader plugin
########################################

UCIFASTREADER_SRC =\
	$(SOURCEDIR)/Readers/UCIFastReader/Exports.cpp \
	$(SOURCEDIR)/Readers/UCIFastReader/UCIFastReader.cpp \
	$(SOURCEDIR)/Readers/UCIFastReader/UCIParser.cpp \

UCIFASTREADER_OBJ := $(patsubst %.cpp, $(OBJDIR)/%.o, $(UCIFASTREADER_SRC))

UCIFASTREADER:=$(LIBDIR)/UCIFastReader.so
ALL += $(UCIFASTREADER)
SRC+=$(UCIFASTREADER_SRC)

$(UCIFASTREADER): $(UCIFASTREADER_OBJ) | $(CNTKMATH_LIB)
	@echo $(SEPARATOR)
	$(CXX) $(LDFLAGS) -shared $(patsubst %,-L%, $(LIBDIR) $(LIBPATH)) $(patsubst %,$(RPATH)%, $(ORIGINDIR) $(LIBPATH)) -o $@ $^ -l$(CNTKMATH)

########################################
# LibSVMBinaryReader plugin
########################################

LIBSVMBINARYREADER_SRC =\
	$(SOURCEDIR)/Readers/LibSVMBinaryReader/Exports.cpp \
	$(SOURCEDIR)/Readers/LibSVMBinaryReader/LibSVMBinaryReader.cpp \

LIBSVMBINARYREADER_OBJ := $(patsubst %.cpp, $(OBJDIR)/%.o, $(LIBSVMBINARYREADER_SRC))

LIBSVMBINARYREADER:=$(LIBDIR)/LibSVMBinaryReader.so
ALL += $(LIBSVMBINARYREADER)
SRC+=$(LIBSVMBINARYREADER_SRC)

$(LIBSVMBINARYREADER): $(LIBSVMBINARYREADER_OBJ) | $(CNTKMATH_LIB)
	@echo $(SEPARATOR)
	$(CXX) $(LDFLAGS) -shared $(patsubst %,-L%, $(LIBDIR) $(LIBPATH)) $(patsubst %,$(RPATH)%, $(ORIGINDIR) $(LIBPATH)) -o $@ $^ -l$(CNTKMATH)

########################################
# SparsePCReader plugin
########################################

SPARSEPCREADER_SRC =\
	$(SOURCEDIR)/Readers/SparsePCReader/Exports.cpp \
	$(SOURCEDIR)/Readers/SparsePCReader/SparsePCReader.cpp \

SPARSEPCREADER_OBJ := $(patsubst %.cpp, $(OBJDIR)/%.o, $(SPARSEPCREADER_SRC))

SPARSEPCREADER:=$(LIBDIR)/SparsePCReader.so
ALL += $(SPARSEPCREADER)
SRC+=$(SPARSEPCREADER_SRC)

$(SPARSEPCREADER): $(SPARSEPCREADER_OBJ) | $(CNTKMATH_LIB)
	@echo $(SEPARATOR)
	$(CXX) $(LDFLAGS) -shared $(patsubst %,-L%, $(LIBDIR) $(LIBPATH)) $(patsubst %,$(RPATH)%, $(ORIGINDIR) $(LIBPATH)) -o $@ $^ -l$(CNTKMATH)

########################################
# CNTKTextFormatReader plugin
########################################

CNTKTEXTFORMATREADER_SRC =\
	$(SOURCEDIR)/Readers/CNTKTextFormatReader/Exports.cpp \
	$(SOURCEDIR)/Readers/CNTKTextFormatReader/Indexer.cpp \
	$(SOURCEDIR)/Readers/CNTKTextFormatReader/TextParser.cpp \
	$(SOURCEDIR)/Readers/CNTKTextFormatReader/CNTKTextFormatReader.cpp \
	$(SOURCEDIR)/Readers/CNTKTextFormatReader/TextConfigHelper.cpp \

CNTKTEXTFORMATREADER_OBJ := $(patsubst %.cpp, $(OBJDIR)/%.o, $(CNTKTEXTFORMATREADER_SRC))

CNTKTEXTFORMATREADER:=$(LIBDIR)/CNTKTextFormatReader.so
ALL += $(CNTKTEXTFORMATREADER)
SRC+=$(CNTKTEXTFORMATREADER_SRC)

$(CNTKTEXTFORMATREADER): $(CNTKTEXTFORMATREADER_OBJ) | $(CNTKMATH_LIB)
	@echo $(SEPARATOR)
	$(CXX) $(LDFLAGS) -shared $(patsubst %,-L%, $(LIBDIR) $(LIBPATH)) $(patsubst %,$(RPATH)%, $(ORIGINDIR) $(LIBPATH)) -o $@ $^ -l$(CNTKMATH)


########################################
# Kaldi plugins
########################################

ifdef KALDI_PATH

KALDI2READER_SRC = \
	$(SOURCEDIR)/Readers/Kaldi2Reader/DataReader.cpp \
	$(SOURCEDIR)/Readers/Kaldi2Reader/DataWriter.cpp \
	$(SOURCEDIR)/Readers/Kaldi2Reader/HTKMLFReader.cpp \
	$(SOURCEDIR)/Readers/Kaldi2Reader/HTKMLFWriter.cpp \
	$(SOURCEDIR)/Readers/Kaldi2Reader/KaldiSequenceTrainingDerivative.cpp \
	$(SOURCEDIR)/Readers/Kaldi2Reader/UtteranceDerivativeBuffer.cpp \

KALDI2READER_OBJ := $(patsubst %.cpp, $(OBJDIR)/%.o, $(KALDI2READER_SRC))

KALDI2READER:=$(LIBDIR)/Kaldi2Reader.so
ALL+=$(KALDI2READER)
SRC+=$(KALDI2READER_SRC)

$(KALDI2READER): $(KALDI2READER_OBJ) | $(CNTKMATH_LIB)
	@echo $(SEPARATOR)
	$(CXX) $(LDFLAGS) -shared $(patsubst %,-L%, $(LIBDIR) $(KALDI_LIBPATH) $(LIBPATH)) $(patsubst %,$(RPATH)%, $(ORIGINDIR) $(KALDI_LIBPATH) $(LIBPATH)) -o $@ $^ -l$(CNTKMATH) $(KALDI_LIBS)

endif

########################################
# ImageReader plugin
########################################

ifdef OPENCV_PATH
ifdef BOOST_PATH

INCLUDEPATH += $(BOOST_PATH)/include

IMAGE_READER_LIBS += -lopencv_core -lopencv_imgproc -lopencv_imgcodecs

ifdef LIBZIP_PATH
  CPPFLAGS += -DUSE_ZIP
  #both directories are needed for building libzip
  INCLUDEPATH += $(LIBZIP_PATH)/include
  INCLUDEPATH += $(LIBZIP_PATH)/lib/libzip/include
  IMAGE_READER_LIBS += -lzip
  LIBPATH += $(LIBZIP_PATH)/lib
endif

IMAGEREADER_SRC =\
  $(SOURCEDIR)/Readers/ImageReader/Exports.cpp \
  $(SOURCEDIR)/Readers/ImageReader/ImageConfigHelper.cpp \
  $(SOURCEDIR)/Readers/ImageReader/ImageDataDeserializer.cpp \
  $(SOURCEDIR)/Readers/ImageReader/ImageTransformers.cpp \
  $(SOURCEDIR)/Readers/ImageReader/ImageReader.cpp \
  $(SOURCEDIR)/Readers/ImageReader/ZipByteReader.cpp \

IMAGEREADER_OBJ := $(patsubst %.cpp, $(OBJDIR)/%.o, $(IMAGEREADER_SRC))

IMAGEREADER:=$(LIBDIR)/ImageReader.so
ALL += $(IMAGEREADER)
SRC+=$(IMAGEREADER_SRC)

INCLUDEPATH += $(OPENCV_PATH)/include
LIBPATH += $(OPENCV_PATH)/lib $(OPENCV_PATH)/release/lib

$(IMAGEREADER): $(IMAGEREADER_OBJ) | $(CNTKMATH_LIB)
	@echo $(SEPARATOR)
	$(CXX) $(LDFLAGS) -shared $(patsubst %,-L%, $(LIBDIR) $(LIBPATH)) $(patsubst %,$(RPATH)%, $(ORIGINDIR) $(LIBPATH)) -o $@ $^ -l$(CNTKMATH) $(IMAGE_READER_LIBS)
endif
endif

########################################
# 1bit SGD setup
########################################

ifeq ("$(CNTK_ENABLE_1BitSGD)","true")

ifeq (,$(wildcard Source/1BitSGD/*.h))
  $(error Build with 1bit-SGD was requested but cannot find the code. Please check https://github.com/Microsoft/CNTK/wiki/Enabling-1bit-SGD for instructions)
endif

  INCLUDEPATH += $(SOURCEDIR)/1BitSGD 

  COMMON_FLAGS += -DCNTK_PARALLEL_TRAINING_SUPPORT
  # temporarily adding to 1bit, need to work with others to fix it
endif

########################################
# cntk
########################################

CNTK_SRC =\
	$(SOURCEDIR)/CNTK/CNTK.cpp \
	$(SOURCEDIR)/CNTK/ModelEditLanguage.cpp \
	$(SOURCEDIR)/CNTK/tests.cpp \
	$(SOURCEDIR)/ActionsLib/TrainActions.cpp \
	$(SOURCEDIR)/ActionsLib/EvalActions.cpp \
	$(SOURCEDIR)/ActionsLib/OtherActions.cpp \
	$(SOURCEDIR)/ActionsLib/SpecialPurposeActions.cpp \
	$(SOURCEDIR)/ActionsLib/NetworkFactory.cpp \
	$(SOURCEDIR)/ActionsLib/NetworkDescriptionLanguage.cpp \
	$(SOURCEDIR)/ActionsLib/SimpleNetworkBuilder.cpp \
	$(SOURCEDIR)/ActionsLib/NDLNetworkBuilder.cpp \
	$(SOURCEDIR)/CNTK/BrainScript/BrainScriptEvaluator.cpp \
	$(SOURCEDIR)/CNTK/BrainScript/BrainScriptParser.cpp \

CNTK_SRC+=$(SGDLIB_SRC)
CNTK_SRC+=$(CNTK_COMMON_SRC)
CNTK_SRC+=$(COMPUTATION_NETWORK_LIB_SRC)
CNTK_SRC+=$(SEQUENCE_TRAINING_LIB_SRC)

CNTK_OBJ := $(patsubst %.cu, $(OBJDIR)/%.o, $(patsubst %.cpp, $(OBJDIR)/%.o, $(CNTK_SRC)))

CNTK:=$(BINDIR)/cntk
ALL+=$(CNTK)
SRC+=$(CNTK_SRC)

$(CNTK): $(CNTK_OBJ) | $(CNTKMATH_LIB)
	@echo $(SEPARATOR)
	@mkdir -p $(dir $@)
	@echo building output for $(ARCH) with build type $(BUILDTYPE)
	$(CXX) $(LDFLAGS) $(patsubst %,-L%, $(LIBDIR) $(LIBPATH) $(GDK_NVML_LIB_PATH)) $(patsubst %,$(RPATH)%, $(ORIGINLIBDIR) $(LIBPATH)) -o $@ $^ $(LIBS) -l$(CNTKMATH) -fopenmp

# deployable resources: standard library of BS
CNTK_CORE_BS:=$(BINDIR)/cntk.core.bs
ALL += $(CNTK_CORE_BS)
$(CNTK_CORE_BS): $(SOURCEDIR)/CNTK/BrainScript/CNTKCoreLib/CNTK.core.bs
	@mkdir -p $(dir $@)
	@echo bin-placing deployable resource files
	cp -f $^ $@

########################################
# Unit Tests
########################################

# only build unit tests when Boost is available
ifdef BOOST_PATH

INCLUDEPATH += $(BOOST_PATH)/include

BOOSTLIB_PATH = $(BOOST_PATH)/lib
BOOSTLIBS := -lboost_unit_test_framework -lboost_filesystem -lboost_system

UNITTEST_EVAL_SRC = \
	$(SOURCEDIR)/../Tests/UnitTests/EvalTests/EvalExtendedTests.cpp \
	$(SOURCEDIR)/../Tests/UnitTests/EvalTests/stdafx.cpp

UNITTEST_EVAL_OBJ := $(patsubst %.cpp, $(OBJDIR)/%.o, $(UNITTEST_EVAL_SRC))

UNITTEST_EVAL := $(BINDIR)/evaltests

ALL += $(UNITTEST_EVAL)
SRC += $(UNITTEST_EVAL_SRC)

$(UNITTEST_EVAL) : $(UNITTEST_EVAL_OBJ) | $(EVAL_LIB) $(CNTKMATH_LIB)
	@echo $(SEPARATOR)
	@mkdir -p $(dir $@)
	@echo building $@ for $(ARCH) with build type $(BUILDTYPE)
	$(CXX) $(LDFLAGS) $(patsubst %,-L%, $(LIBDIR) $(LIBPATH) $(GDK_NVML_LIB_PATH) $(BOOSTLIB_PATH)) $(patsubst %, $(RPATH)%, $(ORIGINLIBDIR) $(LIBPATH) $(BOOSTLIB_PATH)) -o $@ $^ $(BOOSTLIBS) $(LIBS) -l$(EVAL) -l$(CNTKMATH) 

#TODO: create project specific makefile or rules to avoid adding project specific path to the global path
INCLUDEPATH += $(SOURCEDIR)/Readers/CNTKTextFormatReader

UNITTEST_READER_SRC = \
	$(SOURCEDIR)/../Tests/UnitTests/ReaderTests/CNTKTextFormatReaderTests.cpp \
	$(SOURCEDIR)/../Tests/UnitTests/ReaderTests/HTKLMFReaderTests.cpp \
	$(SOURCEDIR)/../Tests/UnitTests/ReaderTests/ImageReaderTests.cpp \
	$(SOURCEDIR)/../Tests/UnitTests/ReaderTests/ReaderLibTests.cpp \
	$(SOURCEDIR)/../Tests/UnitTests/ReaderTests/stdafx.cpp \
	$(SOURCEDIR)/Readers/CNTKTextFormatReader/Indexer.cpp \
	$(SOURCEDIR)/Readers/CNTKTextFormatReader/TextParser.cpp \

UNITTEST_READER_OBJ := $(patsubst %.cpp, $(OBJDIR)/%.o, $(UNITTEST_READER_SRC))

UNITTEST_READER := $(BINDIR)/readertests

ALL += $(UNITTEST_READER)
SRC += $(UNITTEST_READER_SRC)

$(UNITTEST_READER): $(UNITTEST_READER_OBJ) | $(HTKMLFREADER) $(HTKDESERIALIZERS) $(UCIFASTREADER) $(COMPOSITEDATAREADER) $(IMAGEREADER) $(CNTKMATH_LIB)
	@echo $(SEPARATOR)
	@mkdir -p $(dir $@)
	@echo building $@ for $(ARCH) with build type $(BUILDTYPE)
	$(CXX) $(LDFLAGS) $(patsubst %,-L%, $(LIBDIR) $(BOOSTLIB_PATH)) $(patsubst %, $(RPATH)%, $(ORIGINLIBDIR) $(BOOSTLIB_PATH)) -o $@ $^ $(BOOSTLIBS) -l$(CNTKMATH) -ldl 

UNITTEST_NETWORK_SRC = \
	$(SOURCEDIR)/../Tests/UnitTests/NetworkTests/OperatorEvaluation.cpp \
	$(SOURCEDIR)/../Tests/UnitTests/NetworkTests/stdafx.cpp \
	$(SOURCEDIR)/CNTK/ModelEditLanguage.cpp \
	$(SOURCEDIR)/ActionsLib/TrainActions.cpp \
	$(SOURCEDIR)/ActionsLib/EvalActions.cpp \
	$(SOURCEDIR)/ActionsLib/OtherActions.cpp \
	$(SOURCEDIR)/ActionsLib/SpecialPurposeActions.cpp \
	$(SOURCEDIR)/ActionsLib/NetworkFactory.cpp \
	$(SOURCEDIR)/ActionsLib/NetworkDescriptionLanguage.cpp \
	$(SOURCEDIR)/ActionsLib/SimpleNetworkBuilder.cpp \
	$(SOURCEDIR)/ActionsLib/NDLNetworkBuilder.cpp \
	$(SOURCEDIR)/CNTK/BrainScript/BrainScriptEvaluator.cpp \
	$(SOURCEDIR)/CNTK/BrainScript/BrainScriptParser.cpp \

UNITTEST_NETWORK_SRC += $(COMPUTATION_NETWORK_LIB_SRC)
UNITTEST_NETWORK_SRC += $(CNTK_COMMON_SRC)
UNITTEST_NETWORK_SRC += $(SEQUENCE_TRAINING_LIB_SRC)
UNITTEST_NETWORK_SRC += $(SGDLIB_SRC)

UNITTEST_NETWORK_OBJ := $(patsubst %.cu, $(OBJDIR)/%.o, $(patsubst %.cpp, $(OBJDIR)/%.o, $(UNITTEST_NETWORK_SRC)))

UNITTEST_NETWORK := $(BINDIR)/networktests

ALL += $(UNITTEST_NETWORK)
SRC += $(UNITTEST_NETWORK_SRC)

$(UNITTEST_NETWORK): $(UNITTEST_NETWORK_OBJ) | $(CNTKMATH_LIB) $(CNTKTEXTFORMATREADER)
	@echo $(SEPARATOR)
	@mkdir -p $(dir $@)
	@echo building $@ for $(ARCH) with build type $(BUILDTYPE)
	$(CXX) $(LDFLAGS) $(patsubst %,-L%, $(LIBDIR) $(LIBPATH) $(GDK_NVML_LIB_PATH) $(BOOSTLIB_PATH)) $(patsubst %, $(RPATH)%, $(ORIGINLIBDIR) $(LIBPATH) $(BOOSTLIB_PATH)) -o $@ $^ $(BOOSTLIBS) $(LIBS) -l$(CNTKMATH) -fopenmp

UNITTEST_MATH_SRC = \
	$(SOURCEDIR)/../Tests/UnitTests/MathTests/BatchNormalizationEngineTests.cpp \
	$(SOURCEDIR)/../Tests/UnitTests/MathTests/BlockMultiplierTests.cpp \
	$(SOURCEDIR)/../Tests/UnitTests/MathTests/constants.cpp \
	$(SOURCEDIR)/../Tests/UnitTests/MathTests/ConvolutionEngineTests.cpp \
	$(SOURCEDIR)/../Tests/UnitTests/MathTests/CPUMatrixTests.cpp \
	$(SOURCEDIR)/../Tests/UnitTests/MathTests/CPUSparseMatrixTests.cpp \
	$(SOURCEDIR)/../Tests/UnitTests/MathTests/fixtures.cpp \
	$(SOURCEDIR)/../Tests/UnitTests/MathTests/QuantizersTests.cpp \
	$(SOURCEDIR)/../Tests/UnitTests/MathTests/TensorTests.cpp \
	$(SOURCEDIR)/../Tests/UnitTests/MathTests/GPUMatrixCudaBlasTests.cpp \
	$(SOURCEDIR)/../Tests/UnitTests/MathTests/GPUMatrixTests.cpp \
	$(SOURCEDIR)/../Tests/UnitTests/MathTests/GPUSparseMatrixTests.cpp \
	$(SOURCEDIR)/../Tests/UnitTests/MathTests/MatrixBlasTests.cpp \
	$(SOURCEDIR)/../Tests/UnitTests/MathTests/MatrixDataSynchronizationTests.cpp \
	$(SOURCEDIR)/../Tests/UnitTests/MathTests/MatrixFileWriteReadTests.cpp \
	$(SOURCEDIR)/../Tests/UnitTests/MathTests/MatrixQuantizerTests.cpp \
	$(SOURCEDIR)/../Tests/UnitTests/MathTests/MatrixSparseDenseInteractionsTests.cpp \
	$(SOURCEDIR)/../Tests/UnitTests/MathTests/MatrixTests.cpp \
	$(SOURCEDIR)/../Tests/UnitTests/MathTests/stdafx.cpp \

UNITTEST_MATH_OBJ := $(patsubst %.cpp, $(OBJDIR)/%.o, $(UNITTEST_MATH_SRC))

UNITTEST_MATH := $(BINDIR)/mathtests

ALL += $(UNITTEST_MATH)
SRC += $(UNITTEST_MATH_SRC)

$(UNITTEST_MATH): $(UNITTEST_MATH_OBJ) | $(CNTKMATH_LIB) 
	@echo $(SEPARATOR)
	@mkdir -p $(dir $@)
	@echo building $@ for $(ARCH) with build type $(BUILDTYPE)
	$(CXX) $(LDFLAGS) $(patsubst %,-L%, $(LIBDIR) $(LIBPATH) $(GDK_NVML_LIB_PATH) $(BOOSTLIB_PATH)) $(patsubst %, $(RPATH)%, $(ORIGINLIBDIR) $(LIBPATH) $(BOOSTLIB_PATH)) -o $@ $^ $(BOOSTLIBS) $(LIBS) -l$(CNTKMATH) -ldl -fopenmp

UNITTEST_BRAINSCRIPT_SRC = \
	$(SOURCEDIR)/CNTK/BrainScript/BrainScriptEvaluator.cpp \
	$(SOURCEDIR)/CNTK/BrainScript/BrainScriptParser.cpp \
	$(SOURCEDIR)/../Tests/UnitTests/BrainScriptTests/ParserTests.cpp \
	$(SOURCEDIR)/../Tests/UnitTests/BrainScriptTests/ComputationNetworkTests.cpp \
	$(SOURCEDIR)/../Tests/UnitTests/BrainScriptTests/stdafx.cpp

UNITTEST_BRAINSCRIPT_SRC += $(COMPUTATION_NETWORK_LIB_SRC)
UNITTEST_BRAINSCRIPT_SRC += $(SEQUENCE_TRAINING_LIB_SRC)

UNITTEST_BRAINSCRIPT_OBJ := $(patsubst %.cu, $(OBJDIR)/%.o, $(patsubst %.cpp, $(OBJDIR)/%.o, $(UNITTEST_BRAINSCRIPT_SRC)))

UNITTEST_BRAINSCRIPT := $(BINDIR)/brainscripttests

ALL += $(UNITTEST_BRAINSCRIPT)
SRC += $(UNITTEST_BRAINSCRIPT_SRC)

$(UNITTEST_BRAINSCRIPT): $(UNITTEST_BRAINSCRIPT_OBJ) | $(CNTKMATH_LIB)
	@echo $(SEPARATOR)
	@mkdir -p $(dir $@)
	@echo building $@ for $(ARCH) with build type $(BUILDTYPE)
	$(CXX) $(LDFLAGS) $(patsubst %,-L%, $(LIBDIR) $(LIBPATH) $(GDK_NVML_LIB_PATH) $(BOOSTLIB_PATH)) $(patsubst %, $(RPATH)%, $(ORIGINLIBDIR) $(LIBPATH) $(BOOSTLIB_PATH)) -o $@ $^ $(BOOSTLIBS) $(LIBS) -ldl -l$(CNTKMATH)

unittests: $(UNITTEST_EVAL) $(UNITTEST_READER) $(UNITTEST_NETWORK) $(UNITTEST_MATH) $(UNITTEST_BRAINSCRIPT)

endif

########################################
# General compile and dependency rules
########################################

VPATH := $(sort  $(dir $(SRC)))

# Define object files
OBJ := $(patsubst %.cu, $(OBJDIR)/%.o, $(patsubst %.cpp, $(OBJDIR)/%.o, $(SRC)))

# C++ include dependencies generated by -MF compiler option
DEP := $(patsubst %.o, %.d, $(OBJ))

# Include all C++ dependencies, like header files, to ensure that a change in those
# will result in the rebuild.
-include ${DEP}

BUILD_CONFIGURATION := Makefile $(BUILD_TOP)/Config.make

$(OBJDIR)/%.o : %.cu $(BUILD_CONFIGURATION)
	@echo $(SEPARATOR)
	@echo creating $@ for $(ARCH) with build type $(BUILDTYPE)
	@mkdir -p $(dir $@)
	$(NVCC) -c $< -o $@ $(COMMON_FLAGS) $(CUFLAGS) $(INCLUDEPATH:%=-I%) -Xcompiler "-fPIC -Werror"

$(OBJDIR)/%.o : %.cpp $(BUILD_CONFIGURATION) 
	@echo $(SEPARATOR)
	@echo creating $@ for $(ARCH) with build type $(BUILDTYPE)
	@mkdir -p $(dir $@)
	$(CXX) -c $< -o $@ $(COMMON_FLAGS) $(CPPFLAGS) $(CXXFLAGS) $(INCLUDEPATH:%=-I%) -MD -MP -MF ${@:.o=.d}

.PHONY: clean buildall all unittests

clean:
	@echo $(SEPARATOR)
	@rm -rf $(OBJDIR)
	@rm -rf $(ALL)
	@rm -rf $(BUILDINFO)
	@echo finished cleaning up the project

buildall : $(ALL)
	@echo $(SEPARATOR)
	@echo finished building for $(ARCH) with build type $(BUILDTYPE)<|MERGE_RESOLUTION|>--- conflicted
+++ resolved
@@ -67,28 +67,18 @@
 # The mpic++ wrapper only adds MPI specific flags to the g++ command line.
 # The actual compiler/linker flags added can be viewed by running 'mpic++ --showme:compile' and 'mpic++ --showme:link'
 CXX = mpic++
-<<<<<<< HEAD
-HAS_MPI = 1
-=======
 SSE_FLAGS = -msse4.1 -mssse3
 
 # Settings for ARM64 architectures that use a crosscompiler on a host machine.
 #CXX = aarch64-linux-gnu-g++
 #SSE_FLAGS =
->>>>>>> a183815d
 
 SOURCEDIR:= Source
 INCLUDEPATH:= $(addprefix $(SOURCEDIR)/, Common/Include CNTKv2LibraryDll CNTKv2LibraryDll/API Math CNTK ActionsLib ComputationNetworkLib SGDLib SequenceTrainingLib CNTK/BrainScript Readers/ReaderLib)
 # COMMON_FLAGS include settings that are passed both to NVCC and C++ compilers.
-<<<<<<< HEAD
 COMMON_FLAGS:= -DHAS_OPENMPI=$(HAS_MPI) -D_POSIX_SOURCE -D_XOPEN_SOURCE=600 -D__USE_XOPEN2K -std=c++11
 CPPFLAGS:= 
-CXXFLAGS:= -msse4.1 -mssse3 -std=c++0x -fopenmp -fpermissive -fPIC -Werror -fcheck-new
-=======
-COMMON_FLAGS:= -D_POSIX_SOURCE -D_XOPEN_SOURCE=600 -D__USE_XOPEN2K -std=c++11
-CPPFLAGS:=
 CXXFLAGS:= $(SSE_FLAGS) -std=c++0x -fopenmp -fpermissive -fPIC -Werror -fcheck-new
->>>>>>> a183815d
 LIBPATH:=
 LIBS:=
 LDFLAGS:=
