# Copyright (c) Microsoft. All rights reserved.
# Licensed under the MIT license. See LICENSE.md file in the project root
# for full license information.
# ==============================================================================

from . import cntk_py
from .device import use_default_device
from .utils import sanitize_var_map, sanitize_function, typemap, value_to_seq

__doc__= '''\
A trainer encapsulates the overall training process and employs one or more
:doc:`learners <cntk.learner>` to tune the parameters of a specified model
using gradients of parameters w.r.t. a training objective.
'''

class Trainer(cntk_py.Trainer):
    '''
    Trainer to train the specified `model` with the specified `training_loss`
    as the training criterion, the specified `evaluation_function` as the
    criterion for evaluating the trained model's quality, and using the
    specified set of `parameter_learners` for updating the model's parameters
    using computed gradients.

    Args:
       model (:class:`cntk.ops.functions.Function`): root node of the function to train
       loss_function (:class:`cntk.ops.functions.Function`): loss function 
       eval_function (:class:`cntk.ops.functions.Function`): evaluation function
       parameter_learners (`list`): list of learners from :cntk:`cntk.learner`
    '''
    def __init__(self, model, loss_function, eval_function, parameter_learners):
        # TODO sanitizing should be removed once Swig's typemaps are in place
        model = sanitize_function(model)
        loss_function = sanitize_function(loss_function)
        eval_function = sanitize_function(eval_function)

        super(Trainer, self).__init__(model, loss_function, eval_function,
                parameter_learners)

    def train_minibatch(self, arguments, outputs=None, device=None):
        '''
        Optimize model parameters using the specified 'arguments' minibatch of training samples.

        Args:
            arguments (`dict` or `list` or `tuple`): maps variables to their
             input data. The interpretation depends on the input type:
               * `dict`: keys are input variable or names and values are the input data. 
               * `list`: elements are input data in the order their respective variables have been defined in the network. 
             In both cases, every every sample in the data will be interpreted
             as a new sequence. To mark samples as continuations of the
             previous sequence, specify `arguments` as `tuple`: the
             first element will be used as `arguments`, and the second one will
             be used as a list of bools, denoting whether a sequence is a new
             one (`True`) or a continuation of the previous one (`False`).
             Data should be either NumPy arrays or a
             :class:`cntk.io.MinibatchData` instance.
            outputs (iterable): outputs to fetch values for.
            device (:class:`cntk.DeviceDescriptor`): the device descriptor that
             contains the type and id of the device on which the computation is
             to be performed.

        Returns:
            `bool` or `tuple`: 
            If `outputs` have not been provided, the returned value is `True`
            if updates have been performed, `False` if all parameter learners
            indicate end of learning (through their `update`. Otherwise, the
            return value is a tuple of the that `bool` and a dictionary that
            maps the variables in `outputs` to their respective NumPy arrays.
        '''
        if not device:
<<<<<<< HEAD
            device=DeviceDescriptor.use_default_device()        
        arguments = sanitize_var_map(self.model.arguments, arguments)
=======
            device = use_default_device()
        arguments = sanitize_var_map(self.model().arguments(), arguments)
>>>>>>> 38db9b0f

        if outputs:
            output_map = {v: None for v in outputs}
            updated = super(Trainer, self).train_minibatch(arguments,
                    output_map, device)
            for k,v in output_map.items():
                output_map[k] = value_to_seq(v)

            return updated, output_map
        else:
            updated = super(Trainer, self).train_minibatch(arguments, device)

        return updated


    def test_minibatch(self, arguments, device=None):
        '''
        Test the model on the specified batch of samples using the evaluation
        Function specified during construction of the Trainer. 
        of samples.

        Args:
            arguments (`dict` or `list` or `tuple`): maps variables to their
             input data. The interpretation depends on the input type:
               * `dict`: keys are input variable or names and values are the input data. 
               * `list`: elements are input data in the order their respective variables have been defined in the network. 
             In both cases, every every sample in the data will be interpreted
             as a new sequence. To mark samples as continuations of the
             previous sequence, specify `arguments` as `tuple`: the
             first element will be used as `arguments`, and the second one will
             be used as a list of bools, denoting whether a sequence is a new
             one (`True`) or a continuation of the previous one (`False`).
             Data should be either NumPy arrays or a
             :class:`cntk.io.MinibatchData` instance.
            device (:class:`cntk.DeviceDescriptor`): the device descriptor that
             contains the type and id of the device on which the computation is
             to be performed.
        Returns:
            `float`: the average evaluation criterion value per sample for the
              tested minibatch.
        '''
        if not device:
<<<<<<< HEAD
            device=DeviceDescriptor.use_default_device()        
        arguments = sanitize_var_map(self.model.arguments, arguments)
=======
            device = use_default_device()
        arguments = sanitize_var_map(self.model().arguments(), arguments,
                seq_starts)
>>>>>>> 38db9b0f

        return super(Trainer, self).test_minibatch(arguments, device)

    def save_checkpoint(self, filename):
        '''
        Saves a checkpoint of the model and other Trainer state at the
        specified file location.

        Args:
            filename (`str`): filename to store the checkpoint
        '''

        super(Trainer, self).save_checkpoint(filename)

    def restore_from_checkpoint(self, filename):
        '''
        Saves a checkpoint of the model and other Trainer state at the
        specified file location.

        Args:
            filename (`str`): filename to restore the checkpoint from
        '''

        super(Trainer, self).restore_from_checkpoint(filename)

    @property
    @typemap
    def model(self):
        '''
        The model that the trainer is training.
        '''
        return super(Trainer, self).model()
        
    @property
    @typemap
    def loss_function(self):
        '''
        The loss function that the trainer is using.
        '''
        return super(Trainer, self).loss_function()

    @property
    @typemap
    def evaluation_function(self):
        '''
        The evaluation function that the trainer is using.
        '''
        return super(Trainer, self).evaluation_function()

    @property
    @typemap
    def parameter_learners(self):
        '''
        The parameter learners that the trainer is using.
        '''
        return super(Trainer, self).parameter_learners()

    @property
    def previous_minibatch_loss_average(self):
        '''
        The average training loss per sample for the last minibatch trained
        '''
        return super(Trainer, self).previous_minibatch_loss_average()

    @property
    def previous_minibatch_evaluation_average(self):
        '''
        The average evaluation criterion value per sample for the last minibatch trained
        '''
        return super(Trainer, self).previous_minibatch_evaluation_average()

    @property
    def previous_minibatch_sample_count(self):
        '''
        The number of samples in the last minibatch trained with
        '''
        return super(Trainer, self).previous_minibatch_sample_count()
<|MERGE_RESOLUTION|>--- conflicted
+++ resolved
@@ -67,13 +67,8 @@
             maps the variables in `outputs` to their respective NumPy arrays.
         '''
         if not device:
-<<<<<<< HEAD
-            device=DeviceDescriptor.use_default_device()        
+            device = use_default_device()
         arguments = sanitize_var_map(self.model.arguments, arguments)
-=======
-            device = use_default_device()
-        arguments = sanitize_var_map(self.model().arguments(), arguments)
->>>>>>> 38db9b0f
 
         if outputs:
             output_map = {v: None for v in outputs}
@@ -116,14 +111,9 @@
               tested minibatch.
         '''
         if not device:
-<<<<<<< HEAD
-            device=DeviceDescriptor.use_default_device()        
-        arguments = sanitize_var_map(self.model.arguments, arguments)
-=======
             device = use_default_device()
-        arguments = sanitize_var_map(self.model().arguments(), arguments,
+        arguments = sanitize_var_map(self.model.arguments, arguments,
                 seq_starts)
->>>>>>> 38db9b0f
 
         return super(Trainer, self).test_minibatch(arguments, device)
 
