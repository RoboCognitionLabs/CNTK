--- conflicted
+++ resolved
@@ -60,15 +60,15 @@
     // TODO: decide the name. This does contain actual members such as the node name, so it's not really a pure interface.
     // =======================================================================
 
-    class ComputationNodeBase :
-        public ScriptableObjects::ComputationNodeObject,
-        public ScriptableObjects::WithTag, public ScriptableObjects::HasName, public ScriptableObjects::HasToString,
-        public std::enable_shared_from_this<ComputationNodeBase>
-    {
-    public:
-        typedef shared_ptr<ComputationNodeBase> ComputationNodeBasePtr;
-
-        ComputationNodeBase(DEVICEID_TYPE deviceId, const wstring & name) :
+    class ComputationNodeBase :
+        public ScriptableObjects::ComputationNodeObject,
+        public ScriptableObjects::WithTag, public ScriptableObjects::HasName, public ScriptableObjects::HasToString,
+        public std::enable_shared_from_this<ComputationNodeBase>
+    {
+    public:
+        typedef shared_ptr<ComputationNodeBase> ComputationNodeBasePtr;
+
+        ComputationNodeBase(DEVICEID_TYPE deviceId, const wstring & name) :
             m_deviceId(deviceId),
             m_needGradient(false),
             m_loopId(-1),
@@ -81,10 +81,10 @@
             m_inStack(false),
             m_maskMissingColumnsToZero(false),
             m_nodeName(name == L"" ? CreateUniqNodeName() : name)
-        {
-        }
-        virtual ~ComputationNodeBase(){}
-        virtual ComputationNodeBase * NewThis(DEVICEID_TYPE deviceId, const wstring & name) = 0;
+        {
+        }
+        virtual ~ComputationNodeBase(){}
+        virtual ComputationNodeBase * NewThis(DEVICEID_TYPE deviceId, const wstring & name) = 0;
 
         virtual void CopyTo(const ComputationNodeBasePtr node, const std::wstring& newName, const CopyNodeFlags flags) const
         {
@@ -122,7 +122,7 @@
 #define OperationNameOf(T) (T<float>::TypeName())    // we are templated, but for this the type param matters not. So we just pick one, and hide that fact.
 
         // TODO: make sure this does not get implemented in any of the base classes
-        DEVICEID_TYPE GetDeviceId() const { return m_deviceId; }    // TODO: remove, only used from copy constructor which will go away
+        DEVICEID_TYPE GetDeviceId() const { return m_deviceId; }    // TODO: remove, only used from copy constructor which will go away
 
         virtual void SaveToFile(File& fstream) const
         {
@@ -189,23 +189,13 @@
         /*HasName::*/void SetName(const std::wstring & newName) // also for use by ExperimentalNetworkBuilder
         {
             m_nodeName = newName;
-            fprintf(stderr, "Node --> %ls = %ls\n", NodeName().c_str(), OperationName().c_str()), fflush(stderr);
-        }
-
-<<<<<<< HEAD
-        virtual void SetFunctionAndGradientSize(const int numSamples) = 0;
-
-        virtual void SetMBLayout(MBLayoutPtr pMBLayout)
-        {
-            assert(pMBLayout->GetNumTimeSteps() == pMBLayout->GetSize());  // TODO: move this check into MBLayout
-            m_pMBLayout = pMBLayout;
-        }
-=======
+            fprintf(stderr, "Node --> %ls = %ls\n", NodeName().c_str(), OperationName().c_str()), fflush(stderr);
+        }
+
         virtual void SetFunctionAndGradientMBSize(size_t numSamples) = 0;
 
         void LinkToMBLayout(MBLayoutPtr pMBLayout) { m_pMBLayout = pMBLayout; }
         MBLayoutPtr GetMBLayout() { return m_pMBLayout; }
->>>>>>> 681e0608
 
         void ClearCache()
         {
@@ -240,25 +230,8 @@
         size_t GetIndexInLoop() const { return m_indexInLoop; }
 
         std::wstring GetName() const { return m_nodeName; }
-<<<<<<< HEAD
-
-        // temporary function that is called to verify stuff is called as I think it is. Delete if this does not fire for a while.
-        void VerifyNumParallelSequences(size_t bsz)
-        {
-            //m_samplesInRecurrentStep = bsz;
-            if (bsz != m_pMBLayout->GetNumParallelSequences())
-                LogicError("VerifyNumParallelSequences: value inconsistent with MB layout");
-        }
-
-        // This is used at 284 places inside nodes, most of the time as
-        // FrameSlice(frameRange/*TODO: delete this:*/.Check(frameRange.t() * GetNumParallelSequences(), GetNumParallelSequences()), m_pMBLayout)
-        size_t GetNumParallelSequences() const
-        {
-            //return m_samplesInRecurrentStep;
-            return m_pMBLayout->GetNumParallelSequences();
-=======
-
-        // temporary function that is called to verify stuff is called as I think it is. Delete if this does not fire for a while.
+
+        // temporary function that is called to verify stuff is called as I think it is. Delete if this does not fire for a while.
         void VerifyNumParallelSequences(size_t bsz)
         {
             //m_samplesInRecurrentStep = bsz;
@@ -283,7 +256,6 @@
                 LogicError("GetNumTimeSteps: inconsistency between layout and actual number of columns");
             // TODO: ^^ much of this should go away, as in the future, the layout will always correctly know the #samples
             return m_pMBLayout->GetNumTimeSteps();
->>>>>>> 681e0608
         }
 
         // indicates whether special handling is needed.The standard handleing will be just mask the function values after the evalaution and mask the gradient before gradiant computation for the children. this is not valid for all criterion nodes whose result is a scalar.
@@ -343,10 +315,6 @@
         bool& NeedGradient() { return m_needGradient; }
         const bool& NeedGradient() const { return m_needGradient; }
 
-<<<<<<< HEAD
-        void SetMaskMissingColumnsToZero() { m_maskMissingColumnsToZero = true; }
-        bool NeedToMaskMissingColumnsToZero() const { return m_maskMissingColumnsToZero; }
-=======
         // only called from SetRequestNodesMultiSeqHandling() (which is in turn called from BuildAndValidateSubNetwork())
         // and from the deprecated LSTMNode and PairNode
         // TODO: remove this flag, instead call it based on testing the user flag directly
@@ -359,7 +327,6 @@
     protected:
         bool NeedToMaskMissingColumnsToZero() const { return m_maskMissingColumnsToZero; }
     public:
->>>>>>> 681e0608
 
         void InitRecurrentNode()    // this initialization says that this node is not inside a loop
         {
@@ -703,14 +670,6 @@
 
         DEVICEID_TYPE m_deviceId; //CPU=-1, >=0 GPU
         bool m_needGradient;  //only used for leaf, i.e., learnable parameters, etc.
-<<<<<<< HEAD
-        bool m_maskMissingColumnsToZero;  // indicates whether the results of operation should be masked to handle the cases that the utterances have different lengths when grouped together as a minibatch.
-        // ^^ This decides whether the node gets passed the full layout with flags or only the one without flags
-        //    and this is only ever tested in MaskMissingColumnsToZero(), of which two versions exist, one in ComputationNode and one in ClassBasedCrossEntropyWithSoftmaxNode
-        // Pertinent reduction operations (criterion nodes and gradient computation) always perform masking.
-        // Hence, this flag is only needed for special use cases where regular matrix ops are used for a 'reduce' operation.
-=======
->>>>>>> 681e0608
         size_t m_inputWidth, m_inputHeight, m_inputChannels;  //how to interpret each column in the input as an image
         size_t m_outputWidth, m_outputHeight, m_outputChannels;  //how to interpret each column in the output as an image
 
@@ -739,15 +698,15 @@
         // The obvious cases--recurrence, training criterion, and parameter gradients--are already handled automatically.
         // The user must only set this flag for special cases where current CNTK does not do stuff right.
         // Once we handle inconsistent layouts, this will go away.
-    };
-    typedef ComputationNodeBase::ComputationNodeBasePtr ComputationNodeBasePtr;
+    };
+    typedef ComputationNodeBase::ComputationNodeBasePtr ComputationNodeBasePtr;
 
     // =======================================================================
     // ComputationNode -- abstract base class for computation nodes parameterized by float vs. double
     // =======================================================================
 
     template<class ElemType>
-    class ComputationNode : public ComputationNodeBase //Abstract Class that cannot be instantiated
+    class ComputationNode : public ComputationNodeBase //Abstract Class that cannot be instantiated
     {
         // note: enable_shared_from_this<> allows to create a shared_ptr from a raw pointer to this that is correctly aware of all other shared_ptrs (same ref count)
     protected:
@@ -770,16 +729,16 @@
             // This constructor does not call MoveMatricesToDevice(), but that is needed for full initialization.
             // Only call this constructor through the New() factory below, which will ensure this.
         }
-    public:
+    public:
         // public constructor
         // You must construct ComputationNode derivates with this function. The real C++ constructor itself is hidden,
         // as we need to call a virtual function after construction. This function does that.
-        template<class C, class... _Types> static inline shared_ptr<C> New(DEVICEID_TYPE deviceId, const wstring & name, _Types&&... _Args)
-        {
-            auto p = make_shared<C>(deviceId, name, forward<_Types>(_Args)...);     // creates objects, esp. assigns deviceId to matrices, but otherwise does nothing
-            p->MoveMatricesToDevice(deviceId);                                      // this is a virtual call, i.e. it will handle extra matrices an object might own
-            return p;
-        }
+        template<class C, class... _Types> static inline shared_ptr<C> New(DEVICEID_TYPE deviceId, const wstring & name, _Types&&... _Args)
+        {
+            auto p = make_shared<C>(deviceId, name, forward<_Types>(_Args)...);     // creates objects, esp. assigns deviceId to matrices, but otherwise does nothing
+            p->MoveMatricesToDevice(deviceId);                                      // this is a virtual call, i.e. it will handle extra matrices an object might own
+            return p;
+        }
 
         virtual ~ComputationNode()
         {
@@ -870,15 +829,15 @@
             {
                 wstring args;
                 bool first = true;
-                for (auto & child : m_children)
-                {
-                    if (first)
-                        first = false;
-                    else
-                        args.append(L"\n");
-                    args.append(/*TidyName*/(child->NodeName()));
-                }
-                result += L" " + NestString(args, L'(', true, ')');
+                for (auto & child : m_children)
+                {
+                    if (first)
+                        first = false;
+                    else
+                        args.append(L"\n");
+                    args.append(/*TidyName*/(child->NodeName()));
+                }
+                result += L" " + NestString(args, L'(', true, ')');
             }
             return result;
         }
@@ -900,11 +859,7 @@
         {
             EvaluateThisNode();     // this is a call to the virtual function that implements the actual operation
 
-<<<<<<< HEAD
-            if (NeedToMaskMissingColumnsToZero() && !NodeDoesItsOwnCustomizedMissingColumnsMasking())       // this means the node does it by itself; if not, we do it for the node
-=======
             if (NeedToMaskMissingColumnsToZero())       // this means the node does it by itself; if not, we do it for the node
->>>>>>> 681e0608
                 MaskMissingColumnsToZero(m_functionValues);
         }
 
@@ -915,11 +870,7 @@
         {
             EvaluateThisNode(FrameRange(timeIdxInSeq, GetNumParallelSequences()));
 
-<<<<<<< HEAD
-            if (NeedToMaskMissingColumnsToZero() && !NodeDoesItsOwnCustomizedMissingColumnsMasking())
-=======
             if (NeedToMaskMissingColumnsToZero())
->>>>>>> 681e0608
                 MaskMissingColumnsToZero(m_functionValues, timeIdxInSeq);
         }
 
@@ -1113,13 +1064,13 @@
                                    const FrameRange & frameRange/*select frame or entire batch*/)
         {
             auto sequence = SIZE_MAX;
-            if (frameRange.IsAllFrames())
-            {
+            if (frameRange.IsAllFrames())
+            {
                 if (sequence == SIZE_MAX)
-                    return data.ColumnSlice(0, data.GetNumCols());
-                else
+                    return data.ColumnSlice(0, data.GetNumCols());
+                else
                     LogicError("DataSlice: sequence index only supported when accessing individual frame"); // (not needed; doable but more involved, requiring a reshape)
-            }
+            }
             else
             {
                 size_t numParallelSequences = m_pMBLayout->GetNumParallelSequences();
@@ -1127,10 +1078,10 @@
                     LogicError("DataSlice: inconsistent samplesInRecurrentStep");   // TODO: this will go away when we remove this memebr from FrameRange
                 size_t startColumn = frameRange.t() * numParallelSequences;
                 if (sequence == SIZE_MAX)
-                    return data.ColumnSlice(startColumn, numParallelSequences);
-                else
-                    return data.ColumnSlice(startColumn + sequence, 1);
-            }
+                    return data.ColumnSlice(startColumn, numParallelSequences);
+                else
+                    return data.ColumnSlice(startColumn + sequence, 1);
+            }
         }
         enum ValueOrGradient { VALUE, GRADIENT };
         Matrix<ElemType> DataSlice(ValueOrGradient valueOrGradient/*as it says*/,
@@ -1155,15 +1106,8 @@
             if (HasLoop()) 
                 return;
 
-<<<<<<< HEAD
-            for (size_t i=0; i<m_children.size(); i++)
-            {
-                if (NeedToMaskMissingColumnsToZero() && !NodeDoesItsOwnCustomizedMissingColumnsMasking())
-                    MaskMissingColumnsToZero(m_gradientValues);
-=======
             if (NeedToMaskMissingColumnsToZero())
                 MaskMissingColumnsToZero(m_gradientValues);
->>>>>>> 681e0608
 
             for (size_t i = 0; i<m_children.size(); i++)
             {
@@ -1193,11 +1137,7 @@
         {
             for (size_t i=0; i<m_children.size(); i++)
             {
-<<<<<<< HEAD
-                if (NeedToMaskMissingColumnsToZero() && !NodeDoesItsOwnCustomizedMissingColumnsMasking())
-=======
                 if (NeedToMaskMissingColumnsToZero())
->>>>>>> 681e0608
                     MaskMissingColumnsToZero(m_gradientValues, timeIdxInSeq);
 
                 ComputationNodePtr child = Inputs(i);
@@ -1290,11 +1230,6 @@
             {
                 node->m_functionValues = m_functionValues; 
                 node->m_gradientValues = m_gradientValues;
-<<<<<<< HEAD
-
-                node->m_maskMissingColumnsToZero = m_maskMissingColumnsToZero;
-=======
->>>>>>> 681e0608
             }
         }
 
@@ -1303,8 +1238,8 @@
         {
             const std::wstring& name = (newName == L"") ? NodeName() : newName;
             ComputationNodeBasePtr node(NewThis(m_deviceId, name));    // NewThis() is a virtual function that creates a new node of the actual type of 'this'
-            node->CopyTo(shared_from_this(), newName, flags);       // note: shared_from_this() is the base class, but CopyTo() up-casts it as needed
-            return node;
+            node->CopyTo(shared_from_this(), newName, flags);       // note: shared_from_this() is the base class, but CopyTo() up-casts it as needed
+            return node;
         }
 
         // these are used to export hidden state activations
@@ -1323,38 +1258,38 @@
     };
 
     // convenience wrapper for ComputationNode::New()
-    template<class C, class... _Types> inline shared_ptr<C> New(DEVICEID_TYPE deviceId, const wstring & name, _Types&&... _Args)
-    {
-        return ComputationNode<typename C::OurElemType>::template New<C>(deviceId, name, forward<_Types>(_Args)...);
-    }
-
+    template<class C, class... _Types> inline shared_ptr<C> New(DEVICEID_TYPE deviceId, const wstring & name, _Types&&... _Args)
+    {
+        return ComputationNode<typename C::OurElemType>::template New<C>(deviceId, name, forward<_Types>(_Args)...);
+    }
+
     // =======================================================================
     // ComputationNodeNonLooping -- abstract base class for computation nodes that do not implement eval/partial for individual frames
     // Such as CRFNode, LSTMNode, ParallelNode, SequenceDecoderNode, TimeReverseNode (BatchModeNode), and TransposeNode.
     // =======================================================================
-
-    // This will provide default implementations for those two functions that will fail at runtime with a meaningful error.
+
+    // This will provide default implementations for those two functions that will fail at runtime with a meaningful error.
     template<class ElemType>
-    class ComputationNodeNonLooping : public ComputationNode<ElemType>
-    {
-    public:
-        virtual ComputationNode<ElemType> * NewThis(DEVICEID_TYPE deviceId, const wstring & name) = 0;
+    class ComputationNodeNonLooping : public ComputationNode<ElemType>
+    {
+    public:
+        virtual ComputationNode<ElemType> * NewThis(DEVICEID_TYPE deviceId, const wstring & name) = 0;
         ComputationNodeNonLooping(DEVICEID_TYPE deviceId, const wstring & name) :
             ComputationNode<ElemType>(deviceId, name)
         { }
 
         virtual void ComputeInputPartial(const size_t /*inputIndex*/, const FrameRange &)
         {
-            LogicError("%s node should never be in a loop.", typeid(*this).name());
+            LogicError("%s node should never be in a loop.", typeid(*this).name());
         }
         virtual void EvaluateThisNode(const FrameRange &)
         {
-            LogicError("%s node should never be in a loop.", typeid(*this).name());
+            LogicError("%s node should never be in a loop.", typeid(*this).name());
         }
         // classes that derive from this must implement the non-range version
         virtual void ComputeInputPartial(const size_t inputIndex) = 0;
         virtual void EvaluateThisNode() = 0;
-    };
+    };
 
     // helper macro to ease access to base members in presence of C++ two-phase name lookup
     // Add 'typedef ComputationNode<ElemType> Base; UsingComputationNodeMembers;' at the start of each derived class
@@ -1384,15 +1319,8 @@
     using Base::SaveToFile; using Base::SetFunctionAndGradientMBSize; using Base::SetInput; using Base::Validate; \
 protected:  \
     using Base::m_loopId; using Base::m_samplesInRecurrentStep; \
-<<<<<<< HEAD
-    using Base::m_visitedOrder; using Base::m_index; using Base::m_lowLink; using Base::m_visited; using Base::m_inStack; \
-    using Base::m_indexInLoop; \
-    using Base::m_pMBLayout; \
-    using Base::m_maskMissingColumnsToZero; using Base::NodeDoesItsOwnCustomizedMissingColumnsMasking; using Base::GetNumParallelSequences; \
-=======
     using Base::m_visitedOrder; using Base::m_index; using Base::m_lowLink; using Base::m_visited; using Base::m_inStack; using Base::m_indexInLoop; \
     using Base::m_pMBLayout; using Base::GetNumTimeSteps; using Base::GetNumParallelSequences; \
->>>>>>> 681e0608
     using Base::DataSlice; using Base::ValueSlice; using Base::GradientSlice; using Base::SetMaskMissingColumnsToZero; \
     using Base::m_children; using Base::m_deviceId; using Base::m_evalTimeStamp; using Base::m_functionValues; using Base::m_gradientValues; \
     using Base::m_inputChannels; using Base::m_inputHeight; using Base::m_inputWidth; using Base::m_needGradient; using Base::m_nodeName; \
