//
// <copyright file="ComputationNode.h" company="Microsoft">
//     Copyright (c) Microsoft Corporation.  All rights reserved.
// </copyright>
//
#pragma once

#include <unordered_set>
#include <map>
#include <string>
#include <vector>
#include <stdexcept>
#include <list>
#include <memory>
#include <algorithm>
#include <assert.h>
#include <atomic>
#include <sstream>
#include <iostream>

#include "Basics.h"
#include "Matrix.h"
#include "ConfigObjects.h"

#include "MatrixPool.h"

//#define RNN_DEBUG 1
#define DEFAULT_HIDDEN_ACTIVATION 0.1

#ifndef NOT_IMPLEMENTED
#define NOT_IMPLEMENTED \
{   \
    fprintf(stderr, "Inside File: %s  Line: %d  Function: %s  -> Feature Not Implemented.\n", __FILE__, __LINE__, __FUNCTION__); \
    throw std::logic_error("Not Implemented"); \
}
#endif

#pragma warning (disable: 4267)

//version number to control how to read and write 
#define CNTK_MODEL_VERSION_1 1
#define CNTK_MODEL_VERSION_2 2
#define CURRENT_CNTK_MODEL_VERSION 2

namespace Microsoft { namespace MSR { namespace CNTK {

    enum CopyNodeFlags
    {
        copyNodeNull = 0, // invalid value
        copyNodeValue=1, // copy everything but the children links
        copyNodeChildren=2, // only copy over children links
        copyNodeAll=3, // copy everything
        copyNodeChildrenCrossNetwork=4, // allow a cross network child copy
    };

    // the looping versions of EvaluateThisNode() and ComputeInputPartial() take a frame range, through this structure
    // It can cast from a size_t, i.e. those functions can be called passing a size_t in place of the FrameRange.
    // TODO: m_samplesInRecurrentStep should be subsumed here & removed from nodes
    struct FrameRange
    {
        const size_t timeIdxInSeq;  // start frame
        const size_t numFrames;     // number of frames; currently only 1 or SIZE_MAX. SIZE_MAX means entire MB, or all input assuming ot is no time sequence
        // can construct from a single size_t -> a single-frame range
        FrameRange(size_t timeIdxInSeq) : timeIdxInSeq(timeIdxInSeq), numFrames(1) { }
        // or without arguments -> entire minibatch / no frame-range
        FrameRange() : timeIdxInSeq(0), numFrames(SIZE_MAX) { }
        // code that can only handle single-frame ranges will call t() to get the time index, which will throw if numFrames != 1
        size_t t() const
        {
            if (numFrames != 1)
                LogicError("FrameRange::t() called for a frame range > 1 frame");
            else
                return timeIdxInSeq;
        }
    private:
        FrameRange(const FrameRange & other);// : timeIdxInSeq(other.timeIdxInSeq), numFrames(other.numFrames) { }
        void operator=(const FrameRange &);
    };

#pragma region base computation class

    // =======================================================================
    // ComputationNode -- abstract base class for all computation nodes
    // =======================================================================

    template<class ElemType>
<<<<<<< HEAD
    class ComputationNode : public BS::Object, public BS::HasName, public std::enable_shared_from_this<ComputationNode<ElemType>> //Abstract Class that cannot be instantiated
=======
    class ComputationNode : public enable_shared_from_this<ComputationNode<ElemType>> //Abstract Class that cannot be instantiated
>>>>>>> e3664ce0
    {
        // note: enable_shared_from_this<> allows to create a shared_ptr from a raw pointer to this that is correctly aware of all other shared_ptrs (same ref count)
    protected:
        using std::enable_shared_from_this<ComputationNode<ElemType>>::shared_from_this;
        //std containers such as list and map does not support class reference so we need to use pointer
        typedef shared_ptr<ComputationNode<ElemType>> ComputationNodePtr;
        typedef std::pair<ComputationNodePtr, ComputationNodePtr> ComputationArc;
        ComputationNode() { }
    public:
        typedef float OurElemType;
    protected:
        // TODO: this should be protected and only accessible to the New method; maybe just move it in here?
        // TODO: Once we switch to VS 2015, we shall use inheriting constructors, i.e. we can delete all those redundant constructor forwards in each ComputationNode derivate
        ComputationNode(DEVICEID_TYPE deviceId, const wstring & name) :
            m_functionValues(deviceId),
            m_gradientValues(deviceId),
            m_deviceId(deviceId),
            m_loopId(-1),
            m_samplesInRecurrentStep(1),
            m_visitedOrder(-1),
            m_index(-1),
            m_lowlink(-1),
            m_indexInLoop(0),
            m_visited(false),
            m_inStack(false),
            m_minibatchPackingFlag(nullptr),
            m_sentenceSeg(nullptr),
            m_reqMultiSeqHandling(false),
            m_nodeName(name == L"" ? CreateUniqNodeName() : name)
        {
            InitRecurrentNode();
            // This constructor does not call MoveMatricesToDevice(), but that is needed for full initialization.
            // Only call this constructor through the New() factory below, which will ensure this.
        }
    public:
        // public constructor
        // You must construct ComputationNode derivates with this function. The real C++ constructor itself is hidden,
        // as we need to call a virtual function after construction. This function does that.
        template<class C, class... _Types> static inline shared_ptr<C> New(DEVICEID_TYPE deviceId, const wstring & name, _Types&&... _Args)
        {
            auto p = make_shared<C>(deviceId, name, forward<_Types>(_Args)...);     // creates objects, esp. assigns deviceId to matrices, but otherwise does nothing
            p->MoveMatricesToDevice(deviceId);                                      // this is a virtual call, i.e. it will handle extra matrices an object might own
            return p;
        }

        virtual ~ComputationNode()
        {
#ifdef DISPLAY_DEBUG
            fprintf (stderr, "Called Destructor NodeName: %s\n", (msra::strfun::utf8 (NodeName())).c_str()), fflush(stderr);
#endif
        }

        // TODO: make sure this does not get implemented in any of the base classes
        virtual ComputationNode<ElemType> * NewThis(DEVICEID_TYPE deviceId, const wstring & name) = 0;
        DEVICEID_TYPE GetDeviceId() const { return m_deviceId; }    // TODO: remove, only used from copy constructor which will go away

        // recover a ComputationNodePtr (which is a shared_ptr) from a naked pointer stored as a void* (old NDL parser does that)
        static ComputationNodePtr FromVoidPtr(void * vp)
        {
            auto p = (ComputationNode<ElemType>*)vp;
            return p->shared_from_this();
        }

        virtual const std::wstring OperationName() const = 0;
        virtual void SaveToFile(File& fstream) const
        {
            fstream << OperationName() << NodeName();
        }

        virtual void LoadFromFile(File& /*fstream*/, size_t /*modelVersion*/)
        {
            // base class has nothing to load
        }

        virtual void ComputeInputPartial(const size_t inputIndex)
        {
            FrameRange fr;
            ComputeInputPartial(inputIndex, fr);      // nodes that do not implement this will know to understand SIZE_MAX as full batch
        }
        virtual void ComputeInputPartial(const size_t /*inputIndex*/, const FrameRange &) = 0;

        virtual void EvaluateThisNode()
        {
            EvaluateThisNode(FrameRange());      // nodes that do not implement this will know to understand SIZE_MAX as full batch
        }
        // evaluate only N frames at time index timeIdxInSeq
        // Normally, N is 1 or it spans the entire minibatch.
        virtual void EvaluateThisNode(const FrameRange &) = 0;

        void EvaluateThisNodeGivenInputs()
        {
            EvaluateThisNode();

            if (!UseCustomizedMultiSeqHandling())
                MaskToZeroWhenLabelAndFeatureMissing(m_functionValues);
        }

        void EvaluateThisNodeGivenInputs(const size_t timeIdxInSeq)
        {
            EvaluateThisNode(timeIdxInSeq);

            if (!UseCustomizedMultiSeqHandling())
                MaskToZeroWhenLabelAndFeatureMissing(m_functionValues, timeIdxInSeq);
        }

        virtual void Validate() = 0;
        virtual bool UnitTest() { return true; }

        virtual void AttachInputs(const std::vector<ComputationNodePtr>& inputs, size_t numExpected = SIZE_MAX)
        {
            if (numExpected != SIZE_MAX && numExpected != inputs.size())
                RuntimeError(msra::strfun::strprintf("AttachInputs: unexpected number of arguments: %d, expected: %d", (int) inputs.size(), (int) numExpected));
            m_children = inputs;
        }

        virtual void AttachInputs(const ComputationNodePtr /*singleInput*/) 
        {
            throw std::logic_error("This operation does not support single input.");
        }

        virtual void AttachInputs(const ComputationNodePtr /*leftInput*/, const ComputationNodePtr /*rightInput*/) 
        {
            throw std::logic_error("This operation does not support two inputs.");
        }

        virtual void AttachInputs(const ComputationNodePtr /*leftInput*/, const ComputationNodePtr /*middleInput*/, const ComputationNodePtr /*rightInput*/) 
        {
            throw std::logic_error("This operation does not support three inputs.");
        }

        virtual void AttachInputs(const ComputationNodePtr /*firstInput*/, const ComputationNodePtr /*secondInput*/, const ComputationNodePtr /*thirdInput*/, const ComputationNodePtr /*fourthInput*/)
        {
            throw std::logic_error("This operation does not support four inputs.");
        }

        virtual void AttachInputs(const ComputationNodePtr /*firstInput*/, const ComputationNodePtr /*secondInput*/, const ComputationNodePtr /*thirdInput*/, 
                                  const ComputationNodePtr /*fourthInput*/, const ComputationNodePtr /*fifthInput*/)
        {
            throw std::logic_error("This operation does not support five inputs.");
        }

        virtual void AttachInputs(const ComputationNodePtr /*firstInput*/, const ComputationNodePtr /*secondInput*/, const ComputationNodePtr /*thirdInput*/,
                                  const ComputationNodePtr /*fourthInput*/, const ComputationNodePtr /*fifthInput*/, const ComputationNodePtr /* sixthInput */)
        {
            throw std::logic_error("This operation does not support six inputs.");
        }

        virtual void DetachInputs() { m_children.clear(); }

        // TODO: is this always just called with deviceId == m_deviceId?
        virtual void MoveMatricesToDevice(const DEVICEID_TYPE deviceId);

        //making them virtual so that nodes that only copy values from it's children (e.g., dropout) can be efficient in evaluation
        virtual const Matrix<ElemType>& FunctionValues() const {return m_functionValues;}
        virtual Matrix<ElemType>& FunctionValues() { return m_functionValues;}

        //return true if the node's value should be computed before the normal training. e.g., mean and invStd of input features.
        virtual bool RequirePreCompute() const { return false;}

        // return true if the node's value should be computed in batch mode only, e.g., time-reverse node
        virtual bool RequireBatchMode() const { return false; }

        virtual void DumpNodeInfo(const bool /*printValues*/, File& fstream) const;

        // TODO: similar to DumpInfo; used by ExperimentalNetworkBuilder test implementation
        /*HasToString::*/ wstring ToString() const
        {
            // we format it like "[TYPE] ( args )"
            wstring result = /*TidyName*/(NodeName()) + L" : " + OperationName();
            if (m_children.empty()) result.append(L"()");
            else
            {
                wstring args;
                bool first = true;
                for (auto & child : m_children)
                {
                    if (first)
                        first = false;
                    else
                        args.append(L"\n");
                    args.append(/*TidyName*/(child->NodeName()));
                }
                result += L" "    + (L"(" + args + L")");// NestString(args, L'(', true, ')');    // TODO: move NestStrings to Basics?
            }
            return result;
        }

        /*HasName::*/void SetName(const std::wstring & newName) // also for use by ExperimentalNetworkBuilder
        {
            m_nodeName = newName;
        }

        virtual void SetFunctionAndGradientSize(const int numSamples)
        {
            size_t numRows = m_functionValues.GetNumRows();
            if (numRows > 0 && numSamples > 0)
            {
                m_functionValues.Resize(numRows, numSamples); 
                m_gradientValues.Resize(numRows, numSamples); 
            }
        }

        virtual void ResetBound(Matrix<ElemType> * seg, vector<MinibatchPackingFlag> *minibatchPackingFlag)
        {
            assert(seg->GetNumCols() == minibatchPackingFlag->size());
            m_sentenceSeg = seg;
            m_minibatchPackingFlag = minibatchPackingFlag;
        }

        static void WINAPI SetToInitStateValueForResetSeg(const Matrix<ElemType>& sentenceBegin, 
            size_t nStream, ElemType initStateValue, Matrix<ElemType>& newprevstate)
        {
            Matrix<ElemType> colSeg(sentenceBegin.GetDeviceId());
            colSeg.Resize(nStream, nStream);
            size_t nStateRow = newprevstate.GetNumRows();

            assert(nStream == sentenceBegin.GetNumRows());

            /// only set state to init state value for segmentation = 0, and -1
            /// e.g., -1 0 1 -> 0 0 1 -> 0 0 -1 -> 1 1 0 

            Matrix<ElemType> colPos(sentenceBegin.GetDeviceId());
            colPos.SetValue(sentenceBegin); /// -1 0 1
            colPos.InplaceTruncateBottom(SEQUENCE_START);
            Matrix<ElemType>::Scale((ElemType)-1.0, colPos);
            colPos += SEQUENCE_MIDDLE;
            colSeg.SetDiagonalValue(colPos);
            Matrix<ElemType> ones(sentenceBegin.GetDeviceId());
            ones.Resize(nStateRow, nStream);
            ones.SetValue((ElemType)1);
            /// add default state value if it is for reset
            Matrix<ElemType>::MultiplyAndWeightedAdd(initStateValue, ones, false, colSeg, false, 1.0, newprevstate);  /// += [0 initStateValue 0 ]
        }

        /**
        reset to error signals to 0 for any elements without labele
        */
        bool MaskToZeroWhenLabelAndFeatureMissing(Matrix<ElemType>& matrixToBeMasked, const size_t timeIdxInSeq=(size_t)-1)
        {
            bool processedExistsNoLabelorFeatureMissing = false; /// set to true if either nolabel or feature missing is processed 

            if (m_sentenceSeg != nullptr && 
                m_minibatchPackingFlag != nullptr && 
                !m_sentenceSeg->IsEmpty() && 
                !m_minibatchPackingFlag->size() == 0)
            {
                size_t nT = matrixToBeMasked.GetNumCols();
                size_t nS = m_sentenceSeg->GetNumRows();

                if (m_minibatchPackingFlag->size() != nT / nS)
                {
                    LogicError("MaskToZeroWhenLabelAndFeatureMissing: m_minibatchPackingFlag should have one element for each timestep of all streams. Check feature reader. ");
                }

                Matrix<ElemType> colSeg(m_sentenceSeg->GetDeviceId());

                size_t startT = (timeIdxInSeq == (size_t)-1) ? 0 : timeIdxInSeq * nS;
                size_t endT = (timeIdxInSeq == (size_t)-1) ? nT : timeIdxInSeq * nS + nS;
                for (size_t utt_t = startT; utt_t < endT; utt_t += nS)
                {
                    size_t j = utt_t / nS;

                    if ((*m_minibatchPackingFlag)[j] & MinibatchPackingFlag::NoLabel)
                    {
                        colSeg = m_sentenceSeg->ColumnSlice(j,1);
                        for (int i = 0; i < nS; i++)
                        {
                            if ((int)colSeg(i,0) & NO_LABEL)
                            {
                                matrixToBeMasked.ColumnSlice(utt_t+i, 1).SetValue(0);
                            }
                        }
                        processedExistsNoLabelorFeatureMissing = true;
                    }
                }
            }

            return processedExistsNoLabelorFeatureMissing;
        }

        /*
        virtual size_t GetNumSamplesWithLabel(const size_t numAllSamples)
        {
            if (m_sentenceSeg != nullptr &&
                m_minibatchPackingFlag != nullptr &&
                !m_sentenceSeg->IsEmpty() &&
                !m_minibatchPackingFlag->size() == 0)
            {
                size_t numTimeSteps = m_sentenceSeg->GetNumCols();
                size_t numSequences = m_sentenceSeg->GetNumRows();

                if (m_minibatchPackingFlag->size() != numTimeSteps)
                {
                    LogicError("GetNumSamplesWithLabel(): m_minibatchPackingFlag should have one element for each timestep of all streams.Check feature reader. ");
                }

                size_t numSamplesWithoutLabel = 0;

                for (size_t j = 0; j < numTimeSteps; j++)
                {
                    if ((*m_minibatchPackingFlag)[j] & MinibatchPackingFlag::NoLabel)
                    {
                        for (int i = 0; i < numSequences; i++)
                        {
                            if ((int)(*m_sentenceSeg)(i, j) & NO_LABEL)
                            {
                                numSamplesWithoutLabel++;
                            }
                        }
                    }
                }

                return numTimeSteps*numSequences - numSamplesWithoutLabel;
            }
            else
            {
                return numAllSamples;
            }
        }
        */

        void SetLoopId(const int id)
        {
            m_loopId = id;
        }
        void SetVisitedOrder(const int id)
        {
            m_visitedOrder = id;
        }
        void SetIndex(const size_t ind)
        {
            m_index = ind;
        }

        void Setlowlink(const size_t lowlink)
        {
            m_lowlink = lowlink;
        }

        void SetVisited(const bool visited)
        {
            m_visited = visited;
        }

        void SetInStack(const bool instack)
        {
            m_inStack = instack;
        }

        void SetIndexInLoop(const size_t index)
        {
            m_indexInLoop = index;
        }

        void clearCache()
        {
            m_loopId = -1;
            m_visitedOrder = -1;
            m_index = -1;
            m_lowlink = -1;
            m_indexInLoop = 0;
            m_visited = false;
            m_inStack = false;
        }

        size_t GetIndex() const
        {
            return m_index;
        }

        size_t GetVisitedOrder() const
        {
            return m_visitedOrder;
        }

        size_t Getlowlink() const
        {
            return m_lowlink;
        }

        size_t GetIndexInLoop() const
        {
            return m_indexInLoop;
        }

        std::wstring GetName() const
        {
            return m_nodeName;
        }

        std::vector<ComputationNodePtr> GetChildren() const
        {
            return m_children;
        }

        // TODO: These 4 functions will be completed after refactoring.
        //request matrices needed to do node function value evaluation
        virtual void RequestEvalMatrices(MatrixPool<ElemType>& matrixPool)
        {
            matrixPool;
        }

        //release temp matrices that are only used by forward computation
        //don't release matrices that need to be used in the gradient computation
        virtual void ReleaseMatricesAfterEval(MatrixPool<ElemType>& matrixPool)
        {
            matrixPool;
        }

        //request matrices that are needed for gradient computation
        virtual void RequestGradientMatrices(MatrixPool<ElemType>& matrixPool, const int numParents)
        {
            matrixPool; numParents;
        }

        //release gradient and temp matrices that no longer needed after all the children's gradients are computed.
        virtual void ReleaseGradientMatrices(MatrixPool<ElemType>& matrixPool)
        {
            matrixPool;
        }


        bool isVisisted() const
        {
            return m_visited;
        }

        bool isInStack() const
        {
            return m_inStack;
        }
        int LoopId() const
        {
            return m_loopId;
        }

        // TODO: these two should disappear, the information should be in FrameRange record instead
        void SetNbrSlicesInEachRecurrentIteration(size_t bsz)
        {
            m_samplesInRecurrentStep = bsz;
        }

        size_t GetNbrSlicesInEachRecurrentIteration() const
        {
            return m_samplesInRecurrentStep;
        }

        int64_t UpdateEvalTimeStamp()
        {
            m_evalTimeStamp = atomic_fetch_add(&s_timeStampCounter, (unsigned long long int) 1);
            return m_evalTimeStamp;
        }

        void ResetEvalTimeStamp()
        {
            m_evalTimeStamp = s_timeStampCounter;
        }

        //for debugging purpose
        virtual void PrintSelf(bool printMatrices = false) const
        {
            fprintf(stderr, "\n%ls[%lu, %lu] = %ls", NodeName().c_str(), FunctionValues().GetNumRows(),  FunctionValues().GetNumCols(), OperationName().c_str());           

            if (!IsLeaf())
            {
                fprintf(stderr, "(");           
                for (size_t i=0; i<ChildrenSize(); i++)
                {
                    if (i > 0)
                        fprintf(stderr, ", ");           
                    fprintf(stderr, "%ls[%lu, %lu]", Inputs(i)?Inputs(i)->NodeName().c_str():L"NULL", Inputs(i)->FunctionValues().GetNumRows(), Inputs(i)->FunctionValues().GetNumCols());
                }
                fprintf(stderr, ")");           
            }

            if (printMatrices)
            {
                fprintf (stderr, "\n    $$$$ Function Values\n");
                FunctionValues().Print("FunctionValue");

                fprintf (stderr, "\n    $$$$ Gradient Values\n");
                GradientValues().Print("GradientValue");
            }
        }

        const std::wstring& NodeName() const { return m_nodeName;}
        std::wstring& NodeName() { return m_nodeName;}
        
        const Matrix<ElemType>& GradientValues() const {return m_gradientValues;}
        Matrix<ElemType>& GradientValues() {return m_gradientValues;}

        bool IsLeaf() const {return m_children.size() == 0;}
        bool& NeedGradient() {return m_needGradient;}
        const bool& NeedGradient() const {return m_needGradient; }

        void SetReqMultiSeqHandlingTo(const bool v) { m_reqMultiSeqHandling = v; }
        bool ReqMultiSeqHandling() const { return m_reqMultiSeqHandling; }

        void InitRecurrentNode()
        {
            SetLoop(false);
        }

        bool HasLoop() const { return m_hasloop; }
        void SetLoop(bool hasLoop)
        {
            m_hasloop = hasLoop;
        }

        virtual ComputationNodePtr FindChildInASet(const std::list<ComputationNodePtr>& loop) const
        {
            for (int i = 0; i < this->m_children.size(); i++)
            {
                if (std::find(loop.begin(), loop.end(), this->m_children[i]) != loop.end())
                {
                    return this->m_children[i];
                }
            }
            return NULL;
        }

        virtual void InferImageDimsFromInputs()
        {
            if (!IsLeaf())
                InferImageDimsFromInput(0); //copy from child 0 by default.
        }

        bool IsChildAnImage(const size_t index) const
        {
            if (index > ChildrenSize())
                throw invalid_argument("IsChildAnImage: out of index.");

            return (Inputs(index)->m_outputWidth != 1 || Inputs(index)->m_outputChannels != 1);
        }

        const size_t ChildrenSize() const {return m_children.size();}

        inline const ComputationNodePtr Inputs(const size_t childIndex) const 
        {
#ifdef DEBUG  // profile shows this is range check very expensive in release mode, skip it  
            if (childIndex >= m_children.size())
                InvalidArgument ("childIndex is out of range.");
#endif
            return m_children[childIndex];
        }

        inline ComputationNodePtr Inputs(const size_t childIndex)
        {
#ifdef DEBUG // profile shows this is range check very expensive in release mode, skip it  
            if (childIndex >= m_children.size())
                InvalidArgument ("childIndex is out of range.");
#endif
            return m_children[childIndex];
        }

        void SetInput(const size_t childIndex, const ComputationNodePtr node)
        {
            //require first nodes specified before the second to avoid null nodes condition.
           if (childIndex > m_children.size())
               throw invalid_argument("SetInput: You must specify the input for children with index less than this one first.");

           // expand the inputs to exist up to the desired index
           while (childIndex >= m_children.size())
           {
               m_children.push_back(NULL);
           }

           // set the input value
            m_children[childIndex] = node;
        }

        void ComputeGradientForChildren()
        {

            /// batch is done only for feed-forward nodes
            if (HasLoop()) 
                return;

            for (size_t i=0; i<m_children.size(); i++)
            {
                if (!UseCustomizedMultiSeqHandling())
                    MaskToZeroWhenLabelAndFeatureMissing(m_gradientValues);

                ComputationNodePtr child = m_children[i];
                if (child->NeedGradient())
                {
#ifdef DISPLAY_DEBUG
                    fprintf (stderr, "    [%lu]: %s(%s)\n", i, 
                        (msra::strfun::utf8 (child->OperationName())).c_str(),
                        (msra::strfun::utf8 (child->NodeName())).c_str());
#endif              
#if DUMPOUTPUT
                    fprintf(stderr,"Backprop%d_%ls\n",i,NodeName().c_str());
#endif
                    ComputeInputPartial(i); //this computes partial wrt to the child and sums the gradient value in the child
                }
#ifdef DISPLAY_DEBUG
                else fprintf (stderr, "    [%lu]: %s(%s) (no gradient needed so don't compute for)\n", i, 
                        (msra::strfun::utf8 (child->OperationName())).c_str(),
                        (msra::strfun::utf8 (child->NodeName())).c_str());
#endif              
            }
        }

        void ComputeGradientForChildren(const size_t timeIdxInSeq)
        {
            for (size_t i=0; i<m_children.size(); i++)
            {
                if (!UseCustomizedMultiSeqHandling())
                    MaskToZeroWhenLabelAndFeatureMissing(m_gradientValues, timeIdxInSeq);

                ComputationNodePtr child = m_children[i];
                if (child->NeedGradient())
                {
#ifdef DISPLAY_DEBUG
                    fprintf (stderr, "    [%lu]: %s(%s)\n", i, 
                        (msra::strfun::utf8 (child->OperationName())).c_str(),
                        (msra::strfun::utf8 (child->NodeName())).c_str());
#endif              
                    ComputeInputPartial(i, timeIdxInSeq); //this computes partial wrt to the child and sums the gradient value in the child
                }
#ifdef DISPLAY_DEBUG
                else fprintf (stderr, "    [%lu]: %s(%s) (no gradient needed so don't compute for)\n", i, 
                        (msra::strfun::utf8 (child->OperationName())).c_str(),
                        (msra::strfun::utf8 (child->NodeName())).c_str());
#endif              
            }
        }

        static bool IsSmaller(const ComputationNodePtr lhs, const ComputationNodePtr rhs) 
        { 
            return lhs->m_visitedOrder < rhs->m_visitedOrder;
        }

        bool IsEqualTo (const ComputationNodePtr other) const //this will be used to determine whehter two nodes are the same
        {
            if (OperationName() != other->OperationName() || m_children.size() != other->m_children.size())
                return false;

            if (NodeName() == other->NodeName())  //assume names are unique in the system
                return true;

            if (IsLeaf() && other->IsLeaf())  //since names are not equal otherwise will return above
                return false;

            for (size_t i=0; i<m_children.size(); i++)
            {
                if (!(Inputs(i) == other->Inputs(i)))
                    return false;
            }

            return true;
        }
        
        std::list<ComputationNodePtr> EnumerateNodes(const bool forwardComputation, std::vector<ComputationNodePtr>& rootOfLoop)
        {
            std::list<ComputationNodePtr> result;

            if (forwardComputation)
            {
                std::unordered_set<ComputationNodePtr> visited;
                EnumerateNodesForEval(visited, result, rootOfLoop,false);
            }
            else
            {
                result = EnumerateNodesForGradient();
            }
           
            return result;          
        }

        std::list<ComputationNodePtr> ReshuffleNodes(std::map<int, std::list<ComputationNodePtr>> recurrentResult)
        {
            std::list<ComputationNodePtr> noRecurrentResult;
            std::unordered_set<ComputationNodePtr> visited;

            ReshuffleNodesForEvalWithRecurrentLoops(visited, recurrentResult, noRecurrentResult);
           
            return noRecurrentResult;          
        }



        std::list<ComputationNodePtr> EnumerateNodes(const bool forwardComputation)
        {
            std::list<ComputationNodePtr> result;

            if (forwardComputation)
            {
                std::unordered_set<ComputationNodePtr> visited;
                EnumerateNodesForEval(visited, result);
            }
            else
            {
                result = EnumerateNodesForGradient();
            }
           
            return result;          
        }

        bool IsFuncValueOlderThanInputs() const
        {
              for (size_t i=0; i<ChildrenSize(); i++)
              {
                  //the second condition is used when the time stamp change from positive to negative
                  if (Inputs(i)->m_evalTimeStamp >= m_evalTimeStamp || Inputs(i)->m_evalTimeStamp + 1e10 < m_evalTimeStamp) 
                      return true;
              }

              return false;
        }

        void ClearGradientForChildren(const int /*iActMiniBatchSize*/)
        {
            for (size_t i=0; i<m_children.size(); i++)
            {
                ComputationNodePtr child = m_children[i];
                if (child->NeedGradient())
                {
                    if(child->GradientValues().GetMatrixType() == DENSE) 
                    {
                        child->GradientValues().Resize(child->FunctionValues().GetNumRows(), child->FunctionValues().GetNumCols());
                        child->GradientValues().SetValue(0); 
                    }
                    else
                    {
                        child->GradientValues().Reset();
                    }
                }
            }
        }

        //  [1/13/2015 erw] add to enumerate all the edges 
        void EnumerateArcs(std::unordered_set<ComputationNodePtr>& visited, std::list<ComputationArc>& arcs)
            //  enumerate arcs that can be reached starting from the current node's children
            //  [in/out] visited record already visited nodes 
        {
            std::list<ComputationNodePtr>	tovisit;

            if (visited.find(shared_from_this()) == visited.end()) // only do when this node has not been visited before
            {
                tovisit.push_back(shared_from_this());

                while (!tovisit.empty())
                {
                    ComputationNodePtr curNode = tovisit.front();
                    tovisit.pop_front();

                    if (visited.find(curNode) == visited.end())
                    {
                        for (size_t i = 0; i < curNode->m_children.size(); i++)
                        {
                            arcs.push_back(ComputationArc(curNode, curNode->m_children[i]));

                            if (visited.find(curNode->m_children[i]) == visited.end()) // this children has not been visited before 
                            {
                                tovisit.push_front(curNode->m_children[i]);		// going to visit each of the children
                            }
                        }
                        visited.insert(curNode);
                    }
                }
            }
        }

        // NOTE: we should reimplement this to be thread-safe and use a larger than requested initialized memory block
        // we can then just wrap that memory block in a matrix of the correct dimensions since it will be const no one can change it
        // should only need one memory block per device
        static const Matrix<ElemType>& ConstOnes(const size_t rows, const size_t cols, const DEVICEID_TYPE deviceId)
        {
            if (s_constOnes.find(rows) == s_constOnes.end() ||
                s_constOnes[rows].find(cols) == s_constOnes[rows].end()) //not found
            {
                Matrix<ElemType>* matrix = new Matrix<ElemType>(rows, cols, (DEVICEID_TYPE)deviceId);
                matrix->SetValue(ElemType(1.000));
                s_constOnes[rows][cols] = matrix;
            }

            Matrix<ElemType>* m = s_constOnes[rows][cols];
            m->TransferFromDeviceToDevice(m->GetDeviceId(), deviceId);

            return *m;
        }

    protected:

        void InferImageDimsFromInput(const size_t index, const bool outputSameAsInput = true)
        {
            if (index >= ChildrenSize())
                throw invalid_argument("InferImageDimsFromInput: output index");
        
            ComputationNodePtr child = m_children[index];
            if (child != nullptr)
            {
                m_inputWidth = child->m_outputWidth;
                m_inputHeight = child->m_outputHeight;
                m_inputChannels = child->m_outputChannels;
            }

            if (outputSameAsInput)
            {
                m_outputWidth = m_inputWidth;
                m_outputHeight = m_inputHeight;
                m_outputChannels = m_inputChannels;
            }
        }

        virtual void PrintSelfBeforeValidation(bool allowNulls=false) const
        {
            fprintf(stderr, "\nValidating --> %ls = %ls", NodeName().c_str(), OperationName().c_str());           

            if (!IsLeaf())
            {
                fprintf(stderr, "(");           
                for (size_t i=0; i<ChildrenSize(); i++)
                {
                    ComputationNodePtr child = Inputs(i);
                    if (i > 0)
                        fprintf(stderr, ", ");           

                    if (child == nullptr)
                    {
                        if (allowNulls)
                        {
                            fprintf(stderr, "NULL");
                            continue;
                        }
                        throw runtime_error("One of the children is missing.");
                    }


                    if (IsChildAnImage(i))  //image
                        fprintf(stderr, "%ls[%lu {W=%lu, H=%lu, C=%lu}, %lu]", child->NodeName().c_str(), child->FunctionValues().GetNumRows(), 
                            child->m_outputWidth, child->m_outputHeight, child->m_outputChannels, child->FunctionValues().GetNumCols());
                    else
                        fprintf(stderr, "%ls[%lu, %lu]", child->NodeName().c_str(), child->FunctionValues().GetNumRows(), child->FunctionValues().GetNumCols());

                }
                fprintf(stderr, ")");           
            }
        }

        //to be called by derived classed if that class needs to print node values
        void PrintNodeValuesToFile(const bool printValues, File& fstream) const
        {
            if (printValues)
            {
                fstream << wstring(L"\n");
                const Matrix<ElemType>&  m = FunctionValues();
                for (size_t i=0; i < m.GetNumRows(); i++)
                {
                    for (size_t j=0; j < m.GetNumCols(); j++)
                    {
                        fstream << m(i,j);
                    }
                    fstream << wstring(L"\n");
                }
                fstream << wstring(L"####################################################################");
            }
       }

        std::list<ComputationNodePtr> EnumerateNodesForGradient() 
        {
            std::list<ComputationNodePtr>  nodes = this->EnumerateNodes(true);  //get forward computation order first

            nodes.sort(IsSmaller); 
            nodes.reverse();
            
            return nodes;
        }

        std::wstring CreateUniqNodeName() const
        {
#ifdef USE_GUID_AS_NAME
            UUID uuid;
            ZeroMemory(&uuid, sizeof(UUID));
            std::wstring name;

            UuidCreate(&uuid);
            WCHAR* szUuid = nullptr;
            if (UuidToStringW(&uuid, (RPC_WSTR*)&szUuid) != RPC_S_OK)
                RuntimeError("Failed to craete unique node name.");
            else
            {
              name = szUuid;
              RpcStringFreeW((RPC_WSTR*)&szUuid);
            }
#else
            int64_t id = atomic_fetch_add(&s_timeStampCounter, (unsigned long long int) 1);
            std::wstring base = L"AutoName";
            std::wstringstream sstm;
            sstm << base.c_str() << id;
            std::wstring name = sstm.str();
            //msra::strfun::wstrprintf name(L"%s%d", L"AutoName", id);
#endif

            return name;
        }

        bool ChildrenNeedGradient()  const //this is only valid when called in the forward computation order.
        {
            for (int i=0; i<m_children.size(); i++)         
            {
                if (m_children[i] == nullptr)
                    continue;
                if (m_children[i]->m_needGradient) 
                    return true;
            }
            return false;
        }

        virtual void EnumerateNodesForEval(std::unordered_set<ComputationNodePtr>& visited, std::list<ComputationNodePtr>& result,
        std::vector<ComputationNodePtr>& sourceRecurrentNodePtr, const bool isFromPastOrFutureValueNode) 
        {
            if (visited.find(shared_from_this()) == visited.end())  //not visited
            {   
                visited.insert(shared_from_this());   // have visited tagged here to avoid infinite loop over children, children's children, etc

                for (int i=0; i<m_children.size(); i++)
                {
                    if (m_children[i] == nullptr)
                        continue;
                    m_children[i]->EnumerateNodesForEval(visited, result, sourceRecurrentNodePtr, 
                        this->OperationName() == L"PastValue" || this->OperationName() == L"FutureValue");
                }
                
                //children first for function evaluation
                if (!IsLeaf())
                {
                    if (ChildrenNeedGradient())  //only nodes that require gradient calculation is included in gradient calculation
                        m_needGradient = true;
                    else
                        m_needGradient = false;
                }
                
                result.push_back(shared_from_this());  //we put this in the list even if it's leaf since we need to use it to determine learnable params 
                this->m_visitedOrder = result.size();
            }
            else
            {
                if (!IsLeaf() && isFromPastOrFutureValueNode)
                    sourceRecurrentNodePtr.push_back(shared_from_this()) ;
            }
        }

        void ReshuffleNodesForEvalWithRecurrentLoops(std::unordered_set<ComputationNodePtr>& visited, std::map<int, std::list<ComputationNodePtr>>& recurrentResult, 
            std::list<ComputationNodePtr>& noRecurrentResult) 
        {
            if (visited.find(shared_from_this()) == visited.end())  //not visited
            {   
                visited.insert(shared_from_this());   // have visited tagged here to avoid infinite loop over children, children's children, etc

                for (int i=0; i<m_children.size(); i++)
                {
                    m_children[i]->ReshuffleNodesForEvalWithRecurrentLoops(visited, recurrentResult, noRecurrentResult);
                }
                
                //children first for function evaluation
                if (!IsLeaf())
                {
                    if (ChildrenNeedGradient())  //only nodes that require gradient calculation is included in gradient calculation
                        m_needGradient = true;
                    else
                        m_needGradient = false;
                }
                
                if (LoopId() >= 0)
                {
                    recurrentResult[LoopId()].push_back(shared_from_this());
                }
                else
                {
                    noRecurrentResult.push_back(shared_from_this());  //we put this in the list even if it's leaf since we need to use it to determine learnable params 
                }
            }
        }

        virtual void EnumerateNodesForEval(std::unordered_set<ComputationNodePtr>& visited, std::list<ComputationNodePtr>& result) 
        {
            if (visited.find(shared_from_this()) == visited.end())  //not visited
            {   
                visited.insert(shared_from_this());   // have visited tagged here to avoid infinite loop over children, children's children, etc

                for (int i=0; i<m_children.size(); i++)
                {
                    m_children[i]->EnumerateNodesForEval(visited, result);
                }
                
                //children first for function evaluation
                if (!IsLeaf())
                {
                    if (ChildrenNeedGradient())  //only nodes that require gradient calculation is included in gradient calculation
                        m_needGradient = true;
                    else
                        m_needGradient = false;
                }
                
                result.push_back(shared_from_this());  //we put this in the list even if it's leaf since we need to use it to determine learnable params 
            }
        }


    public:
        virtual void CopyTo(const ComputationNodePtr node, const std::wstring& newName, const CopyNodeFlags flags) const
        {
            if (OperationName() != node->OperationName())
                RuntimeError("Cannot copy from one node type to another node type");
            if (flags & CopyNodeFlags::copyNodeChildren)
            {
                node->m_children = m_children;
            }
            if (flags & CopyNodeFlags::copyNodeValue)
            {
                node->m_deviceId = m_deviceId;
                node->m_needGradient = m_needGradient;
                node->m_nodeName = newName;
                node->m_evalTimeStamp = m_evalTimeStamp;

                node->m_hasloop = m_hasloop; 

                node->m_inputWidth = m_inputWidth;
                node->m_inputHeight = m_inputHeight;
                node->m_inputChannels = m_inputChannels;

                node->m_outputWidth = m_outputWidth;
                node->m_outputHeight = m_outputHeight;
                node->m_outputChannels = m_outputChannels;

                node->m_functionValues = m_functionValues; 
                node->m_gradientValues = m_gradientValues;

                node->m_reqMultiSeqHandling = m_reqMultiSeqHandling;
            }
        }

        // duplicate a node
        ComputationNodePtr Duplicate(const std::wstring& newName, const CopyNodeFlags flags)
        {
            const std::wstring& name = (newName == L"") ? NodeName() : newName;
            ComputationNodePtr node(NewThis(m_deviceId, name)); // NewThis() is a virtual function that creates a new node of the actual type of 'this'
            node->CopyTo(shared_from_this(), newName, flags);   // note: shared_from_this() is the base class, but CopyTo() up-casts it as needed
            return node;
        }

        // these are used to export hidden state activations
        virtual bool GetHistory(Matrix<ElemType>&, bool) { return false; }
        virtual void SetHistory(const Matrix<ElemType>&) { }

        /// these two are used to pass gradients from future minibatch
        virtual void GetErrorsToPreviousMinibatch(Matrix<ElemType>&) {}
        virtual void SetErrorsFromFutureMinibatch(Matrix<ElemType>&) {}

        // indicatess whether special handling is needed.The standard handleing will be just mask the function values after the evalaution and mask the gradient before gradiant computation for the children. this is not valid for all criterion nodes whose result is a scalar.
        virtual bool UseCustomizedMultiSeqHandling() { return false; }

    protected:

        DEVICEID_TYPE m_deviceId; //CPU=-1, >=0 GPU
        bool m_needGradient;  //only used for leaf, i.e., learnable parameters, etc.
        bool m_reqMultiSeqHandling;  // indicates whether the results of operation should be masked to handle the cases that the utterances have different lengths when grouped together as a minibatch.
        size_t m_inputWidth, m_inputHeight, m_inputChannels;  //how to interpret each column in the input as an image
        size_t m_outputWidth, m_outputHeight, m_outputChannels;  //how to interpret each column in the output as an image

        std::vector<ComputationNodePtr> m_children;

        std::wstring m_nodeName;
        Matrix<ElemType> m_functionValues, m_gradientValues;

        static atomic_ullong s_timeStampCounter;
        int64_t m_evalTimeStamp; //this is used to reduce unnecessary recomputation when a different node in the model is reevaluated

        static std::map<size_t, std::map<size_t, Matrix<ElemType>*>> s_constOnes;

        int     m_loopId;
        size_t  m_samplesInRecurrentStep;

        /// the order in reverse graph. 
        int m_visitedOrder;
        int m_index;
        int m_lowlink;
        bool m_visited;
        bool m_inStack;
        int m_indexInLoop;
        Matrix<ElemType> * m_sentenceSeg;
        /// conditionally point to either a pointer to that provided by network, or point to 
        /// an indiviaul sentence boundary info, which happens if timeStep > 1 is required for PastValue node
        vector<MinibatchPackingFlag> * m_minibatchPackingFlag;

    private:
        // for loop nodes
        bool m_hasloop; 
    };

    // convenience wrapper for ComputationNode::New()
    template<class C, class... _Types> inline shared_ptr<C> New(DEVICEID_TYPE deviceId, const wstring & name, _Types&&... _Args)
    {
        return ComputationNode<typename C::OurElemType>::template New<C>(deviceId, name, forward<_Types>(_Args)...);
    }

    // =======================================================================
    // ComputationNodeNonLooping -- abstract base class for computation nodes that do not implement eval/partial for individual frames
    // Such as CRFNode, LSTMNode, ParallelNode, SequenceDecoderNode, TimeReverseNode (BatchModeNode), and TransposeNode.
    // =======================================================================

    // This will provide default implementations for those two functions that will fail at runtime with a meaningful error.
    template<typename ElemType>
    class ComputationNodeNonLooping : public ComputationNode<ElemType>
    {
    public:
        virtual ComputationNode<ElemType> * NewThis(DEVICEID_TYPE deviceId, const wstring & name) = 0;
        ComputationNodeNonLooping(DEVICEID_TYPE deviceId, const wstring & name) :
            ComputationNode<ElemType>(deviceId, name)
        { }

        virtual void ComputeInputPartial(const size_t /*inputIndex*/, const FrameRange &)
        {
            LogicError("%s node should never be in a loop.", typeid(*this).name());
        }
        virtual void EvaluateThisNode(const FrameRange &)
        {
            LogicError("%s node should never be in a loop.", typeid(*this).name());
        }
        // classes that derive from this must implement the non-range version
        virtual void ComputeInputPartial(const size_t inputIndex) = 0;
        virtual void EvaluateThisNode() = 0;
    };

    // add 'typedef ComputationNode<ElemType> Base; UsingComputationNodeMembers;' at the start of each derived class, to get access to the members of ComputationNode
    // BUGBUG: some should be protected, not public; TODO: comment here why this is needed and how to maintain it
    // Whoever invented that insanity called two-phase name lookup shall rot in hell, for the crime of causing infinite pain. [fseide]
#define UsingComputationNodeMembers    \
protected:  \
    typedef shared_ptr<ComputationNode<ElemType>> ComputationNodePtr;  \
public: \
    using Base::AttachInputs; using Base::ChildrenNeedGradient; using Base::ChildrenSize; using Base::ClearGradientForChildren; \
    using Base::ComputeGradientForChildren; using Base::ComputeInputPartial; using Base::ConstOnes; using Base::InferImageDimsFromInput; \
    using Base::InferImageDimsFromInputs; using Base::CopyTo; using Base::CreateUniqNodeName; using Base::DetachInputs; \
    using Base::DumpNodeInfo; using Base::EnumerateNodes; using Base::EnumerateNodesForEval; \
    using Base::EnumerateNodesForGradient; using Base::EvaluateThisNode; using Base::FindChildInASet; using Base::FunctionValues; \
    using Base::GradientValues; using Base::HasLoop; using Base::InitRecurrentNode; using Base::Inputs; \
    using Base::IsChildAnImage; using Base::IsEqualTo; using Base::IsFuncValueOlderThanInputs; using Base::IsLeaf; using Base::IsSmaller; \
    using Base::LoadFromFile; using Base::MoveMatricesToDevice; using Base::NeedGradient; using Base::NodeName; \
    using Base::OperationName; using Base::PrintNodeValuesToFile; using Base::PrintSelf; using Base::PrintSelfBeforeValidation; \
    using Base::RequirePreCompute; using Base::ReshuffleNodes; using Base::ReshuffleNodesForEvalWithRecurrentLoops; \
    using Base::SaveToFile; using Base::SetFunctionAndGradientSize; using Base::SetInput; using Base::Validate; \
protected:  \
    using Base::m_loopId; using Base::m_samplesInRecurrentStep; \
    using Base::m_visitedOrder; using Base::m_index; using Base::m_lowlink; using Base::m_visited; using Base::m_inStack; \
    using Base::m_indexInLoop; \
    using Base::m_sentenceSeg; using Base::m_minibatchPackingFlag; \
    using Base::m_reqMultiSeqHandling; using Base::UseCustomizedMultiSeqHandling; \
    using Base::m_children; using Base::m_deviceId; using Base::m_evalTimeStamp; using Base::m_functionValues; using Base::m_gradientValues; \
    using Base::m_inputChannels; using Base::m_inputHeight; using Base::m_inputWidth; using Base::m_needGradient; using Base::m_nodeName; \
    using Base::m_outputChannels; using Base::m_outputHeight; using Base::m_outputWidth; using Base::s_constOnes; using Base::s_timeStampCounter; \
    using Base::shared_from_this; \
public:

#pragma endregion base computation class

}}}<|MERGE_RESOLUTION|>--- conflicted
+++ resolved
@@ -20,7 +20,7 @@
 
 #include "Basics.h"
 #include "Matrix.h"
-#include "ConfigObjects.h"
+#include "BrainScriptObjects.h"
 
 #include "MatrixPool.h"
 
@@ -84,11 +84,7 @@
     // =======================================================================
 
     template<class ElemType>
-<<<<<<< HEAD
-    class ComputationNode : public BS::Object, public BS::HasName, public std::enable_shared_from_this<ComputationNode<ElemType>> //Abstract Class that cannot be instantiated
-=======
-    class ComputationNode : public enable_shared_from_this<ComputationNode<ElemType>> //Abstract Class that cannot be instantiated
->>>>>>> e3664ce0
+    class ComputationNode : public BS::Object, public BS::HasName, public std::enable_shared_from_this<ComputationNode<ElemType>> //Abstract Class that cannot be instantiated
     {
         // note: enable_shared_from_this<> allows to create a shared_ptr from a raw pointer to this that is correctly aware of all other shared_ptrs (same ref count)
     protected:
@@ -123,15 +119,15 @@
             // This constructor does not call MoveMatricesToDevice(), but that is needed for full initialization.
             // Only call this constructor through the New() factory below, which will ensure this.
         }
-    public:
+    public:
         // public constructor
         // You must construct ComputationNode derivates with this function. The real C++ constructor itself is hidden,
         // as we need to call a virtual function after construction. This function does that.
-        template<class C, class... _Types> static inline shared_ptr<C> New(DEVICEID_TYPE deviceId, const wstring & name, _Types&&... _Args)
-        {
-            auto p = make_shared<C>(deviceId, name, forward<_Types>(_Args)...);     // creates objects, esp. assigns deviceId to matrices, but otherwise does nothing
-            p->MoveMatricesToDevice(deviceId);                                      // this is a virtual call, i.e. it will handle extra matrices an object might own
-            return p;
+        template<class C, class... _Types> static inline shared_ptr<C> New(DEVICEID_TYPE deviceId, const wstring & name, _Types&&... _Args)
+        {
+            auto p = make_shared<C>(deviceId, name, forward<_Types>(_Args)...);     // creates objects, esp. assigns deviceId to matrices, but otherwise does nothing
+            p->MoveMatricesToDevice(deviceId);                                      // this is a virtual call, i.e. it will handle extra matrices an object might own
+            return p;
         }
 
         virtual ~ComputationNode()
@@ -142,8 +138,8 @@
         }
 
         // TODO: make sure this does not get implemented in any of the base classes
-        virtual ComputationNode<ElemType> * NewThis(DEVICEID_TYPE deviceId, const wstring & name) = 0;
-        DEVICEID_TYPE GetDeviceId() const { return m_deviceId; }    // TODO: remove, only used from copy constructor which will go away
+        virtual ComputationNode<ElemType> * NewThis(DEVICEID_TYPE deviceId, const wstring & name) = 0;
+        DEVICEID_TYPE GetDeviceId() const { return m_deviceId; }    // TODO: remove, only used from copy constructor which will go away
 
         // recover a ComputationNodePtr (which is a shared_ptr) from a naked pointer stored as a void* (old NDL parser does that)
         static ComputationNodePtr FromVoidPtr(void * vp)
@@ -169,7 +165,7 @@
             ComputeInputPartial(inputIndex, fr);      // nodes that do not implement this will know to understand SIZE_MAX as full batch
         }
         virtual void ComputeInputPartial(const size_t /*inputIndex*/, const FrameRange &) = 0;
-
+        
         virtual void EvaluateThisNode()
         {
             EvaluateThisNode(FrameRange());      // nodes that do not implement this will know to understand SIZE_MAX as full batch
@@ -225,13 +221,13 @@
         }
 
         virtual void AttachInputs(const ComputationNodePtr /*firstInput*/, const ComputationNodePtr /*secondInput*/, const ComputationNodePtr /*thirdInput*/, 
-                                  const ComputationNodePtr /*fourthInput*/, const ComputationNodePtr /*fifthInput*/)
+            const ComputationNodePtr /*fourthInput*/, const ComputationNodePtr /*fifthInput*/)
         {
             throw std::logic_error("This operation does not support five inputs.");
         }
 
         virtual void AttachInputs(const ComputationNodePtr /*firstInput*/, const ComputationNodePtr /*secondInput*/, const ComputationNodePtr /*thirdInput*/,
-                                  const ComputationNodePtr /*fourthInput*/, const ComputationNodePtr /*fifthInput*/, const ComputationNodePtr /* sixthInput */)
+            const ComputationNodePtr /*fourthInput*/, const ComputationNodePtr /*fifthInput*/, const ComputationNodePtr /* sixthInput */)
         {
             throw std::logic_error("This operation does not support six inputs.");
         }
@@ -263,15 +259,15 @@
             {
                 wstring args;
                 bool first = true;
-                for (auto & child : m_children)
-                {
-                    if (first)
-                        first = false;
-                    else
-                        args.append(L"\n");
-                    args.append(/*TidyName*/(child->NodeName()));
-                }
-                result += L" "    + (L"(" + args + L")");// NestString(args, L'(', true, ')');    // TODO: move NestStrings to Basics?
+                for (auto & child : m_children)
+                {
+                    if (first)
+                        first = false;
+                    else
+                        args.append(L"\n");
+                    args.append(/*TidyName*/(child->NodeName()));
+                }
+                result += L" "    + (L"(" + args + L")");// NestString(args, L'(', true, ')');    // TODO: move NestStrings to Basics?
             }
             return result;
         }
@@ -281,7 +277,7 @@
             m_nodeName = newName;
         }
 
-        virtual void SetFunctionAndGradientSize(const int numSamples)
+        virtual void SetFunctionAndGradientSize(const int numSamples) 
         {
             size_t numRows = m_functionValues.GetNumRows();
             if (numRows > 0 && numSamples > 0)
@@ -587,16 +583,13 @@
         void SetReqMultiSeqHandlingTo(const bool v) { m_reqMultiSeqHandling = v; }
         bool ReqMultiSeqHandling() const { return m_reqMultiSeqHandling; }
 
-        void InitRecurrentNode()
+        void InitRecurrentNode()    // this says that this node is not inside a loop
         {
             SetLoop(false);
         }
 
         bool HasLoop() const { return m_hasloop; }
-        void SetLoop(bool hasLoop)
-        {
-            m_hasloop = hasLoop;
-        }
+        void SetLoop(bool hasLoop) { m_hasloop = hasLoop; }
 
         virtual ComputationNodePtr FindChildInASet(const std::list<ComputationNodePtr>& loop) const
         {
@@ -1129,8 +1122,8 @@
         {
             const std::wstring& name = (newName == L"") ? NodeName() : newName;
             ComputationNodePtr node(NewThis(m_deviceId, name)); // NewThis() is a virtual function that creates a new node of the actual type of 'this'
-            node->CopyTo(shared_from_this(), newName, flags);   // note: shared_from_this() is the base class, but CopyTo() up-casts it as needed
-            return node;
+            node->CopyTo(shared_from_this(), newName, flags);   // note: shared_from_this() is the base class, but CopyTo() up-casts it as needed
+            return node;
         }
 
         // these are used to export hidden state activations
@@ -1183,45 +1176,45 @@
     };
 
     // convenience wrapper for ComputationNode::New()
-    template<class C, class... _Types> inline shared_ptr<C> New(DEVICEID_TYPE deviceId, const wstring & name, _Types&&... _Args)
-    {
-        return ComputationNode<typename C::OurElemType>::template New<C>(deviceId, name, forward<_Types>(_Args)...);
-    }
-
+    template<class C, class... _Types> inline shared_ptr<C> New(DEVICEID_TYPE deviceId, const wstring & name, _Types&&... _Args)
+    {
+        return ComputationNode<typename C::OurElemType>::template New<C>(deviceId, name, forward<_Types>(_Args)...);
+    }
+
     // =======================================================================
     // ComputationNodeNonLooping -- abstract base class for computation nodes that do not implement eval/partial for individual frames
     // Such as CRFNode, LSTMNode, ParallelNode, SequenceDecoderNode, TimeReverseNode (BatchModeNode), and TransposeNode.
     // =======================================================================
-
-    // This will provide default implementations for those two functions that will fail at runtime with a meaningful error.
+
+    // This will provide default implementations for those two functions that will fail at runtime with a meaningful error.
     template<typename ElemType>
-    class ComputationNodeNonLooping : public ComputationNode<ElemType>
-    {
-    public:
-        virtual ComputationNode<ElemType> * NewThis(DEVICEID_TYPE deviceId, const wstring & name) = 0;
+    class ComputationNodeNonLooping : public ComputationNode<ElemType>
+    {
+    public:
+        virtual ComputationNode<ElemType> * NewThis(DEVICEID_TYPE deviceId, const wstring & name) = 0;
         ComputationNodeNonLooping(DEVICEID_TYPE deviceId, const wstring & name) :
             ComputationNode<ElemType>(deviceId, name)
         { }
 
         virtual void ComputeInputPartial(const size_t /*inputIndex*/, const FrameRange &)
         {
-            LogicError("%s node should never be in a loop.", typeid(*this).name());
+            LogicError("%s node should never be in a loop.", typeid(*this).name());
         }
         virtual void EvaluateThisNode(const FrameRange &)
         {
-            LogicError("%s node should never be in a loop.", typeid(*this).name());
+            LogicError("%s node should never be in a loop.", typeid(*this).name());
         }
         // classes that derive from this must implement the non-range version
         virtual void ComputeInputPartial(const size_t inputIndex) = 0;
         virtual void EvaluateThisNode() = 0;
-    };
+    };
 
     // add 'typedef ComputationNode<ElemType> Base; UsingComputationNodeMembers;' at the start of each derived class, to get access to the members of ComputationNode
     // BUGBUG: some should be protected, not public; TODO: comment here why this is needed and how to maintain it
     // Whoever invented that insanity called two-phase name lookup shall rot in hell, for the crime of causing infinite pain. [fseide]
 #define UsingComputationNodeMembers    \
 protected:  \
-    typedef shared_ptr<ComputationNode<ElemType>> ComputationNodePtr;  \
+        typedef shared_ptr<ComputationNode<ElemType>> ComputationNodePtr;  \
 public: \
     using Base::AttachInputs; using Base::ChildrenNeedGradient; using Base::ChildrenSize; using Base::ClearGradientForChildren; \
     using Base::ComputeGradientForChildren; using Base::ComputeInputPartial; using Base::ConstOnes; using Base::InferImageDimsFromInput; \
